import os
import logging
import numpy as np
import pickle
from collections import OrderedDict
import h5py
import matplotlib.lines as mlines
import matplotlib
from matplotlib import pyplot as plt
from pycqed.analysis import analysis_toolbox as a_tools
from pycqed.analysis import fitting_models as fit_mods
import pycqed.measurement.hdf5_data as h5d
from mpl_toolkits.axes_grid1 import make_axes_locatable
import scipy.optimize as optimize
import lmfit
from collections import Counter  # used in counting string fractions
import textwrap
from scipy.interpolate import interp1d
import pylab
from pycqed.analysis.tools import data_manipulation as dm_tools
<<<<<<< HEAD
from scipy.ndimage.filters import gaussian_filter
=======
from pycqed.utilities.general import SafeFormatter, format_value_string
>>>>>>> dcc19dba
import imp
import math

try:
    import pygsti
except ImportError as e:
    if str(e).find('pygsti') >= 0:
        logging.warning('Could not import pygsti')
    else:
        raise

from math import erfc
from scipy.signal import argrelmax, argrelmin
from scipy.constants import *
from copy import deepcopy
from pycqed.analysis.fit_toolbox import functions as func
from pprint import pprint

import pycqed.analysis.tools.plotting as pl_tools
from pycqed.analysis.tools.plotting import (set_xlabel, set_ylabel,
                                            data_to_table_png,
                                            SI_prefix_and_scale_factor)

try:
    from nathan_plotting_tools import *
except:
    pass
from pycqed.analysis import composite_analysis as ca

try:
    import qutip as qtp

except ImportError as e:
    if str(e).find('qutip') >= 0:
        logging.warning('Could not import qutip')
    else:
        raise

imp.reload(dm_tools)

sfmt = SafeFormatter()


class MeasurementAnalysis(object):

    def __init__(self, TwoD=False, folder=None, auto=True,
                 cmap_chosen='viridis', no_of_columns=1, qb_name=None, **kw):
        if folder is None:
            self.folder = a_tools.get_folder(**kw)
        else:
            self.folder = folder
        self.load_hdf5data(**kw)
        self.fit_results = []
        self.cmap_chosen = cmap_chosen
        self.no_of_columns = no_of_columns

        # for retrieving correct values of qubit parameters from data file
        self.qb_name = qb_name

        # set line widths, marker sizes, tick sizes etc. from the kw
        self.set_plot_parameter_values(**kw)

        if auto is True:
            self.run_default_analysis(TwoD=TwoD, **kw)

    def set_plot_parameter_values(self, **kw):
        # dpi for plots
        self.dpi = kw.pop('dpi', 300)
        # font sizes
        self.font_size = kw.pop('font_size', 11)
        # line widths connecting data points
        self.line_width = kw.pop('line_width', 2)
        # lw of axes and text boxes
        self.axes_line_width = kw.pop('axes_line_width', 0.5)
        # tick lengths
        self.tick_length = kw.pop('tick_length', 4)
        # tick line widths
        self.tick_width = kw.pop('tick_width', 0.5)
        # marker size for data points
        self.marker_size = kw.pop('marker_size', None)
        # marker size for special points like
        self.marker_size_special = kw.pop('marker_size_special', 8)
        # peak freq., Rabi pi and pi/2 amplitudes
        self.box_props = kw.pop('box_props',
                                dict(boxstyle='Square', facecolor='white',
                                     alpha=0.8, lw=self.axes_line_width))

        self.tick_color = kw.get('tick_color', 'k')
        # tick label color get's updated in savefig
        self.tick_labelcolor = kw.get('tick_labelcolor', 'k')
        self.axes_labelcolor = kw.get('axes_labelcolor', 'k')

        params = {"ytick.color": self.tick_color,
                  "xtick.color": self.tick_color,
                  "axes.labelcolor": self.axes_labelcolor, }
        plt.rcParams.update(params)

    def load_hdf5data(self, folder=None, file_only=False, **kw):
        if folder is None:
            folder = self.folder
        self.h5filepath = a_tools.measurement_filename(folder)
        h5mode = kw.pop('h5mode', 'r+')
        self.data_file = h5py.File(self.h5filepath, h5mode)
        if not file_only:
            for k in list(self.data_file.keys()):
                if type(self.data_file[k]) == h5py.Group:
                    self.name = k
            self.g = self.data_file['Experimental Data']
            self.measurementstring = os.path.split(folder)[1]
            self.timestamp = os.path.split(os.path.split(folder)[0])[1] \
                + '/' + self.measurementstring[:6]
            self.timestamp_string = os.path.split(os.path.split(folder)[0])[1] \
                + '_' + self.measurementstring[:6]
            self.measurementstring = self.measurementstring[7:]
            self.default_plot_title = self.measurementstring
        return self.data_file

    def finish(self, close_file=True, **kw):
        if close_file:
            self.data_file.close()

    def analysis_h5data(self, name='analysis'):
        if not os.path.exists(os.path.join(self.folder, name + '.hdf5')):
            mode = 'w'
        else:
            mode = 'r+'
        return h5py.File(os.path.join(self.folder, name + '.hdf5'), mode)

    def default_fig(self, **kw):
        figsize = kw.pop('figsize', None)

        if figsize is None:
            # these are the standard figure sizes for PRL
            if self.no_of_columns == 1:
                figsize = (7, 4)
            elif self.no_of_columns == 2:
                figsize = (3.375, 2.25)
        else:
            pass

        return plt.figure(figsize=figsize, dpi=self.dpi, **kw)

    def default_ax(self, fig=None, *arg, **kw):
        if fig is None:
            fig = self.default_fig(*arg, **kw)
        ax = fig.add_subplot(111)

        ax.ticklabel_format(useOffset=False)
        return fig, ax

    def save_fig(self, fig, figname=None, xlabel='x',
                 ylabel='measured_values',
                 fig_tight=True, **kw):
        # N.B. this save_fig method is the one from the base
        # MeasurementAnalysis class
        plot_formats = kw.pop('plot_formats', ['png'])
        fail_counter = False
        close_fig = kw.pop('close_fig', True)

        if type(plot_formats) == str:
            plot_formats = [plot_formats]

        for plot_format in plot_formats:
            if figname is None:
                if xlabel == 'x':
                    xlabel = self.sweep_name

                figname = (self.measurementstring + '_' + ylabel +
                           '_vs_' + xlabel + '.' + plot_format)
            else:
                figname = (figname + '.' + plot_format)
            self.savename = os.path.abspath(os.path.join(
                self.folder, figname))
            if fig_tight:
                try:
                    fig.tight_layout()
                except ValueError:
                    print('WARNING: Could not set tight layout')
            try:
                # Before saving some plotting properties are updated
                for ax in fig.axes:
                    plt.setp(ax.get_xticklabels(), color=self.tick_labelcolor)
                    plt.setp(ax.get_yticklabels(), color=self.tick_labelcolor)

                # This makes the background around the axes transparent
                fig.patch.set_alpha(0)
                # FIXME: the axes labels and unit rescaling could also be
                # repeated here as the last step before saving

                fig.savefig(
                    self.savename, dpi=self.dpi, format=plot_format,
                    bbox_inches='tight')
            except Exception as e:
                print(e)
                fail_counter = True
        if fail_counter:
            logging.warning('Figure "%s" has not been saved.' % self.savename)
        if close_fig:
            plt.close(fig)
        return

    def get_folder(self, timestamp=None, older_than=None, label='', **kw):
        suppress_printing = kw.pop('suppress_printing', False)
        if timestamp is not None:
            folder = a_tools.data_from_time(timestamp)
            if not suppress_printing:
                print('loaded "%s"' % (folder))
        elif older_than is not None:
            folder = a_tools.latest_data(older_than=older_than)
            if not suppress_printing:
                print('loaded "%s"' % (folder))
        else:
            folder = a_tools.latest_data(label)
            if not suppress_printing:
                print('loaded "%s"' % (folder))
        return folder

    def setup_figures_and_axes(self, main_figs=1):

        # The main figure
        for main_fig in range(main_figs):
            self.f = [self.default_fig() for fig in range(main_figs)]
            self.ax = [self.f[k].add_subplot(111) for k in range(main_figs)]
        val_len = len(self.value_names)
        if val_len == 4:
            if self.no_of_columns == 2:
                self.figarray, self.axarray = plt.subplots(
                    val_len, 1, figsize=(3.375, 2.25 ** len(self.value_names)),
                    dpi=self.dpi)
            else:
                self.figarray, self.axarray = plt.subplots(
                    val_len, 1, figsize=(7, 4 * len(self.value_names)),
                    dpi=self.dpi)
                # val_len, 1, figsize=(min(8*len(self.value_names), 11),
                #                      4*len(self.value_names)))
        else:
            if self.no_of_columns == 2:
                self.figarray, self.axarray = plt.subplots(
                    max(len(self.value_names), 1), 1,
                    figsize=(3.375, 2.25 * len(self.value_names)), dpi=self.dpi)
                # max(len(self.value_names), 1), 1,
                # figsize=(8, 4*len(self.value_names)))
            else:
                self.figarray, self.axarray = plt.subplots(
                    max(len(self.value_names), 1), 1,
                    figsize=(7, 4 * len(self.value_names)), dpi=self.dpi)
                # max(len(self.value_names), 1), 1,
                # figsize=(8, 4*len(self.value_names)))

        return tuple(self.f + [self.figarray] + self.ax + [self.axarray])

    def get_values(self, key):
        if key in self.get_key('sweep_parameter_names'):
            names = self.get_key('sweep_parameter_names')

            ind = names.index(key)
            values = self.g['Data'].value[:, ind]
        elif key in self.get_key('value_names'):
            names = self.get_key('value_names')
            ind = (names.index(key) +
                   len(self.get_key('sweep_parameter_names')))
            values = self.g['Data'].value[:, ind]
        else:
            values = self.g[key].value
        # Makes sure all data is np float64
        return np.asarray(values, dtype=np.float64)

    def get_key(self, key):
        '''
        Returns an attribute "key" of the group "Experimental Data"
        in the hdf5 datafile.
        '''
        s = self.g.attrs[key]
        # converts byte type to string because of h5py datasaving
        if type(s) == bytes:
            s = s.decode('utf-8')
        # If it is an array of value decodes individual entries
        if type(s) == np.ndarray:
            s = [s.decode('utf-8') for s in s]
        return s

    def group_values(self, group_name):
        '''
        Returns values for group with the name "group_name" from the
        hdf5 data file.
        '''
        group_values = self.g[group_name].value
        return np.asarray(group_values, dtype=np.float64)

    def add_analysis_datagroup_to_file(self, group_name='Analysis'):
        if group_name in self.data_file:
            self.analysis_group = self.data_file[group_name]
        else:
            self.analysis_group = self.data_file.create_group(group_name)

    def add_dataset_to_analysisgroup(self, datasetname, data):
        try:
            self.analysis_group.create_dataset(
                name=datasetname, data=data)
        except:
            self.add_analysis_datagroup_to_file()
            try:
                self.analysis_group.create_dataset(
                    name=datasetname, data=data)
            except:
                del self.analysis_group[datasetname]
                self.analysis_group.create_dataset(
                    name=datasetname, data=data)

    def save_dict_to_analysis_group(self, save_dict: dict, group_name: str):
        """
        Saves a dictionary to the analysis_group in the hdf5 datafile
        corresponding to the experiment.
        Convenient for storing parameters extracted in the analysis.
        """
        if group_name not in self.analysis_group:
            dict_grp = self.analysis_group.create_group(group_name)
        else:
            dict_grp = self.analysis_group[group_name]

        for key, value in save_dict.items():
            dict_grp.attrs[key] = str(value)

    def save_fitted_parameters(self, fit_res, var_name, save_peaks=False,
                               weights=None):
        fit_name = 'Fitted Params ' + var_name
        if fit_name not in self.analysis_group:
            fit_grp = self.analysis_group.create_group(fit_name)
        else:
            fit_grp = self.analysis_group[fit_name]

        # fit_grp.attrs['Fit Report'] = \
        #     '\n'+'*'*80+'\n' + \
        #     fit_res.fit_report() + \
        #     '\n'+'*'*80 + '\n\n'
        fit_grp.attrs['Fit Report'] = \
            '\n' + '*' * 80 + '\n' + \
            lmfit.fit_report(fit_res) + \
            '\n' + '*' * 80 + '\n\n'

        fit_grp.attrs.create(name='chisqr', data=fit_res.chisqr)
        fit_grp.attrs.create(name='redchi', data=fit_res.redchi)
        fit_grp.attrs.create(name='var_name', data=var_name.encode('utf-8'))
        if fit_res.covar is not None:
            if 'covar' in list(fit_grp.keys()):
                del fit_grp['covar']
            fit_grp.create_dataset(name='covar', data=fit_res.covar)
        for parname, par in fit_res.params.items():
            try:
                par_group = fit_grp.create_group(parname)
            except:  # if it already exists overwrite existing
                par_group = fit_grp[parname]
            par_dict = vars(par)
            for val_name, val in par_dict.items():
                if val_name == '_val':
                    val_name = 'value'
                if val_name == 'correl' and val is not None:
                    try:
                        correl_group = par_group.create_group(val_name)
                    except:
                        correl_group = par_group[val_name]
                    for cor_name, cor_val in val.items():
                        correl_group.attrs.create(name=cor_name, data=cor_val)
                else:
                    try:
                        par_group.attrs.create(name=val_name, data=val)
                    except:
                        pass

        if save_peaks and hasattr(self, 'peaks'):
            if 'Peaks' not in fit_grp:
                peaks_grp = fit_grp.create_group('Peaks')
            else:
                peaks_grp = fit_grp['Peaks']
            for key, value in list(self.peaks.items()):
                if value is not None:
                    peaks_grp.attrs.create(name=key, data=value)
        if weights is not None:
            mean = np.mean(fit_res.data)
            std = np.std(fit_res.data)
            weight = ((fit_res.data - mean) / std) ** weights
            weighted_chisqr = np.sum(
                weight * (fit_res.data - fit_res.best_fit) ** 2)
            fit_grp.attrs.create(name='weighted_chisqr', data=weighted_chisqr)

    def save_computed_parameters(self, computed_params, var_name):
        """ Allows to save additional parameters computed from fit results,
        such as the pi pulse and pi/2 pulse amplitudes. Each will be
        saved as a new attribute in the FittedParams+var_name group created
        in "save_fitted_parameters."

        Input parameters:
            computed_params:       DICTIONARY of parameters to be saved; first
                                   value of main variable, then
                                   its statistical data such as stddev.
                                   Ex: {'piPulse':piPulse_val,
                                   'piPulse_std':piPulse_std_val}.
            var_name:              same var_name used in
                                  'save_fitted_parameters'
        """

        fit_name = 'Fitted Params ' + var_name
        if fit_name not in self.analysis_group:
            fit_grp = self.analysis_group.create_group(fit_name)
        else:
            fit_grp = self.analysis_group[fit_name]

        if len(computed_params) == 0:
            logging.warning('Nothing to save. Parameters dictionary is empty.')
        else:
            # for i in computed_params.items():
            #     fit_grp.attrs.create(name=i[0], data=i[1])
            for par_name, par_val in computed_params.items():
                if ('std' or 'stddev' or 'stderr') not in par_name:
                    try:
                        par_group = fit_grp.create_group(par_name)
                    except:  # if it already exists overwrite existing
                        par_group = fit_grp[par_name]
                    par_group.attrs.create(name=par_name, data=par_val)
                    # par_dict = vars(par_val)
                else:
                    fit_grp.attrs.create(name=par_name, data=par_val)

    def run_default_analysis(self, TwoD=False, close_file=True,
                             show=False, log=False, transpose=False, **kw):

        if TwoD is False:

            self.get_naming_and_values()
            self.sweep_points = kw.pop('sweep_points', self.sweep_points)
            # Preallocate the array of axes in the figure
            # Creates either a 2x2 grid or a vertical list

            if len(self.value_names) == 4:
                if self.no_of_columns == 2:
                    fig, axs = plt.subplots(
                        nrows=int(len(self.value_names) / 2), ncols=2,
                        figsize=(3.375, 2.25 * len(self.value_names)),
                        dpi=self.dpi)
                else:
                    fig, axs = plt.subplots(
                        nrows=len(self.value_names), ncols=1,
                        figsize=(7, 4 * len(self.value_names)), dpi=self.dpi)

            else:

                if self.no_of_columns == 2:
                    fig, axs = plt.subplots(max(len(self.value_names), 1), 1,
                                            figsize=(3.375,
                                                     2.25 * len(self.value_names)),
                                            dpi=self.dpi)
                else:
                    fig, axs = plt.subplots(max(len(self.value_names), 1), 1,
                                            figsize=(
                                                7, 4 * len(self.value_names)),
                                            dpi=self.dpi)
                # Add all the sweeps to the plot 1 by 1
                # indices are determined by it's shape/number of sweeps
            for i in range(len(self.value_names)):
                if len(self.value_names) == 1:
                    ax = axs
                elif self.no_of_columns == 1:
                    ax = axs[i]
                elif self.no_of_columns == 2:
                    ax = axs[i // 2, i % 2]
                else:
                    ax = axs[i]  # If not 2 or 4 just gives a list of plots
                if i != 0:
                    plot_title = ' '
                else:
                    plot_title = kw.pop('plot_title', self.measurementstring +
                                        '\n' + self.timestamp_string)
                try:
                    ax.ticklabel_format(useOffset=False)
                except AttributeError:
                    # only mpl scalar formatters support this feature
                    pass

                self.plot_results_vs_sweepparam(x=self.sweep_points,
                                                y=self.measured_values[i],
                                                fig=fig, ax=ax, log=log,
                                                xlabel=self.sweep_name,
                                                x_unit=self.sweep_unit[0],
                                                ylabel=self.ylabels[i],
                                                save=False)
                # fig.suptitle(self.plot_title)
            fig.subplots_adjust(hspace=0.5)
            if show:
                plt.show()

        elif TwoD is True:
            self.get_naming_and_values_2D()
            self.sweep_points = kw.pop('sweep_points', self.sweep_points)
            self.sweep_points_2D = kw.pop(
                'sweep_points_2D', self.sweep_points_2D)

            if len(self.value_names) == 4:
                if self.no_of_columns == 2:
                    fig, axs = plt.subplots(int(len(self.value_names) / 2), 2,
                                            figsize=(3.375,
                                                     2.25 * len(self.value_names)),
                                            dpi=self.dpi)
                else:
                    fig, axs = plt.subplots(max(len(self.value_names)), 1,
                                            figsize=(7,
                                                     4 * len(self.value_names)),
                                            dpi=self.dpi)
            else:
                if self.no_of_columns == 2:
                    fig, axs = plt.subplots(max(len(self.value_names), 1), 1,
                                            figsize=(3.375,
                                                     2.25 * len(self.value_names)),
                                            dpi=self.dpi)
                else:
                    fig, axs = plt.subplots(max(len(self.value_names), 1), 1,
                                            figsize=(7,
                                                     4 * len(self.value_names)),
                                            dpi=self.dpi)

            for i in range(len(self.value_names)):
                if len(self.value_names) == 1:
                    ax = axs
                elif len(self.value_names) == 2:
                    ax = axs[i % 2]
                elif len(self.value_names) == 4:
                    ax = axs[i // 2, i % 2]
                else:
                    ax = axs[i]  # If not 2 or 4 just gives a list of plots

                [fig, ax, colormap, cbar] = a_tools.color_plot(
                    x=self.sweep_points,
                    y=self.sweep_points_2D,
                    z=self.measured_values[i].transpose(),
                    plot_title=self.zlabels[i],
                    fig=fig, ax=ax,
                    xlabel=self.sweep_name,
                    x_unit=self.sweep_unit,
                    ylabel=self.sweep_name_2D,
                    y_unit=self.sweep_unit_2D,
                    zlabel=self.zlabels[i],
                    save=False,
                    transpose=transpose,
                    cmap_chosen=self.cmap_chosen,
                    **kw)

                ax.set_title(self.zlabels[i], y=1.05, size=self.font_size)
                ax.xaxis.label.set_size(self.font_size)
                ax.yaxis.label.set_size(self.font_size)
                ax.tick_params(labelsize=self.font_size,
                               length=self.tick_length, width=self.tick_width)
                cbar.set_label(self.zlabels[i], size=self.font_size)
                cbar.ax.tick_params(labelsize=self.font_size,
                                    length=self.tick_length,
                                    width=self.tick_width)

            fig.subplots_adjust(hspace=0.5)

            plot_title = sfmt.format('{measurement}\n{timestamp}',
                                     timestamp=self.timestamp_string,
                                     measurement=self.measurementstring)
            fig.text(0.5, 1, plot_title, fontsize=self.font_size,
                     horizontalalignment='center',
                     verticalalignment='bottom',
                     transform=ax.transAxes)
            if show:
                plt.show()

        self.save_fig(fig, fig_tight=True, **kw)

        if close_file:
            self.data_file.close()

    def get_naming_and_values(self):
        '''
        Works both for the 'old' 1D sweeps and the new datasaving format.
        The new datasaving format also works for nD sweeps but the loading is
        done in such a way that all the old analysis should keep working if
        the data is saved in this new format.
        '''

        if 'datasaving_format' in list(self.g.attrs.keys()):
            datasaving_format = self.get_key('datasaving_format')
        else:
            print('Using legacy data loading, assuming old formatting')
            datasaving_format = 'Version 1'

        if datasaving_format == 'Version 1':
            # Get naming
            self.sweep_name = self.get_key('sweep_parameter_name')
            self.sweep_unit = self.get_key('sweep_parameter_unit')

            self.value_names = self.get_key('value_names')
            value_units = self.get_key('value_units')

            # get values
            self.sweep_points = self.get_values(self.sweep_name)
            self.measured_values = []
            self.ylabels = []
            for i in range(len(self.value_names)):
                self.measured_values.append(
                    self.get_values(self.value_names[i]))
                self.ylabels.append(str(
                    self.value_names[i] + '(' + value_units[i] + ')'))
            self.xlabel = str(self.sweep_name + '(' + self.sweep_unit + ')')

        elif datasaving_format == 'Version 2':

            self.parameter_names = self.get_key('sweep_parameter_names')
            self.sweep_name = self.parameter_names[0]
            self.parameter_units = self.get_key('sweep_parameter_units')
            self.sweep_unit = self.parameter_units  # for legacy reasons
            self.value_names = self.get_key('value_names')
            self.value_units = self.get_key('value_units')

            # data is transposed first to allow the individual parameter or value
            # types to be read out using a single array index (no colons
            # required)
            self.data = self.get_values('Data').transpose()
            if len(self.parameter_names) == 1:
                self.sweep_points = self.data[0, :]
            else:
                self.sweep_points = self.data[0:len(self.parameter_names), :]
            self.measured_values = self.data[-len(self.value_names):, :]

            self.xlabel = self.parameter_names[0] + ' (' + \
                self.parameter_units[0] + ')'
            self.parameter_labels = [a + ' (' + b + ')' for a, b in zip(
                self.parameter_names,
                self.parameter_units)]

            self.ylabels = [a + ' (' + b + ')' for a, b in zip(self.value_names,
                                                               self.value_units)]

            if 'optimization_result' in self.g:
                self.optimization_result = OrderedDict({
                    'generation': self.g['optimization_result'][:, 0],
                    'evals': self.g['optimization_result'][:, 1],
                    'xfavorite': self.g['optimization_result'][:, 2:2 + len(self.parameter_names)],
                    'stds': self.g['optimization_result'][:,
                                                          2 + len(self.parameter_names):2 + 2 * len(self.parameter_names)],
                    'fbest': self.g['optimization_result'][:, -len(self.parameter_names) - 1],
                    'xbest': self.g['optimization_result'][:, -len(self.parameter_names):]})
        else:
            raise ValueError('datasaving_format "%s " not recognized'
                             % datasaving_format)

    def plot_results_vs_sweepparam(self, x, y, fig, ax, show=False, marker='-o',
                                   log=False, ticks_around=True, label=None,
                                   **kw):

        save = kw.get('save', False)
        font_size = kw.pop('font_size', None)
        if font_size is not None:
            self.font_size = font_size

        self.plot_title = kw.get('plot_title',
                                 self.measurementstring + '\n' +
                                 self.timestamp_string)

        # ax.set_title(self.plot_title)
        fig.text(0.5, 1, self.plot_title, fontsize=self.font_size,
                 horizontalalignment='center',
                 verticalalignment='bottom',
                 transform=ax.transAxes)

        # Plot:
        ax.plot(x, y, marker, markersize=self.marker_size,
                linewidth=self.line_width, label=label)
        if log:
            ax.set_yscale('log')

        # Adjust ticks
        # set axes labels format to scientific when outside interval [0.01,99]
        from matplotlib.ticker import ScalarFormatter
        fmt = ScalarFormatter()
        fmt.set_powerlimits((-4, 4))
        ax.xaxis.set_major_formatter(fmt)
        ax.yaxis.set_major_formatter(fmt)

        # Set the line width of the scientific notation exponent
        ax.xaxis.offsetText.set_fontsize(self.font_size)
        ax.yaxis.offsetText.set_fontsize(self.font_size)
        if ticks_around:
            ax.xaxis.set_tick_params(labeltop=False, top=True, direction='in')
            ax.yaxis.set_tick_params(labeltop=False, top=True, direction='in')
        ax.tick_params(axis='both', labelsize=self.font_size,
                       length=self.tick_length, width=self.tick_width)

        for axis in ['top', 'bottom', 'left', 'right']:
            ax.spines[axis].set_linewidth(self.axes_line_width)

        # Set axis labels
        xlabel = kw.get('xlabel', None)
        ylabel = kw.get('ylabel', None)
        x_unit = kw.get('x_unit', None)
        y_unit = kw.get('y_unit', None)

        if xlabel is not None:
            set_xlabel(ax, xlabel, unit=x_unit)
            ax.xaxis.label.set_fontsize(self.font_size)
        if ylabel is not None:
            set_ylabel(ax, ylabel, unit=y_unit)
            ax.yaxis.label.set_fontsize(self.font_size)

        fig.tight_layout()

        if show:
            plt.show()
        if save:
            if log:
                # litle hack to only change savename if logarithmic
                self.save_fig(fig, xlabel=xlabel,
                              ylabel=(ylabel + '_log'), **kw)
            else:
                self.save_fig(fig, xlabel=xlabel, ylabel=ylabel, **kw)
        return

    def plot_complex_results(self, cmp_data, fig, ax, show=False, marker='.', **kw):
        '''
        Plot real and imaginary values measured vs a sweeped parameter
        Example: complex S21 of a resonator

        Author: Stefano Poletto
        Date: November 15, 2016
        '''
        save = kw.pop('save', False)
        self.plot_title = kw.pop('plot_title',
                                 textwrap.fill(self.timestamp_string + '_' +
                                               self.measurementstring, 40))

        xlabel = 'Real'
        ylabel = 'Imag'
        ax.set_title(self.plot_title)
        ax.set_xlabel(xlabel)
        ax.set_ylabel(ylabel)
        ax.plot(np.real(cmp_data), np.imag(cmp_data), marker)
        if show:
            plt.show()
        if save:
            self.save_fig(fig, xlabel=xlabel, ylabel=ylabel, **kw)

        return

    def plot_dB_from_linear(self, x, lin_amp, fig, ax, show=False, marker='.', **kw):
        '''
        Plot linear data in dB.
        This is usefull for measurements performed with VNA and Homodyne

        Author: Stefano Poletto
        Date: May 5, 2017
        '''
        save = kw.pop('save', False)
        self.plot_title = kw.pop('plot_title',
                                 textwrap.fill(self.timestamp_string + '_' +
                                               self.measurementstring, 40))

        xlabel = 'Freq'
        ylabel = 'Transmission (dB)'
        ax.set_title(self.plot_title)
        ax.set_xlabel(xlabel)
        ax.set_ylabel(ylabel)
        y_dB = 20 * np.log10(lin_amp)
        ax.plot(x, y_dB, marker)
        if show:
            plt.show()
        if save:
            self.save_fig(fig, xlabel=xlabel, ylabel=ylabel, **kw)

        return

    def get_naming_and_values_2D(self):
        '''
        This should also be adjusted for 2D.
        Data should directly be turned into a convenient
        Matrix.
        '''
        if 'datasaving_format' in list(self.g.attrs.keys()):
            datasaving_format = self.get_key('datasaving_format')
        else:
            print('Using legacy data loading, assuming old formatting')
            datasaving_format = 'Version 1'

        if datasaving_format == 'Version 1':
            # Get naming
            self.sweep_name = self.get_key('sweep_parameter_name')
            self.sweep_unit = self.get_key('sweep_parameter_unit')
            self.sweep_name_2D = self.get_key('sweep_parameter_2D_name')
            self.sweep_unit_2D = self.get_key('sweep_parameter_2D_unit')
            self.value_names = self.get_key('value_names')

            value_units = self.get_key('value_units')

            # get values
            self.sweep_points = self.get_values(self.sweep_name)
            self.sweep_points_2D = self.get_values(self.sweep_name_2D)
            self.measured_values = []
            self.zlabels = []
            for i in range(len(self.value_names)):
                self.measured_values.append(
                    self.get_values(self.value_names[i]))
                self.zlabels.append(str(
                    self.value_names[i] + '(' + value_units[i] + ')'))
            self.xlabel = str(self.sweep_name + '(' + self.sweep_unit + ')')
            self.ylabel = str(self.sweep_name_2D +
                              '(' + self.sweep_unit_2D + ')')

        elif datasaving_format == 'Version 2':

            self.parameter_names = self.get_key('sweep_parameter_names')
            self.parameter_units = self.get_key('sweep_parameter_units')
            self.sweep_name = self.parameter_names[0]
            self.sweep_name_2D = self.parameter_names[1]
            self.sweep_unit = self.parameter_units[0]
            self.sweep_unit_2D = self.parameter_units[1]

            self.value_names = self.get_key('value_names')
            self.value_units = self.get_key('value_units')

            self.data = self.get_values('Data').transpose()
            x = self.data[0]
            y = self.data[1]
            cols = np.unique(x).shape[0]

            # Adding np.nan for prematurely interupted experiments
            nr_missing_values = 0
            if len(x) % cols != 0:
                nr_missing_values = cols - len(x) % cols
            x = np.append(x, np.zeros(nr_missing_values) + np.nan)
            y = np.append(y, np.zeros(nr_missing_values) + np.nan)

            # X,Y,Z can be put in colormap directly
            self.X = x.reshape(-1, cols)
            self.Y = y.reshape(-1, cols)
            self.sweep_points = self.X[0]
            self.sweep_points_2D = self.Y.T[0]

            if len(self.value_names) == 1:
                z = self.data[2]
                z = np.append(z, np.zeros(nr_missing_values) + np.nan)
                self.Z = z.reshape(-1, cols)
                self.measured_values = [self.Z.T]
            else:
                self.Z = []
                self.measured_values = []
                for i in range(len(self.value_names)):
                    z = self.data[2 + i]
                    z = np.append(z, np.zeros(nr_missing_values) + np.nan)
                    Z = z.reshape(-1, cols)
                    self.Z.append(Z)
                    self.measured_values.append(Z.T)

            self.xlabel = self.parameter_names[0] + ' (' + \
                self.parameter_units[0] + ')'
            self.ylabel = self.parameter_names[1] + ' (' + \
                self.parameter_units[1] + ')'

            self.parameter_labels = [a + ' (' + b + ')' for a, b in zip(
                self.parameter_names,
                self.parameter_units)]

            self.zlabels = [a + ' (' + b + ')' for a, b in zip(self.value_names,
                                                               self.value_units)]

        else:
            raise ValueError('datasaving_format "%s " not recognized'
                             % datasaving_format)

    def get_best_fit_results(self, peak=False, weighted=False):
        if len(self.data_file['Analysis']) is 1:
            return list(self.data_file['Analysis'].values())[0]
        else:
            normalized_chisquares = {}
            haspeak_lst = []
            for key, item in self.data_file['Analysis'].items():
                if weighted is False:
                    chisqr = item.attrs['chisqr']
                else:
                    chisqr = item.attrs['weighted_chisqr']
                var = item.attrs['var_name']
                i = np.where(self.value_names == var)[0]  # relies
                # on looping order
                # of get_naming and variables, not the most robust way
                norm_chisq = chisqr / np.std(self.measured_values[i])
                normalized_chisquares[key] = norm_chisq

                if peak:
                    try:
                        if ('dip' in item['Peaks'].attrs) or \
                                ('peak' in item['Peaks'].attrs):
                            haspeak_lst += [key]
                    except:
                        pass
            if haspeak_lst != []:
                chisquares = {k: v for (k, v) in list(normalized_chisquares.items())
                              if k in haspeak_lst}
                best_key = min(chisquares, key=normalized_chisquares.get)
            else:
                best_key = min(normalized_chisquares,
                               key=normalized_chisquares.get)
            print('Best key: ', best_key)
            best_fit_results = self.data_file['Analysis'][best_key]
            return best_fit_results


class OptimizationAnalysis_v2(MeasurementAnalysis):

    def run_default_analysis(self, close_file=True, **kw):
        self.get_naming_and_values()
        self.make_figures(**kw)
        if close_file:
            self.data_file.close()
        return

    def make_figures(self, **kw):
        for i in range(len(self.value_names)):
            base_figname = 'optimization of ' + self.value_names[i]
            if np.shape(self.sweep_points)[0] == 2:
                f, ax = plt.subplots()
                a_tools.color_plot_interpolated(
                    x=self.sweep_points[0], y=self.sweep_points[1],
                    z=self.measured_values[i], ax=ax,
                    zlabel=self.value_names[i])
                ax.plot(self.sweep_points[0],
                        self.sweep_points[1], linewidth=.5, marker='.',
                        alpha=.3, c='grey')
                ax.plot(self.sweep_points[0][-1], self.sweep_points[1][-1],
                        'x', markersize=5, c='w')
                plot_title = kw.pop('plot_title', textwrap.fill(
                    self.timestamp_string + '_' +
                    self.measurementstring, 40))
                ax.set_title(plot_title)
                set_xlabel(
                    ax, self.parameter_names[0], self.parameter_units[0])
                set_ylabel(
                    ax, self.parameter_names[1], self.parameter_units[1])
                self.save_fig(f, figname=base_figname, **kw)


class OptimizationAnalysis(MeasurementAnalysis):

    def run_default_analysis(self, close_file=True, show=False, plot_all=False, **kw):
        self.get_naming_and_values()
        try:
            optimization_method = self.data_file['Instrument settings']['MC'].attrs['optimization_method']
        except:
            optimization_method = 'Numerical'

        for i, meas_vals in enumerate(self.measured_values):
            if (not plot_all) & (i >= 1):
                break

            base_figname = optimization_method + ' optimization of ' + \
                self.value_names[i]
            # Optimizable value vs n figure
            fig1_type = '%s vs n' % self.value_names[i]
            figname1 = base_figname + '\n' + fig1_type
            savename1 = self.timestamp_string + '_' + base_figname + '_' + \
                fig1_type
            fig1, ax = self.default_ax()
            ax.plot(self.measured_values[i], marker='o')
            # assumes only one value exists because it is an optimization
            ax.set_xlabel('iteration (n)')
            ax.set_ylabel(self.ylabels[i])
            ax.set_title(self.timestamp_string + ' ' + figname1)

            textstr = 'Optimization converged to: \n   %s: %.3g %s' % (
                self.value_names[i], self.measured_values[0][-1],
                self.value_units[i])
            for j in range(len(self.parameter_names)):
                textstr += '\n   %s: %.4g %s' % (self.parameter_names[j],
                                                 self.sweep_points[j][-1],
                                                 self.parameter_units[j])

            # y coord 0.4 ensures there is no overlap for both maximizing and
            # minim
            if i == 0:
                ax.text(0.95, 0.4, textstr,
                        transform=ax.transAxes,
                        fontsize=11, verticalalignment='bottom',
                        horizontalalignment='right',
                        bbox=self.box_props)

            self.save_fig(fig1, figname=savename1, **kw)

        # Parameters vs n figure
        fig2, axarray = plt.subplots(len(self.parameter_names), 1,
                                     figsize=(8,
                                              4 * len(self.parameter_names)))
        fig2_type = 'parameters vs n'
        figname2 = base_figname + '\n' + fig2_type
        savename2 = self.timestamp_string + '_' + base_figname + '_' + \
            fig2_type

        if len(self.parameter_names) != 1:
            axarray[0].set_title(self.timestamp_string + ' ' + figname2)
            for i in range(len(self.parameter_names)):
                axarray[i].plot(self.sweep_points[i], marker='o')
                # assumes only one value exists because it is an optimization
                axarray[i].set_xlabel('iteration (n)')
                axarray[i].set_ylabel(self.parameter_labels[i])
        else:
            axarray.plot(self.sweep_points, marker='o')
            # assumes only one value exists because it is an optimization
            axarray.set_xlabel('iteration (n)')
            axarray.set_ylabel(self.parameter_labels[0])
            axarray.set_title(self.timestamp_string + ' ' + figname2)

        # Optimizable value vs paramter
        fig3, axarray = plt.subplots(len(self.parameter_names), 1,
                                     figsize=(8,
                                              4 * len(self.parameter_names)))
        fig3_type = '%s vs parameters' % self.value_names[0]
        figname3 = base_figname + '\n' + fig3_type
        savename3 = self.timestamp_string + '_' + base_figname + '_' + \
            fig3_type

        cm = plt.cm.get_cmap('RdYlBu')
        if len(self.parameter_names) != 1:
            axarray[0].set_title(self.timestamp_string + ' ' + figname3)
            for i in range(len(self.parameter_names)):
                axarray[i].plot(self.sweep_points[i], self.measured_values[0],
                                linestyle='--', c='k')
                # assumes only one value exists because it is an optimization
                sc = axarray[i].scatter(self.sweep_points[i],
                                        self.measured_values[0],
                                        c=np.arange(len(self.sweep_points[i])),
                                        cmap=cm, marker='o', lw=0.1)
                axarray[i].set_xlabel(self.parameter_labels[i])
                axarray[i].set_ylabel(self.ylabels[0])
            fig3.subplots_adjust(right=0.8)
            # WARNING: Command does not work in ipython notebook
            cbar_ax = fig3.add_axes([.85, 0.15, 0.05, 0.7])
            cbar = fig3.colorbar(sc, cax=cbar_ax)
            cbar.set_label('iteration (n)')
        else:
            axarray.plot(self.sweep_points, self.measured_values[0],
                         linestyle='--', c='k')
            sc = axarray.scatter(self.sweep_points, self.measured_values[0],
                                 c=np.arange(len(self.sweep_points)),
                                 cmap=cm, marker='o', lw=0.1)
            # assumes only one value exists because it is an optimization
            axarray.set_xlabel(self.parameter_labels[0])
            axarray.set_ylabel(self.ylabels[0])
            axarray.set_title(self.timestamp_string + ' ' + figname3)
            cbar = fig3.colorbar(sc)
            cbar.set_label('iteration (n)')

        self.save_fig(fig2, figname=savename2, **kw)
        self.save_fig(fig3, figname=savename3, fig_tight=False, **kw)

        self.add_analysis_datagroup_to_file()
        if 'optimization_result' not in self.analysis_group:
            fid_grp = self.analysis_group.create_group('optimization_result')
        else:
            fid_grp = self.analysis_group['optimization_result']
        fid_grp.attrs.create(name=self.value_names[0],
                             data=self.measured_values[0, -1])

        for i in range(len(self.parameter_names)):
            fid_grp.attrs.create(name=self.parameter_names[i],
                                 data=self.sweep_points[i][-1])

        print('Optimization converged to:')
        prt_str = '    %s: %.4f %s' % (self.value_names[0],
                                       self.measured_values[0][-1],
                                       self.value_units[0])
        print(prt_str)

        for i in range(len(self.parameter_names)):
            prt_str = '    %s: %.4f %s' % (self.parameter_names[i],
                                           self.sweep_points[i][-1],
                                           self.parameter_units[i])
            print(prt_str)

        if show:
            plt.show()

        self.optimization_result = (self.sweep_points[:, -1],
                                    self.measured_values[:, -1])
        if close_file:
            self.data_file.close()


class TD_Analysis(MeasurementAnalysis):
    '''
    Parent class for Time Domain (TD) analysis. Contains functions for
    rotating and normalizing data based on calibration coordinates.
    '''

    def __init__(self, NoCalPoints=4, center_point=31, make_fig=True,
                 zero_coord=None, one_coord=None, cal_points=None,
                 rotate_and_normalize=True, plot_cal_points=True,
                 for_ef=False, qb_name=None, **kw):
        self.NoCalPoints = NoCalPoints
        self.normalized_values = []
        self.normalized_cal_vals = []
        self.normalized_data_points = []
        self.cal_points = cal_points
        self.make_fig = make_fig
        self.rotate_and_normalize = rotate_and_normalize
        self.zero_coord = zero_coord
        self.one_coord = one_coord
        self.center_point = center_point
        self.plot_cal_points = plot_cal_points
        self.for_ef = for_ef

        super(TD_Analysis, self).__init__(qb_name=qb_name, **kw)

    # def run_default_analysis(self, close_file=True, **kw):
    #     self.get_naming_and_values()
    #     self.fit_data(**kw)
    #     self.make_figures(**kw)
    #     if close_file:
    #         self.data_file.close()
    #     return self.fit_res

    def rotate_and_normalize_data(self):
        if len(self.measured_values) == 1:
            # if only one weight function is used rotation is not required
            self.norm_data_to_cal_points()
            return

        if self.cal_points is None:
            # 42 is nr. of points in AllXY
            if len(self.measured_values[0]) == 42:
                self.corr_data, self.zero_coord, self.one_coord = \
                    a_tools.rotate_and_normalize_data(
                        data=self.measured_values[0:2],
                        zero_coord=self.zero_coord,
                        one_coord=self.one_coord,
                        cal_zero_points=list(range(2)),
                        cal_one_points=list(range(-8, -4)))
            elif len(self.measured_values[0]) == 21:
                self.corr_data, self.zero_coord, self.one_coord = \
                    a_tools.rotate_and_normalize_data(
                        data=self.measured_values[0:2],
                        zero_coord=self.zero_coord,
                        one_coord=self.one_coord,
                        cal_zero_points=list(range(1)),
                        cal_one_points=list(range(-4, -2)))
            else:
                self.corr_data, self.zero_coord, self.one_coord = \
                    a_tools.rotate_and_normalize_data(
                        data=self.measured_values[0:2],
                        zero_coord=self.zero_coord,
                        one_coord=self.one_coord,
                        cal_zero_points=list(range(1)),
                        cal_one_points=list(range(-2, 0)))
        else:
            self.corr_data, self.zero_coord, self.one_coord = \
                a_tools.rotate_and_normalize_data(
                    data=self.measured_values[0:2],
                    zero_coord=self.zero_coord,
                    one_coord=self.one_coord,
                    cal_zero_points=self.cal_points[0],
                    cal_one_points=self.cal_points[1])

    def norm_data_to_cal_points(self):
        # Used if data is based on only one weight
        if self.cal_points is None:
            # implicit in double point AllXY
            if len(self.measured_values[0]) == 42:
                cal_zero_points = list(range(2))
                cal_one_points = list(range(-8, -4))
            # implicit in single point AllXY
            elif len(self.measured_values[0]) == 21:
                cal_zero_points = list(range(1))
                cal_one_points = list(range(-4, -2))
            else:
                cal_zero_points = list(range(1))
                cal_one_points = list(range(-2, 0))
        else:
            cal_zero_points = self.cal_points[0]
            cal_one_points = self.cal_points[1]
        self.corr_data = a_tools.normalize_data_v3(
            self.measured_values[0],
            cal_zero_points=cal_zero_points,
            cal_one_points=cal_one_points)

    def run_default_analysis(self,
                             close_main_fig=True,
                             show=False, **kw):

        save_fig = kw.pop('save_fig', True)
        close_file = kw.pop('close_file', True)

        super().run_default_analysis(show=show,
                                     close_file=close_file, **kw)

        self.add_analysis_datagroup_to_file()

        norm = self.normalize_data_to_calibration_points(
            self.measured_values[0], calsteps=self.NoCalPoints, **kw)
        self.normalized_values = norm[0]
        self.normalized_data_points = norm[1]
        self.normalized_cal_vals = norm[2]

        self.add_dataset_to_analysisgroup('Corrected data',
                                          self.corr_data)
        self.analysis_group.attrs.create('corrected data based on',
                                         'calibration points'.encode('utf-8'))

        # Plotting
        if self.make_fig:
            self.fig, self.ax = self.default_ax()

            if self.for_ef:
                ylabel = r'$F$ $\left(|f \rangle \right) (arb. units)$'
            else:
                # ylabel = r'$F$ $\left(|e \rangle \right) (arb. units)$'
                ylabel = r'$F$ $|1 \rangle$'

            self.plot_results_vs_sweepparam(x=self.sweep_points,
                                            y=self.normalized_values,
                                            fig=self.fig, ax=self.ax,
                                            xlabel=self.sweep_name,
                                            x_unit=self.sweep_unit[0],
                                            ylabel=ylabel,
                                            marker='o-',
                                            save=False)
            if save_fig:
                if not close_main_fig:
                    # Hacked in here, good idea to only show the main fig but
                    # can be optimized somehow
                    self.save_fig(self.fig, figname=self.measurementstring,
                                  close_fig=False, **kw)
                else:
                    self.save_fig(self.fig, figname=self.measurementstring,
                                  **kw)

        if close_file:
            self.data_file.close()
        return

    def normalize_data_to_calibration_points(self, values, calsteps,
                                             save_norm_to_data_file=True,
                                             verbose=False, **kw):
        '''
        Rotates and normalizes the data based on the calibration points.

        values: array of measured values, uses only the length of this
        calsteps: number of points that corresponds to calibration points
        '''

        last_ge_pulse = kw.pop('last_ge_pulse', False)

        # Extract the indices of the cal points
        NoPts = len(values)
        if calsteps == 2:
            # both are I pulses
            if verbose:
                print('Only I calibration point')
            cal_zero_points = list(range(NoPts - int(calsteps), NoPts))
            cal_one_points = None
        elif calsteps == 4:
            if verbose:
                print('I and X180 calibration points')
            # first two cal points are I pulses, last two are X180 pulses
            cal_zero_points = list(range(NoPts - int(calsteps),
                                         int(NoPts - int(calsteps) / 2)))
            cal_one_points = list(range(int(NoPts - int(calsteps) / 2), NoPts))
        elif (calsteps == 6) and last_ge_pulse:
            # oscillations between |g>-|f>
            # use the I cal points (data[-6] and data[-5]) and
            # the X180_ef cal points (data[-2] and data[-1])
            if verbose:
                print('Oscillations between |g> - |f>')
                print('I and X180_ef calibration points')
            cal_zero_points = list(range(NoPts - int(calsteps),
                                         NoPts - int(2 * calsteps / 3)))
            cal_one_points = list(range(NoPts - int(calsteps / 3), NoPts))
        elif (calsteps == 6) and (not last_ge_pulse):
            # oscillations between |e>-|f>
            # use the X180 cal points (data[-4] and data[-3])
            # and the X180_ef cal points (data[-2] and data[-1])
            if verbose:
                print('Oscillations between |e> - |f>')
                print('X180 and X180_ef calibration points')
            cal_zero_points = list(range(NoPts - int(2 * calsteps / 3),
                                         NoPts - int(calsteps / 3)))
            cal_one_points = list(range(NoPts - int(calsteps / 3), NoPts))

        else:
            # assume no cal points were used
            if verbose:
                print('No calibration points')
            cal_zero_points = None
            cal_one_points = None

        # Rotate and normalize data
        if len(self.measured_values) == 1:
            # Only one quadrature was measured
            if cal_zero_points is None and cal_one_points is None:
                # a_tools.normalize_data_v3 does not work with 0 cal_points. Use
                # 4 cal_points.
                logging.warning('a_tools.normalize_data_v3 does not have support'
                                ' for 0 cal_points. Setting NoCalPoints to 4.')
                self.NoCalPoints = 4
                calsteps = 4
                cal_zero_points = list(range(NoPts - int(self.NoCalPoints),
                                             int(NoPts - int(self.NoCalPoints) / 2)))
                cal_one_points = list(
                    range(int(NoPts - int(self.NoCalPoints) / 2), NoPts))
            self.corr_data = a_tools.normalize_data_v3(
                self.measured_values[0], cal_zero_points, cal_one_points)
        else:
            if (calsteps == 6) and (not last_ge_pulse):
                # For this case we pass in the calibration data, not the indices
                # of the cal points.
                # zero_coord takes the cal_one_points and one_coord takes the
                # cal_zero_points because in a_tools.rotate_and_normalize_data
                # we must have for this case "calculate_rotation_matrix(
                # -(I_one-I_zero), -(Q_one-Q_zero))" in order to get
                # correct rotation
                zero_coord = [np.mean(self.measured_values[0][cal_one_points]),
                              np.mean(self.measured_values[1][cal_one_points])]
                one_coord = [np.mean(self.measured_values[0][cal_zero_points]),
                             np.mean(self.measured_values[1][cal_zero_points])]
                self.corr_data = a_tools.rotate_and_normalize_data(
                    data=self.measured_values[0:2],
                    zero_coord=zero_coord, one_coord=one_coord)[0]
            else:
                self.corr_data = a_tools.rotate_and_normalize_data(
                    self.measured_values[0:2], cal_zero_points,
                    cal_one_points)[0]

        if save_norm_to_data_file:
            self.add_dataset_to_analysisgroup('Corrected data',
                                              self.corr_data)
            self.analysis_group.attrs.create(
                'corrected data based on',
                'calibration points'.encode('utf-8'))

        normalized_values = self.corr_data
        if calsteps == 0:
            normalized_data_points = normalized_values
            normalized_cal_vals = np.empty(0)
        else:
            normalized_data_points = normalized_values[:-int(calsteps)]
            normalized_cal_vals = normalized_values[-int(calsteps):]

        # Optionally, normalize to range [0,1]:
        # If we are calibrating only to a pulse with no amplitude
        # (i.e. do nothing), then manually
        # normalize the y axis. (Needed for Rabi for example)
        # if calsteps <= 2:
        #     max_min_distance = max(normalized_values) - \
        #                        min(normalized_values)
        #     normalized_values = (normalized_values -
        #                          min(normalized_values))/max_min_distance
        #     normalized_data_points = normalized_values[:-int(calsteps)]
        #     normalized_cal_vals = normalized_values[-int(calsteps):]

        return [normalized_values, normalized_data_points, normalized_cal_vals]

    def fit_data(*kw):
        '''
        Exists to be able to include it in the TD_Analysis run default
        '''
        pass


class chevron_optimization_v1(TD_Analysis):

    def __init__(self, cost_function=0, NoCalPoints=4, center_point=31, make_fig=True,
                 zero_coord=None, one_coord=None, cal_points=None,
                 plot_cal_points=True, **kw):
        self.cost_function = cost_function
        super(chevron_optimization_v1, self).__init__(**kw)

    def run_default_analysis(self,
                             close_main_fig=True, **kw):
        super(chevron_optimization_v1, self).run_default_analysis(**kw)
        sweep_points_wocal = self.sweep_points[:-4]
        measured_values_wocal = self.measured_values[0][:-4]

        output_fft = np.real_if_close(np.fft.rfft(measured_values_wocal))
        ax_fft = np.fft.rfftfreq(len(measured_values_wocal),
                                 d=sweep_points_wocal[1] - sweep_points_wocal[0])
        order_mask = np.argsort(ax_fft)
        y = output_fft[order_mask]
        y = y / np.sum(np.abs(y))

        u = np.where(np.arange(len(y)) == 0, 0, y)
        array_peaks = a_tools.peak_finder(np.arange(len(np.abs(y))),
                                          np.abs(u),
                                          window_len=0)
        if array_peaks['peak_idx'] is None:
            self.period = 0.
            self.cost_value = 100.
        else:
            self.period = 1. / ax_fft[order_mask][array_peaks['peak_idx']]
            if self.period == np.inf:
                self.period = 0.
            if self.cost_function == 0:
                self.cost_value = -np.abs(y[array_peaks['peak_idx']])
            else:
                self.cost_value = self.get_cost_value(sweep_points_wocal,
                                                      measured_values_wocal)

    def get_cost_value(self, x, y):
        num_periods = np.floor(x[-1] / self.period)
        if num_periods == np.inf:
            num_periods = 0
        # sum of mins
        sum_min = 0.
        for i in range(int(num_periods)):
            sum_min += np.interp((i + 0.5) * self.period, x, y)
            # print(sum_min)

        # sum of maxs
        sum_max = 0.
        for i in range(int(num_periods)):
            sum_max += 1. - np.interp(i * self.period, x, y)
            # print(sum_max)

        return sum_max + sum_min


class chevron_optimization_v2(TD_Analysis):

    def __init__(self, NoCalPoints=4, center_point=31, make_fig=True,
                 zero_coord=None, one_coord=None, cal_points=None,
                 plot_cal_points=True, **kw):
        super(chevron_optimization_v2, self).__init__(**kw)

    def run_default_analysis(self,
                             close_main_fig=True, **kw):
        super(chevron_optimization_v2, self).run_default_analysis(**kw)
        measured_values = a_tools.normalize_data_v3(self.measured_values[0])
        self.cost_value_1, self.period = self.sum_cost(self.sweep_points * 1e9,
                                                       measured_values)
        self.cost_value_2 = self.swap_cost(self.sweep_points * 1e9,
                                           measured_values)
        self.cost_value = [self.cost_value_1, self.cost_value_2]

        fig, ax = plt.subplots(1, figsize=(8, 6))

        min_idx, max_idx = self.return_max_min(self.sweep_points * 1e9,
                                               measured_values, 1)
        ax.plot(self.sweep_points * 1e9, measured_values, 'b-')
        ax.plot(self.sweep_points[min_idx] * 1e9,
                measured_values[min_idx], 'r*')
        ax.plot(self.sweep_points[max_idx] * 1e9,
                measured_values[max_idx], 'g*')
        ax.plot(self.period * 0.5, self.cost_value_2, 'b*', label='SWAP cost')
        ax.set_ylim(-0.05, 1.05)
        ax.text(35, 0.05, r'%.3f' % (self.cost_value_1), color='red')
        ax.xaxis.label.set_fontsize(13)
        ax.yaxis.label.set_fontsize(13)
        ax.set_xlabel('Time (ns)')
        ax.set_ylabel(r'$F |1\rangle$')

        ax.set_title('%s: Chevorn slice: Cost functions' %
                     self.timestamp_string)

        self.save_fig(fig, fig_tight=False, **kw)

    def analysis_on_fig(self, ax):
        measured_values = a_tools.normalize_data_v3(self.measured_values[0])
        self.cost_value_1, self.period = self.sum_cost(self.sweep_points * 1e9,
                                                       measured_values)
        self.cost_value_2 = self.swap_cost(self.sweep_points * 1e9,
                                           measured_values)
        self.cost_value = [self.cost_value_1, self.cost_value_2]

        min_idx, max_idx = self.return_max_min(self.sweep_points * 1e9,
                                               measured_values, 1)
        ax.plot(self.sweep_points * 1e9, measured_values, 'b-')
        ax.plot(self.sweep_points[min_idx] * 1e9,
                measured_values[min_idx], 'r*')
        ax.plot(self.sweep_points[max_idx] * 1e9,
                measured_values[max_idx], 'g*')
        ax.plot(self.period * 0.5, self.cost_value_2, 'b*', label='SWAP cost')
        ax.set_ylim(-0.05, 1.05)
        ax.text(35, 0.05, r'%.3f' % (self.cost_value_1), color='red')
        ax.xaxis.label.set_fontsize(13)
        ax.yaxis.label.set_fontsize(13)
        ax.set_xlabel('Time (ns)')
        ax.set_ylabel(r'$F |1\rangle$')

        ax.set_title('%s: Chevorn slice: Cost functions' %
                     self.timestamp_string)

    def return_max_min(self, data_x, data_y, window):
        x_points = data_x[:-4]
        y_points = a_tools.smooth(data_y[:-4], window_len=window)
        return argrelmin(y_points), argrelmax(y_points)

    def get_period(self, min_array, max_array):
        all_toghether = np.concatenate((min_array, max_array))
        sorted_vec = np.sort(all_toghether)
        diff = sorted_vec[1:] - sorted_vec[:-1]
        avg = np.mean(diff)
        std = np.std(diff)
        diff_filtered = np.where(np.abs(diff - avg) < std, diff, np.nan)
        diff_filtered = diff_filtered[~np.isnan(diff_filtered)]
        #     diff_filtered = diff
        return 2. * np.mean(diff_filtered), np.std(diff_filtered)

    def spec_power(self, data_x, data_y):
        x_points = data_x[:-4]
        y_points = data_y[:-4]
        min_idx, max_idx = self.return_max_min(data_x, data_y, 1)
        period, st = self.get_period(data_x[min_idx], data_x[max_idx])
        f = 1. / period

        output_fft = np.real_if_close(np.fft.rfft(y_points))
        ax_fft = np.fft.rfftfreq(len(y_points),
                                 d=x_points[1] - x_points[0])
        order_mask = np.argsort(ax_fft)
        y = output_fft[order_mask]
        y = y / np.sum(np.abs(y))
        return -np.interp(f, ax_fft, np.abs(y))

    def sum_cost(self, data_x, data_y):
        x_points = data_x[:-4]
        y_points = data_y[:-4]
        min_idx, max_idx = self.return_max_min(data_x, data_y, 4)
        period, st = self.get_period(data_x[min_idx], data_x[max_idx])
        num_periods = np.floor(x_points[-1] / period)

        sum_min = 0.
        for i in range(int(num_periods)):
            sum_min += np.interp((i + 0.5) * period, x_points, y_points)
        sum_max = 0.
        for i in range(int(num_periods)):
            sum_max += 1. - np.interp(i * period, x_points, y_points)

        return sum_max + sum_min, period

    def swap_cost(self, data_x, data_y):
        x_points = data_x[:-4]
        y_points = data_y[:-4]
        min_idx, max_idx = self.return_max_min(data_x, data_y, 4)
        period, st = self.get_period(data_x[min_idx], data_x[max_idx])
        return np.interp(period * 0.5, x_points, y_points)


class Rabi_Analysis(TD_Analysis):
    """
    Analysis script for a Rabi measurement:
        if not separate_fits:
        1. The I and Q data are rotated and normalized based on the calibration
            points. In most analysis routines, the latter are typically 4:
            2 X180 measurements, and 2 identity measurements, which get averaged
            resulting in one X180 point and one identity point. However, the
            default for Rabi is 2 (2 identity measurements) because we typically
            do Rabi in order to find the correct amplitude for an X180 pulse.
            However, if a previous such value exists, this routine also accepts
            4 cal pts. If X180_ef pulse was also previously calibrated, this
            routine also accepts 6 cal pts.
        2. The normalized data is fitted to a cosine function.
        3. The pi-pulse and pi/2-pulse amplitudes are calculated from the fit.
        4. The normalized data, the best fit results, and the pi and pi/2
            pulses are plotted.

        else:
        Runs the original Rabi routine, which fits the two quadratures
        separately.

    Possible input parameters:
        auto              (default=True)
            automatically perform the entire analysis upon call
        label='Rabi'      (default=none?)
            Label of the analysis routine
        folder            (default=working folder)
            Working folder
        separate_fits     (default=False)
            if True, runs the original Rabi analysis routine which fits the
            I and Q points separately
        NoCalPoints       (default=0)
            Number of calibration points
        for_ef            (default=False)
            analyze for EF transition
        make_fig          (default=True)
            plot the fitted data
        print_fit_results (default=True)
            print the fit report
        show              (default=False)
            show the plots
        show_guess        (default=False)
            plot with initial guess values
        print_parameters   (default=True)
            print the pi&piHalf pulses amplitudes
        plot_amplitudes   (default=True)
            plot the pi&piHalf pulses amplitudes
        plot_errorbars    (default=True)
            plot standard error for each sample point
        close_file        (default=True)
            close the hdf5 file
        no_of_columns     (default=1)
            number of columns in your paper; figure sizes will be adjusted
            accordingly (1 col: figsize = ( 7in , 4in ) 2 cols: figsize =
            ( 3.375in , 2.25in ), PRL guidelines)
        verbose           (default=False)

    """

    def __init__(self, label='Rabi', qb_name=None, NoCalPoints=0, **kw):
        kw['label'] = label
        kw['h5mode'] = 'r+'

        super().__init__(qb_name=qb_name,
                         NoCalPoints=NoCalPoints, **kw)

    def fit_data(self, print_fit_results=True, verbose=False, separate_fits=False):

        self.fit_res = [''] * self.nr_quadratures  # for legacy reasons

        if not separate_fits:

            cos_mod = fit_mods.CosModel
            # Find guess values
            # Frequency guess
            fft_of_data = np.fft.fft(self.normalized_data_points, norm='ortho')
            power_spectrum = np.abs(fft_of_data) ** 2
            index_of_fourier_maximum = np.argmax(
                power_spectrum[1:len(fft_of_data) // 2]) + 1

            top_x_val = np.take(self.sweep_points,
                                np.argmax(self.normalized_data_points))
            bottom_x_val = np.take(self.sweep_points,
                                   np.argmin(self.normalized_data_points))

            if index_of_fourier_maximum == 1:
                if verbose:
                    print('Initial guesses obtained by assuming the data trace '
                          'is between one half and one period of the cosine.')
                freq_guess = 1.0 / (2.0 * np.abs(bottom_x_val - top_x_val))
            else:
                if verbose:
                    print('Initial guesses obtained from fft of data.')
                fft_scale = 1.0 / (self.sweep_points[-1] -
                                   self.sweep_points[0])
                freq_guess = fft_scale * index_of_fourier_maximum

            # Amplitude guess
            diff = 0.5 * (max(self.normalized_data_points) -
                          min(self.normalized_data_points))
            amp_guess = -diff

            # phase guess --> NOT NEEDED because in cal pts calibration we make sure
            #                 Rabi trace starts at (closest to) zero
            # phase_guess = np.angle(fft_of_data[index_of_fourier_maximum])
            # if phase_guess<0:
            #     phase_guess=-phase_guess

            # Offset guess
            if np.abs(np.abs(min(self.normalized_data_points)) -
                      np.abs(max(self.normalized_data_points))) < 3:
                offset_guess = (min(self.normalized_data_points) +
                                max(self.normalized_data_points)) / 2
            elif np.abs(min(self.normalized_data_points)) > \
                    np.abs(max(self.normalized_data_points)):
                offset_guess = (min(self.normalized_data_points) -
                                max(self.normalized_data_points)) / 2
            else:
                offset_guess = (max(self.normalized_data_points) -
                                min(self.normalized_data_points)) / 2

            # Set up fit parameters and perform fit
            cos_mod.set_param_hint('amplitude',
                                   value=amp_guess,
                                   vary=True)
            cos_mod.set_param_hint('phase',
                                   value=0,
                                   vary=False)
            cos_mod.set_param_hint('frequency',
                                   value=freq_guess,
                                   vary=True,
                                   min=(
                                       1 / (100 * self.sweep_pts_wo_cal_pts[-1])),
                                   max=(20 / self.sweep_pts_wo_cal_pts[-1]))
            cos_mod.set_param_hint('offset',
                                   value=offset_guess,
                                   vary=True)
            cos_mod.set_param_hint('period',
                                   expr='1/frequency',
                                   vary=False)
            self.params = cos_mod.make_params()
            self.fit_result = cos_mod.fit(data=self.normalized_data_points,
                                          t=self.sweep_pts_wo_cal_pts,
                                          params=self.params)

            init_data_diff = np.abs(self.fit_result.init_fit[0] -
                                    self.normalized_data_points[0])
            if (self.fit_result.chisqr > .35) or (init_data_diff > offset_guess):
                logging.warning('Fit did not converge, varying phase.')

                fit_res_lst = []

                for phase_estimate in np.linspace(0, 2 * np.pi, 8):
                    cos_mod.set_param_hint('phase',
                                           value=phase_estimate,
                                           vary=True)
                    self.params = cos_mod.make_params()
                    fit_res_lst += [cos_mod.fit(
                        data=self.normalized_data_points,
                        t=self.sweep_pts_wo_cal_pts,
                        params=self.params)]

                chisqr_lst = [fit_res.chisqr for fit_res in fit_res_lst]
                self.fit_result = fit_res_lst[np.argmin(chisqr_lst)]

            for i in range(self.nr_quadratures):  # for legacy reasons
                self.fit_res[i] = self.fit_result

            try:
                self.add_analysis_datagroup_to_file()
                self.save_fitted_parameters(self.fit_result,
                                            var_name=self.value_names[0])
            except Exception as e:
                logging.warning(e)

            if print_fit_results:
                print(self.fit_result.fit_report())

        else:
            model = fit_mods.lmfit.Model(fit_mods.CosFunc)
            if self.nr_quadratures != 1:
                # It would be best to do 1 fit to both datasets but since it is
                # easier to do just one fit we stick to that.
                # We make an initial guess of the Rabi period using both
                # quadratures
                data = np.sqrt(self.measured_values[0] ** 2 +
                               self.measured_values[1] ** 2)

                params = fit_mods.Cos_guess(
                    model, data=data, t=self.sweep_points)
                fitRes = model.fit(
                    data=data,
                    t=self.sweep_points,
                    params=params)
                freq_guess = fitRes.values['frequency']
            for i in range(self.nr_quadratures):
                model = fit_mods.lmfit.Model(fit_mods.CosFunc)
                params = fit_mods.Cos_guess(model, data=self.measured_values[i],
                                            t=self.sweep_points)
                if self.nr_quadratures != 1:
                    params['frequency'].value = freq_guess
                self.fit_res[i] = model.fit(
                    data=self.measured_values[i],
                    t=self.sweep_points,
                    params=params)

                try:
                    self.add_analysis_datagroup_to_file()
                    self.save_fitted_parameters(fit_res=self.fit_res[i],
                                                var_name=self.value_names[i])
                except Exception as e:
                    logging.warning(e)

            if print_fit_results:
                for fit_res in self.fit_res:
                    print(fit_res.fit_report())

    def run_default_analysis(self, show=False,
                             close_file=False, **kw):

        super().run_default_analysis(show=show,
                                     close_file=close_file,
                                     close_main_figure=True,
                                     save_fig=False, **kw)

        show_guess = kw.get('show_guess', False)
        plot_amplitudes = kw.get('plot_amplitudes', True)
        plot_errorbars = kw.get('plot_errorbars', False)
        print_fit_results = kw.get('print_fit_results', False)
        separate_fits = kw.get('separate_fits', False)

        self.nr_quadratures = len(self.ylabels)  # for legacy reasons
        # Create new sweep points without cal pts variable. Needed here because
        # we may have 0 cal pts, so writing self.sweep_points[:-self.NoCalPoints]
        # will give an error if self.NoCalPoints==0.
        self.sweep_pts_wo_cal_pts = deepcopy(self.sweep_points)
        if self.NoCalPoints is not 0:
            self.sweep_pts_wo_cal_pts = \
                self.sweep_pts_wo_cal_pts[:-self.NoCalPoints]

        # get the fit results (lmfit.ModelResult) and save them
        self.fit_data(print_fit_results, separate_fits=separate_fits)

        # if not separate_fits, get the computed pi and piHalf amplitudes
        # and save them
        if not separate_fits:
            self.get_amplitudes(**kw)
            self.save_computed_parameters(self.rabi_amplitudes,
                                          var_name=self.value_names[0])

        # Plot results
        if self.make_fig:
            self.make_figures(show=show, show_guess=show_guess,
                              plot_amplitudes=plot_amplitudes,
                              plot_errorbars=plot_errorbars,
                              separate_fits=separate_fits)

        if close_file:
            self.data_file.close()

        return self.fit_result

    def make_figures(self, show=False, show_guess=False, plot_amplitudes=True,
                     plot_errorbars=True, separate_fits=False, **kw):

        if not separate_fits:
            pi_pulse = self.rabi_amplitudes['piPulse']
            pi_half_pulse = self.rabi_amplitudes['piHalfPulse']

            # Get previously measured values from the data file
            instr_set = self.data_file['Instrument settings']
            try:
                if self.for_ef:
                    pi_pulse_old = float(
                        instr_set[self.qb_name].attrs['amp180_ef'])
                    pi_half_pulse_old = \
                        pi_pulse_old * \
                        float(instr_set[self.qb_name].attrs['amp90_scale_ef'])
                else:
                    pi_pulse_old = float(
                        instr_set[self.qb_name].attrs['amp180'])
                    pi_half_pulse_old = \
                        pi_pulse_old * \
                        float(instr_set[self.qb_name].attrs['amp90_scale'])
                old_vals = '\n  $\pi-Amp_{old}$ = %.3g ' % (pi_pulse_old) + \
                           self.parameter_units[0] + \
                           '\n$\pi/2-Amp_{old}$ = %.3g ' % (pi_half_pulse_old) + \
                           self.parameter_units[0]
            except(TypeError, KeyError, ValueError):
                logging.warning('qb_name is None. Default value qb_name="qb" is '
                                'used. Old parameter values will not be retrieved.')
                old_vals = ''

            textstr = ('  $\pi-Amp$ = %.3g ' % (pi_pulse) + self.parameter_units[0] +
                       ' $\pm$ (%.3g) ' % (self.rabi_amplitudes['piPulse_std']) +
                       self.parameter_units[0] +
                       '\n$\pi/2-Amp$ = %.3g ' % (pi_half_pulse) +
                       self.parameter_units[0] +
                       ' $\pm$ (%.3g) ' % (self.rabi_amplitudes['piHalfPulse_std']) +
                       self.parameter_units[0] + old_vals)

            self.fig.text(0.5, 0, textstr,
                          transform=self.ax.transAxes, fontsize=self.font_size,
                          verticalalignment='top',
                          horizontalalignment='center', bbox=self.box_props)

            # Used for plotting the fit (line 1776)
            best_vals = self.fit_result.best_values

            def cos_fit_func(a): return fit_mods.CosFunc(
                a,
                amplitude=best_vals['amplitude'],
                frequency=best_vals['frequency'],
                phase=best_vals['phase'],
                offset=best_vals['offset'])

            # Plot error bars
            if plot_errorbars:
                a_tools.plot_errorbars(self.sweep_pts_wo_cal_pts,
                                       self.normalized_data_points,
                                       ax=self.ax, only_bars=True,
                                       linewidth=self.axes_line_width,
                                       marker='none',
                                       markersize=self.marker_size)

            # Plot with initial guess
            if show_guess:
                self.ax.plot(self.sweep_pts_wo_cal_pts,
                             self.fit_result.init_fit, 'k--', linewidth=self.line_width)

            # Plot the calculated pi and pi/2 amplitudes
            if plot_amplitudes:
                piPulse_fit = cos_fit_func(pi_pulse)
                piHalfPulse_fit = cos_fit_func(pi_half_pulse)

                # Plot 2 horizontal lines for piAmpl and piHalfAmpl
                self.ax.plot([min(self.sweep_points),
                              max(self.sweep_points)],
                             [piPulse_fit, piPulse_fit], 'k--',
                             linewidth=self.axes_line_width)
                self.ax.plot([min(self.sweep_points),
                              max(self.sweep_points)],
                             [piHalfPulse_fit, piHalfPulse_fit], 'k--',
                             linewidth=self.axes_line_width)

                # Plot two points for the pi and piHalf pulses
                self.ax.plot(pi_pulse, piPulse_fit, 'ro',
                             markersize=self.marker_size_special)
                self.ax.plot(pi_half_pulse, piHalfPulse_fit, 'ro',
                             markersize=self.marker_size_special)

            # Plot with best fit results
            x = np.linspace(self.sweep_points[0],
                            self.sweep_pts_wo_cal_pts[-1],
                            len(self.sweep_points) * 100)
            y = cos_fit_func(x)
            self.ax.plot(x, y, 'r-', linewidth=self.line_width)

            # display figure
            if show:
                plt.show()
            self.ax.set_ylabel('V_homodyne (a.u)')
            # save figure
            self.save_fig(self.fig, figname=self.measurementstring + '_Rabi_fit',
                          **kw)

        else:
            if self.nr_quadratures == 2:
                self.figure, self.axs = plt.subplots(self.nr_quadratures, 1,
                                                     figsize=(5, 6))
            else:
                self.figure, ax = plt.subplots(self.nr_quadratures, 1,
                                               figsize=(5, 6))
                self.axs = [ax]
                # to ensure it is a list of axes, as figure making relies on this
            x_fine = np.linspace(min(self.sweep_points), max(self.sweep_points),
                                 1000)
            for i in range(self.nr_quadratures):
                if i == 0:
                    plot_title = kw.pop('plot_title', textwrap.fill(
                        self.timestamp_string + '_' +
                        self.measurementstring, 40))
                else:
                    plot_title = ''
                self.axs[i].ticklabel_format(useOffset=False)
                self.plot_results_vs_sweepparam(x=self.sweep_points,
                                                y=self.measured_values[i],
                                                fig=self.figure, ax=self.axs[i],
                                                xlabel=self.xlabel,
                                                ylabel=self.ylabels[i],
                                                save=False,
                                                plot_title=plot_title)

                fine_fit = self.fit_res[i].model.func(
                    x_fine, **self.fit_res[i].best_values)
                # adding the fitted amp180
                if 'period' in self.fit_res[i].params.keys():
                    label = 'amp180 = {:.3e}'.format(
                        abs(self.fit_res[i].params['period'].value) / 2)
                else:
                    label = 'amp180 = {:.3e}'.format(
                        abs(self.fit_res[i].params['x0'].value))
                self.axs[i].plot(x_fine, fine_fit, label=label)
                ymin = min(self.measured_values[i])
                ymax = max(self.measured_values[i])
                yspan = ymax - ymin
                self.axs[i].set_ylim(ymin - 0.23 * yspan, 0.05 * yspan + ymax)
                self.axs[i].legend(frameon=False, loc='lower left')

                if show_guess:
                    fine_fit = self.fit_res[i].model.func(
                        x_fine, **self.fit_res[i].init_values)
                    self.axs[i].plot(x_fine, fine_fit, label='guess')
                    self.axs[i].legend(loc='best')

            # display figure
            if show:
                plt.show()

            self.save_fig(self.figure, fig_tight=False, **kw)

    def get_amplitudes(self, **kw):

        # Extract the best fitted frequency and phase.
        freq_fit = self.fit_result.best_values['frequency']
        phase_fit = self.fit_result.best_values['phase']

        freq_std = self.fit_result.params['frequency'].stderr
        phase_std = self.fit_result.params['phase'].stderr

        if freq_fit != 0:

            # If fitted_phase<0, shift fitted_phase by 4. This corresponds to a
            # shift of 2pi in the argument of cos.
            if np.abs(phase_fit) < 0.1:
                phase_fit = 0

            # If phase_fit<1, the piHalf amplitude<0.
            if phase_fit < 1:
                logging.info('The data could not be fitted correctly. '
                             'The fitted phase "%s" <1, which gives '
                             'negative piHalf '
                             'amplitude.' % phase_fit)

            stepsize = self.sweep_points[1] - self.sweep_points[0]
            # Nyquist: wavelength>2*stepsize
            if (freq_fit) > 2 * stepsize:
                logging.info('The data could not be fitted correctly. The '
                             'frequency "%s" is too high.' % freq_fit)

            # Extract pi and pi/2 amplitudes from best fit values
            if phase_fit == 0:
                piPulse = 1 / (2 * freq_fit)
                piHalfPulse = 1 / (4 * freq_fit)
                piPulse_std = freq_std / freq_fit
                piHalfPulse_std = freq_std / freq_fit

            else:
                n = np.arange(-2, 3, 0.5)

                piPulse_vals = (2 * n * np.pi + np.pi -
                                phase_fit) / (2 * np.pi * freq_fit)
                piHalfPulse_vals = (2 * n * np.pi + np.pi /
                                    2 - phase_fit) / (2 * np.pi * freq_fit)

                try:
                    piHalfPulse = np.min(np.take(piHalfPulse_vals,
                                                 np.where(piHalfPulse_vals >= 0)))
                except ValueError:
                    piHalfPulse = np.asarray([])

                try:
                    if piHalfPulse.size != 0:
                        piPulse = np.min(np.take(
                            piPulse_vals, np.where(piPulse_vals >= piHalfPulse)))
                    else:
                        piPulse = np.min(np.take(piPulse_vals,
                                                 np.where(piPulse_vals >= 0.001)))
                except ValueError:
                    piPulse = np.asarray([])

                if piPulse.size == 0 or piPulse > max(self.sweep_points):
                    i = 0
                    while (piPulse_vals[i] < min(self.sweep_points) and
                           i < piPulse_vals.size):
                        i += 1
                    piPulse = piPulse_vals[i]

                if piHalfPulse.size == 0 or piHalfPulse > max(self.sweep_points):
                    i = 0
                    while (piHalfPulse_vals[i] < min(self.sweep_points) and
                           i < piHalfPulse_vals.size):
                        i += 1
                    piHalfPulse = piHalfPulse_vals[i]
                # piPulse = 1/(2*freq_fit) - phase_fit/(2*np.pi*freq_fit)
                # piHalfPulse = 1/(4*freq_fit) - phase_fit/(2*np.pi*freq_fit)

                # Calculate std. deviation for pi and pi/2 amplitudes based on error
                # propagation theory
                # (http://ugastro.berkeley.edu/infrared09/PDF-2009/statistics1.pdf)
                # Errors were assumed to be uncorrelated.

                # extract cov(phase,freq)
                freq_idx = self.fit_result.var_names.index('frequency')
                phase_idx = self.fit_result.var_names.index('phase')
                if self.fit_result.covar is not None:
                    cov_freq_phase = self.fit_result.covar[freq_idx, phase_idx]
                else:
                    cov_freq_phase = 0

                piPulse_std = piPulse * np.sqrt((2 * np.pi * freq_std / freq_fit) ** 2 +
                                                (phase_std / phase_fit) ** 2
                                                - cov_freq_phase /
                                                (np.pi * freq_fit * phase_fit))
                piHalfPulse_std = np.sqrt((piPulse_std) ** 2 +
                                          (freq_std / freq_fit) ** 2)

            if kw.get('print_parameters', False):
                print('\u03C0' + '-Pulse Amplitude = {:.6} '.format(piPulse) +
                      '(' + self.parameter_units[-1] + ')' + '\t' +
                      '\u03C0' + '-Pulse Stddev = {:.6} '.format(piPulse_std) +
                      '(' + self.parameter_units[-1] + ')' + '\n' +
                      '\u03C0' + '/2-Pulse Amplitude = {:.6} '.format(piHalfPulse) +
                      '(' + self.parameter_units[-1] + ')' + '\t' +
                      '\u03C0' + '/2-Pulse Stddev = {:.6} '.format(piHalfPulse_std) +
                      '(' + self.parameter_units[-1] + ')')

            # return as dict for ease of use with "save_computed_parameters"
            self.rabi_amplitudes = {'piPulse': piPulse,
                                    'piPulse_std': piPulse_std,
                                    'piHalfPulse': piHalfPulse,
                                    'piHalfPulse_std': piHalfPulse_std}
        else:
            logging.warning("Fitted frequency is zero. The pi-pulse and "
                            "pi/2-pulse will not be computed.")
            return

    def get_measured_amp180(self):
        # Retrieve amp180 value from data file
        # The "Analysis" group might contain the "Corrected data" dataset
        # fit_grps = list(self.data_file['Analysis'].keys())
        # fitted_pars_0 = self.data_file['Analysis'][fit_grps[0]]
        a = self.data_file['Analysis']
        fit_grps = [i for i in a.values() if isinstance(i, h5py.Group)]
        fitted_pars_0 = fit_grps[0]
        amp180 = fitted_pars_0['period'].attrs['value'] / 2
        # If there are two quadratures, return the amplitude with the smallest
        # errorbar
        if len(fit_grps) == 2:
            fitted_pars_1 = fit_grps[1]
            if (fitted_pars_1['period'].attrs['stderr'] <
                    fitted_pars_0['period'].attrs['stderr']):
                amp180 = fitted_pars_1['period'].attrs['value'] / 2
        return amp180


class Flipping_Analysis(TD_Analysis):

    def __init__(self, label='Flipping', **kw):
        kw['label'] = label
        kw['h5mode'] = 'r+'
        super().__init__(**kw)


    def run_default_analysis(self, close_file=True, show_guess=False, **kw):
        # Returns the drive scaling factor.
        show = kw.pop('show', False)
        self.add_analysis_datagroup_to_file()
        self.get_naming_and_values()
        fig1, fig2, ax, axarray = self.setup_figures_and_axes()

        norm = self.normalize_data_to_calibration_points(
            self.measured_values[0], self.NoCalPoints)
        self.normalized_values = norm[0]
        self.normalized_data_points = norm[1]
        self.normalized_cal_vals = norm[2]
        self.fit_Flipping()

        # self.save_fitted_parameters(self.fit_res, var_name=self.value_names[0])
        self.plot_results(fig1, ax, show_guess=show_guess,
                          ylabel=r'$F$ $|1 \rangle$')

        for i, name in enumerate(self.value_names):
            if len(self.value_names) == 4:
                if i < 2:
                    ax2 = axarray[0, i]
                else:
                    ax2 = axarray[1, i-2]
            else:
                ax2 = axarray[i]

            self.plot_results_vs_sweepparam(x=self.sweep_points,
                                            y=self.measured_values[i],
                                            fig=fig2, ax=ax2,
                                            xlabel=self.xlabel,
                                            ylabel=self.ylabels[i],
                                            save=False)

        if show:
            plt.show()
        self.save_fig(fig1, figname=self.measurementstring+'_Flipping_fit', **kw)
        self.save_fig(fig2, figname=self.measurementstring, **kw)
        if close_file:
            self.data_file.close()
        return self.drive_scaling_factor

    def plot_results(self, fig, ax, ylabel,show_guess=False):
        self.plot_results_vs_sweepparam(x=self.sweep_points,
                                        y=self.normalized_values,
                                        fig=fig, ax=ax,
                                        xlabel=r'No. Pulses',
                                        ylabel=ylabel,
                                        save=False)
        if show_guess:
            y_init = fit_mods.ExpDampOscFunc(self.sweep_points,
                **self.fit_res.init_values)
            ax.plot(self.sweep_points, y_init, 'k--')

        ax.plot(self.fit_plot_points_x, self.fit_plot_points_y, 'r-')

    def fit_Flipping(self, **kw):
        # Split it up in two cases, one where we have oscillations,
        # one where we are already quite close
        data = self.normalized_data_points
        sweep_points = self.sweep_points[:-self.NoCalPoints]
        w = np.abs(np.fft.fft(data)[1:len(data)//2])
        if np.argmax(w)==0:
            # This is the case where we don't have oscilaltions.
            # We fit a parabola to it.
            def quadratic_fit_data():
                M = np.array([sweep_points**2, sweep_points, [1]*len(sweep_points)])
                Minv = np.linalg.pinv(M)
                [a, b, c] = np.dot(data, Minv)
                fit_data = (a*sweep_points**2 + b*sweep_points + c)
                return fit_data, (a, b, c)
            self.fit_results_quadratic = quadratic_fit_data()
            slope = self.fit_results_quadratic[1][1]
            amplitude = np.average(self.normalized_cal_vals) / 2
            drive_detuning = slope / (2 * np.pi * abs(amplitude))
            self.drive_scaling_factor = 1. / (1. + drive_detuning)
            self.fit_plot_points_x = sweep_points
            self.fit_plot_points_y = self.fit_results_quadratic[0]
        else:
            # This is the case where we have oscilaltions.
            # We fit a decaying cos to it.
            def fit_dec_cos_mod(negative_amplitude=False):
                model = fit_mods.CosModel
                params = model.guess(model, data=data,
                                     t=sweep_points)
                new_mod = fit_mods.ExpDampOscModel
                if negative_amplitude:
                    new_mod.set_param_hint('amplitude',
                                    value=-1*np.abs(params['amplitude'].value),
                                    min=-1, max=0)
                else:
                    new_mod.set_param_hint('amplitude',
                                    value=np.abs(params['amplitude'].value),
                                    min=0, max=1)
                new_mod.set_param_hint('frequency',
                                    value=params['frequency'].value,
                                    min=0.2/sweep_points[-1],
                                    max=10./sweep_points[-1])
                new_mod.set_param_hint('phase',
                                    value=-np.pi/2, vary=False)
                new_mod.set_param_hint('oscillation_offset',
                                    value=0)
                new_mod.set_param_hint('exponential_offset',
                                    value=params['offset'].value)
                new_mod.set_param_hint('n',
                                    value=1, vary=False)
                new_mod.set_param_hint('tau',
                                    value=sweep_points[-1],
                                    min=sweep_points[1],
                                    max=sweep_points[-1]*10)
                new_params = new_mod.make_params()
                return new_mod.fit(data=data,
                                    t=sweep_points, params=new_params)
            pos_amp_fit = fit_dec_cos_mod(negative_amplitude=False)
            neg_amp_fit = fit_dec_cos_mod(negative_amplitude=True)

            if pos_amp_fit.chisqr>neg_amp_fit.chisqr:
                self.fit_res = neg_amp_fit
            else:
                self.fit_res = pos_amp_fit

            self.fit_plot_points_x = np.linspace(sweep_points[0],
                                                 sweep_points[-1],200)
            self.fit_plot_points_y = fit_mods.ExpDampOscFunc(
                t=self.fit_plot_points_x,
                amplitude=self.fit_res.values['amplitude'],
                frequency=self.fit_res.values['frequency'],
                phase=self.fit_res.values['phase'],
                oscillation_offset=self.fit_res.values['oscillation_offset'],
                exponential_offset=self.fit_res.values['exponential_offset'],
                n=self.fit_res.values['n'],
                tau=self.fit_res.values['tau'])
            self.drive_detuning = self.fit_res.values['frequency']*\
                np.sign(self.fit_res.values['amplitude'])
            self.drive_scaling_factor = 1. / (1. + self.drive_detuning)


class TD_UHFQC(TD_Analysis):

    def __init__(self, NoCalPoints=4, center_point=31, make_fig=True,
                 zero_coord=None, one_coord=None, cal_points=None,
                 plot_cal_points=True, **kw):
        super(TD_UHFQC, self).__init__(**kw)

    def run_default_analysis(self,
                             close_main_fig=True, **kw):
        super(TD_UHFQC, self).run_default_analysis(**kw)
        measured_values = a_tools.normalize_data_v3(self.measured_values[0])

        fig, ax = plt.subplots(1, figsize=(8, 6))

        ax.plot(self.sweep_points * 1e9, measured_values, '-o')
        ax.set_ylim(-0.05, 1.05)
        ax.xaxis.label.set_fontsize(13)
        ax.yaxis.label.set_fontsize(13)
        ax.set_xlabel('Time (ns)')
        ax.set_ylabel(r'$F |1\rangle$')

        ax.set_title('%s: TD Scan' % self.timestamp_string)

        self.save_fig(fig, fig_tight=False, **kw)


class Echo_analysis(TD_Analysis):
<<<<<<< HEAD
    def __init__(self,vary_n=False,**kw):
=======

    def __init__(self, vary_n=False, **kw):
>>>>>>> dcc19dba
        self.vary_n = vary_n
        super(Echo_analysis, self).__init__(**kw)

    def run_default_analysis(self, close_file=True, **kw):
        self.get_naming_and_values()
        norm = self.normalize_data_to_calibration_points(
            self.measured_values[0], self.NoCalPoints)
        self.normalized_values = norm[0]
        self.normalized_data_points = norm[1]
        self.normalized_cal_vals = norm[2]
        self.fit_data(**kw)
        self.make_figures(**kw)
        if close_file:
            self.data_file.close()
        return self.fit_res
        pass

    def fit_data(self, print_fit_results=False, **kw):

        self.add_analysis_datagroup_to_file()

        model = lmfit.Model(fit_mods.ExpDecayFunc)
        model.guess = fit_mods.exp_dec_guess

        params = model.guess(model, data=self.corr_data[:-self.NoCalPoints],
<<<<<<< HEAD
                             t=self.sweep_points[:-self.NoCalPoints],vary_n=self.vary_n)

=======
                             t=self.sweep_points[:-self.NoCalPoints],
                             vary_n=self.vary_n)
>>>>>>> dcc19dba
        self.fit_res = model.fit(data=self.corr_data[:-self.NoCalPoints],
                                 t=self.sweep_points[:-self.NoCalPoints],
                                 params=params)
        self.save_fitted_parameters(fit_res=self.fit_res,
                                    var_name='corr_data')

    def make_figures(self, **kw):
        show_guess = kw.pop('show_guess', False)
        self.fig, self.ax = plt.subplots(figsize=(5, 3))
        x_fine = np.linspace(min(self.sweep_points), max(self.sweep_points),
                             1000)
        plot_title = kw.pop('plot_title', textwrap.fill(
            self.timestamp_string + '_' +
            self.measurementstring, 40))
        self.plot_results_vs_sweepparam(x=self.sweep_points,
                                        y=self.corr_data,
                                        fig=self.fig, ax=self.ax,
                                        xlabel=self.parameter_names[0],
                                        x_unit=self.parameter_units[0],
                                        ylabel=r'F$|1\rangle$',
                                        save=False,
                                        plot_title=plot_title)

        self.ax.plot(x_fine, self.fit_res.eval(t=x_fine), label='fit')

        textstr = format_value_string(par_name='$T_2$',
                                      lmfit_par=self.fit_res.params['tau'],
                                      unit=self.parameter_units[0],
                                      end_char='\n')
        textstr += format_value_string(
            '$n$', lmfit_par=self.fit_res.params['n'])

        if show_guess:
            self.ax.plot(x_fine, self.fit_res.eval(
                t=x_fine, **self.fit_res.init_values), label='guess')
            self.ax.legend(loc='best')

        self.ax.text(0.4, 0.95, textstr, transform=self.ax.transAxes,
                     fontsize=11, verticalalignment='top',
                     bbox=self.box_props)
        self.save_fig(self.fig, fig_tight=True, **kw)

class Echo_analysis_V15(TD_Analysis):
    """
    New echo analysis for varying phase pulses. Based on old ramsey analysis.
    Should be replaced asap by a V2-style analysis

    -Luc 
    """ 

    def __init__(self, label='echo', phase_sweep_only=False, **kw):
        kw['label'] = label
        kw['h5mode'] = 'r+'
        self.phase_sweep_only = phase_sweep_only
        self.artificial_detuning = kw.pop('artificial_detuning', 0)
        if self.artificial_detuning == 0:
            logging.warning('Artificial detuning is unknown. Defaults to %s MHz. '
                            'New qubit frequency might be incorrect.'
                            % self.artificial_detuning)

        # The routines for 2 art_dets does not use the self.fig and self.ax
        # created in TD_Analysis for make_fig==False for TD_Analysis but
        # still want make_fig to decide whether two_art_dets_analysis should
        # make a figure
        self.make_fig_two_dets = kw.get('make_fig', True)
        if (type(self.artificial_detuning) is list) and \
                (len(self.artificial_detuning) > 1):
            kw['make_fig'] = False

        super().__init__(**kw)

    def fit_Echo(self, x, y, **kw):
        self.add_analysis_datagroup_to_file()
        print_fit_results = kw.pop('print_fit_results',False)
        damped_osc_mod = lmfit.Model(fit_mods.ExpDampOscFunc)
        average = np.mean(y)

        ft_of_data = np.fft.fft(y)
        index_of_fourier_maximum = np.argmax(np.abs(
            ft_of_data[1:len(ft_of_data) // 2])) + 1
        max_echo_delay = x[-1] - x[0]

        fft_axis_scaling = 1 / (max_echo_delay)
        freq_est = fft_axis_scaling * index_of_fourier_maximum
        est_number_of_periods = index_of_fourier_maximum
        if self.phase_sweep_only:
            damped_osc_mod.set_param_hint('frequency',
                                          value=1/360,
                                          vary=False)
            damped_osc_mod.set_param_hint('phase',
                                          value=0, vary=True)
            damped_osc_mod.set_param_hint('amplitude',
                                          value=0.5*(max(self.normalized_data_points)-min(self.normalized_data_points)),
                                          min=0.0, max=4.0)
            fixed_tau=1e9
            damped_osc_mod.set_param_hint('tau',
                                          value=fixed_tau,
                                          vary=False)
        else:
            if ((average > 0.7*max(y)) or
                    (est_number_of_periods < 2) or
                    est_number_of_periods > len(ft_of_data)/2.):
                print('the trace is too short to find multiple periods')

                if print_fit_results:
                    print('Setting frequency to 0 and ' +
                          'fitting with decaying exponential.')
                damped_osc_mod.set_param_hint('frequency',
                                              value=freq_est,
                                              vary=False)
                damped_osc_mod.set_param_hint('phase',
                                              value=0,
                                              vary=False)
            else:
                damped_osc_mod.set_param_hint('frequency',
                                              value=freq_est,
                                              vary=True,
                                              min=(1/(100 *x[-1])),
                                              max=(20/x[-1]))

            if (np.average(y[:4]) >
                    np.average(y[4:8])):
                phase_estimate = 0
            else:
                phase_estimate = np.pi
            damped_osc_mod.set_param_hint('phase',
                                              value=phase_estimate, vary=True)

            amplitude_guess = 1
            damped_osc_mod.set_param_hint('amplitude',
                                          value=amplitude_guess,
                                          min=0.4,
                                          max=4.0)
            damped_osc_mod.set_param_hint('tau',
                                          value=x[1]*10,
                                          min=x[1],
                                          max=x[1]*1000)
        damped_osc_mod.set_param_hint('exponential_offset',
                                      value=0.5,
                                      min=0.4,
                                      max=4.0)
        damped_osc_mod.set_param_hint('oscillation_offset',
                                      value=0,
                                      vary=False)
        damped_osc_mod.set_param_hint('n',
                                      value=1,
                                      vary=False)
        self.params = damped_osc_mod.make_params()

        fit_res = damped_osc_mod.fit(data=y,
                                     t=x,
                                     params=self.params)
        if self.phase_sweep_only:
            chi_sqr_bound = 0
        else:
            chi_sqr_bound = 0.35

        if fit_res.chisqr > chi_sqr_bound:
            logging.warning('Fit did not converge, varying phase')
            fit_res_lst = []

            for phase_estimate in np.linspace(0, 2 * np.pi, 8):
                damped_osc_mod.set_param_hint('phase',
                                              value=phase_estimate)
                self.params = damped_osc_mod.make_params()
                fit_res_lst += [damped_osc_mod.fit(
                    data=y,
                    t=x,
                    params=self.params)]

            chisqr_lst = [fit_res.chisqr for fit_res in fit_res_lst]
            fit_res = fit_res_lst[np.argmin(chisqr_lst)]
        self.fit_results.append(fit_res)

        if print_fit_results:
            print(fit_res.fit_report())
        return fit_res

    def plot_results(self, fit_res, show_guess=False, art_det=0,
                     fig=None, ax=None, textbox=True):

        self.units = SI_prefix_and_scale_factor(val=max(abs(ax.get_xticks())),
                                                unit=self.sweep_unit[0])[1]  # list

        if isinstance(art_det, list):
            art_det = art_det[0]

        if textbox:
            textstr = ('$f_{qubit \_ old}$ = %.7g GHz'
                       % (self.qubit_freq_spec * 1e-9) +
                       '\n$f_{qubit \_ new}$ = %.7g $\pm$ (%.5g) GHz'
                       % (self.qubit_frequency * 1e-9,
                          fit_res.params['frequency'].stderr * 1e-9) +
                       '\n$\Delta f$ = %.5g $ \pm$ (%.5g) MHz'
                       % ((self.qubit_frequency - self.qubit_freq_spec) * 1e-6,
                          fit_res.params['frequency'].stderr * 1e-6) +
                       '\n$f_{Ramsey}$ = %.5g $ \pm$ (%.5g) MHz'
                       % (fit_res.params['frequency'].value * 1e-6,
                          fit_res.params['frequency'].stderr * 1e-6) +
                       '\n$T_2$ = %.6g '
                       % (fit_res.params['tau'].value * self.scale) +
                       self.units + ' $\pm$ (%.6g) '
                       % (fit_res.params['tau'].stderr * self.scale) +
                       self.units +
                       '\nartificial detuning = %.2g MHz'
                       % (art_det * 1e-6))

            fig.text(0.5, 0, textstr, fontsize=self.font_size,
                     transform=ax.transAxes,
                     verticalalignment='top',
                     horizontalalignment='center', bbox=self.box_props)

        x = np.linspace(self.sweep_points[0],
                        self.sweep_points[-self.NoCalPoints - 1],
                        len(self.sweep_points) * 100)

        if show_guess:
            y_init = fit_mods.ExpDampOscFunc(x, **fit_res.init_values)
            ax.plot(x, y_init, 'k--', linewidth=self.line_width)

        best_vals = fit_res.best_values
        y = fit_mods.ExpDampOscFunc(
            x, tau=best_vals['tau'],
            n=best_vals['n'],
            frequency=best_vals['frequency'],
            phase=best_vals['phase'],
            amplitude=best_vals['amplitude'],
            oscillation_offset=best_vals['oscillation_offset'],
            exponential_offset=best_vals['exponential_offset'])
        ax.plot(x, y, 'r-', linewidth=self.line_width)

    def run_default_analysis(self, print_fit_results=False,
                             close_file=False, **kw):

        super().run_default_analysis(
            close_file=close_file,
            close_main_figure=True, save_fig=False, **kw)

        verbose = kw.get('verbose', False)
        # Get old values for qubit frequency
        instr_set = self.data_file['Instrument settings']
        try:
            if self.for_ef:
                self.qubit_freq_spec = \
                    float(instr_set[self.qb_name].attrs['f_ef_qubit'])
            elif 'freq_qubit' in kw.keys():
                self.qubit_freq_spec = kw['freq_qubit']
            else:
                try:
                    self.qubit_freq_spec = \
                        float(instr_set[self.qb_name].attrs['f_qubit'])
                except KeyError:
                    self.qubit_freq_spec = \
                        float(instr_set[self.qb_name].attrs['freq_qubit'])

        except (TypeError, KeyError, ValueError):
            logging.warning('qb_name is unknown. Setting previously measured '
                            'value of the qubit frequency to 0. New qubit '
                            'frequency might be incorrect.')
            self.qubit_freq_spec = 0

        self.scale = 1e6

        # artificial detuning with one value can be passed as either an int or
        # a list with one elements
        if (type(self.artificial_detuning) is list) and \
                (len(self.artificial_detuning) > 1):
            if verbose:
                print('Performing Ramsey Analysis for 2 artificial detunings.')
            self.two_art_dets_analysis(**kw)
        else:
            if type(self.artificial_detuning) is list:
                self.artificial_detuning = self.artificial_detuning[0]
            if verbose:
                print('Performing Ramsey Analysis for 1 artificial detuning.')
            self.one_art_det_analysis(**kw)

        self.save_computed_parameters(self.T2,
                                      var_name=self.value_names[0])

        # Print the T2 values on screen
        unit = self.parameter_units[0][-1]
        if kw.pop('print_parameters', False):
            print('New qubit frequency = {:.7f} (GHz)'.format(
                self.qubit_frequency * 1e-9) +
                  '\t\tqubit frequency stderr = {:.7f} (MHz)'.format(
                      self.ramsey_freq['freq_stderr'] * 1e-6) +
                  '\nT2* = {:.5f} '.format(
                      self.T2['T2'] * self.scale) + '(' + 'μ' + unit + ')' +
                  '\t\tT2* stderr = {:.5f} '.format(
                      self.T2['T2_stderr'] * self.scale) +
                  '(' + 'μ' + unit + ')')
        if close_file:
            self.data_file.close()

        return self.fit_res

    def one_art_det_analysis(self, **kw):

        # Perform fit and save fitted parameters
        self.fit_res = self.fit_Echo(x=self.sweep_points[:-self.NoCalPoints],
                                       y=self.normalized_data_points, **kw)
        self.save_fitted_parameters(self.fit_res, var_name=self.value_names[0])
        self.get_measured_freq(fit_res=self.fit_res, **kw)

        # Calculate new qubit frequency
        self.qubit_frequency = self.qubit_freq_spec + self.artificial_detuning \
                               - self.echo_freq['freq']

        # Extract T2 and save it
        self.get_measured_T2(fit_res=self.fit_res, **kw)
        # the call above defines self.T2 as a dict; units are seconds

        self.total_detuning = self.fit_res.params['frequency'].value
        self.detuning_stderr = self.fit_res.params['frequency'].stderr
        self.detuning = self.total_detuning - self.artificial_detuning

        if self.make_fig:
            # Plot results
            show_guess = kw.pop('show_guess', False)
            show = kw.pop('show', False)
            self.plot_results(self.fit_res, show_guess=show_guess,
                              art_det=self.artificial_detuning,
                              fig=self.fig, ax=self.ax)

            # dispaly figure
            if show:
                plt.show()

            # save figure
            self.save_fig(self.fig, figname=self.measurementstring + '_Echo_fit',
                          **kw)

    def two_art_dets_analysis(self, **kw):

        # Extract the data for each echo
        len_art_det = len(self.artificial_detuning)
        sweep_pts_1 = self.sweep_points[0:-self.NoCalPoints:len_art_det]
        sweep_pts_2 = self.sweep_points[1:-self.NoCalPoints:len_art_det]
        echo_data_1 = self.normalized_values[0:-self.NoCalPoints:len_art_det]
        echo_data_2 = self.normalized_values[1:-self.NoCalPoints:len_art_det]

        # Perform fit
        fit_res_1 = self.fit_Echo(x=sweep_pts_1,
                                    y=echo_data_1, **kw)
        fit_res_2 = self.fit_Echo(x=sweep_pts_2,
                                    y=echo_data_2, **kw)

        self.save_fitted_parameters(fit_res_1, var_name=(self.value_names[0] +
                                                         ' ' + str(self.artificial_detuning[0] * 1e-6) + ' MHz'))
        self.save_fitted_parameters(fit_res_2, var_name=(self.value_names[0] +
                                                         ' ' + str(self.artificial_detuning[1] * 1e-6) + ' MHz'))

        echo_freq_dict_1 = self.get_measured_freq(fit_res=fit_res_1, **kw)
        echo_freq_1 = echo_freq_dict_1['freq']
        echo_freq_dict_2 = self.get_measured_freq(fit_res=fit_res_2, **kw)
        echo_freq_2 = echo_freq_dict_2['freq']

        # Calculate possible detunings from real qubit frequency
        self.new_qb_freqs = {
            '0': self.qubit_freq_spec + self.artificial_detuning[0] + echo_freq_1,
            '1': self.qubit_freq_spec + self.artificial_detuning[0] - echo_freq_1,
            '2': self.qubit_freq_spec + self.artificial_detuning[1] + echo_freq_2,
            '3': self.qubit_freq_spec + self.artificial_detuning[1] - echo_freq_2}

        print('The 4 possible cases for the new qubit frequency give:')
        pprint(self.new_qb_freqs)

        # Find which ones match
        self.diff = {}
        self.diff.update({'0': self.new_qb_freqs['0'] - self.new_qb_freqs['2']})
        self.diff.update({'1': self.new_qb_freqs['1'] - self.new_qb_freqs['3']})
        self.diff.update({'2': self.new_qb_freqs['1'] - self.new_qb_freqs['2']})
        self.diff.update({'3': self.new_qb_freqs['0'] - self.new_qb_freqs['3']})
        self.correct_key = np.argmin(np.abs(list(self.diff.values())))
        # Get new qubit frequency
        self.qubit_frequency = self.new_qb_freqs[str(self.correct_key)]

        if self.correct_key < 2:
            # art_det 1 was correct direction
            # print('Artificial detuning {:.1f} MHz gave the best results.'.format(
            #     self.artificial_detuning[0]*1e-6))
            self.fit_res = fit_res_1
            self.echo_data = echo_data_1
            self.sweep_pts = sweep_pts_1
            self.good_echo_freq = echo_freq_1
            qb_stderr = echo_freq_dict_1['freq_stderr']

        else:
            # art_det 2 was correct direction
            # print('Artificial detuning {:.1f} MHz gave the best results.'.format(
            #     self.artificial_detuning[1]*1e-6))
            self.fit_res = fit_res_2
            self.echo_data = echo_data_2
            self.sweep_pts = sweep_pts_2
            self.good_echo_freq = echo_freq_2
            qb_stderr = echo_freq_dict_2['freq_stderr']

        # Extract T2 and save it
        self.get_measured_T2(fit_res=self.fit_res, **kw)  # defines self.T2 as a dict;
        # units are seconds

        ################
        # Plot results #
        ################
        if self.make_fig_two_dets:
            show_guess = kw.pop('show_guess', False)
            show = kw.pop('show', False)

            if self.for_ef:
                ylabel = r'$F$ $\left(|f \rangle \right) (arb. units)$'
            else:
                ylabel = r'$F$ $\left(|e \rangle \right) (arb. units)$'
            if self.no_of_columns == 2:
                figsize = (3.375, 2.25 * len_art_det)
            else:
                figsize = (7, 4 * len_art_det)
            self.fig, self.axs = plt.subplots(len_art_det, 1,
                                              figsize=figsize,
                                              dpi=self.dpi)

            fit_res_array = [fit_res_1, fit_res_2]
            echo_data_dict = {'0': echo_data_1,
                                '1': echo_data_2}

            for i in range(len_art_det):
                ax = self.axs[i]
                self.plot_results_vs_sweepparam(x=self.sweep_pts,
                                                y=echo_data_dict[str(i)],
                                                fig=self.fig, ax=ax,
                                                xlabel=self.sweep_name,
                                                x_unit=self.sweep_unit[0],
                                                ylabel=ylabel,
                                                marker='o-',
                                                save=False)
                self.plot_results(fit_res_array[i], show_guess=show_guess,
                                  art_det=self.artificial_detuning[i],
                                  fig=self.fig, ax=ax, textbox=False)

                textstr = ('artificial detuning = %.2g MHz'
                           % (self.artificial_detuning[i] * 1e-6) +
                           '\n$f_{Echo}$ = %.5g $ MHz \pm$ (%.5g) MHz'
                           % (fit_res_array[i].params['frequency'].value * 1e-6,
                              fit_res_array[i].params['frequency'].stderr * 1e6) +
                           '\n$T_2$ = %.3g '
                           % (fit_res_array[i].params['tau'].value * self.scale) +
                           self.units + ' $\pm$ (%.3g) '
                           % (fit_res_array[i].params['tau'].stderr * self.scale) +
                           self.units)
                ax.annotate(textstr, xy=(0.99, 0.98), xycoords='axes fraction',
                            fontsize=self.font_size, bbox=self.box_props,
                            horizontalalignment='right', verticalalignment='top')

                if i == (len_art_det - 1):
                    textstr_main = ('$f_{qubit \_ old}$ = %.5g GHz'
                                    % (self.qubit_freq_spec * 1e-9) +
                                    '\n$f_{qubit \_ new}$ = %.5g $ GHz \pm$ (%.5g) GHz'
                                    % (self.qubit_frequency * 1e-9,
                                       qb_stderr * 1e-9) +
                                    '\n$T_2$ = %.3g '
                                    % (self.T2['T2'] * self.scale) +
                                    self.units + ' $\pm$ (%.3g) '
                                    % (self.T2['T2_stderr'] * self.scale) +
                                    self.units)

                    self.fig.text(0.5, 0, textstr_main, fontsize=self.font_size,
                                  transform=self.axs[i].transAxes,
                                  verticalalignment='top',
                                  horizontalalignment='center', bbox=self.box_props)

            # dispaly figure
            if show:
                plt.show()

            # save figure
            self.save_fig(self.fig, figname=self.measurementstring + '_Echo_fit',
                          **kw)

    def get_measured_freq(self, fit_res, **kw):
        freq = fit_res.params['frequency'].value
        freq_stderr = fit_res.params['frequency'].stderr

        self.echo_freq = {'freq': freq, 'freq_stderr': freq_stderr}

        return self.echo_freq

    def get_measured_T2(self, fit_res, **kw):
        '''
        Returns measured T2 from the fit to the Ical data.
         return T2, T2_stderr
        '''
        T2 = fit_res.params['tau'].value
        T2_stderr = fit_res.params['tau'].stderr

        self.T2 = {'T2': T2, 'T2_stderr': T2_stderr}

        return self.T2



class Rabi_parabola_analysis(Rabi_Analysis):

    def fit_data(self, print_fit_results=False, **kw):
        self.add_analysis_datagroup_to_file()
        model = lmfit.models.ParabolicModel()
        self.fit_res = ['', '']
        # It would be best to do 1 fit to both datasets but since it is
        # easier to do just one fit we stick to that.
        for i in [0, 1]:
            model.set_param_hint('x0', expr='-b/(2*a)')
            params = model.guess(data=self.measured_values[i],
                                 x=self.sweep_points)
            self.fit_res[i] = model.fit(
                data=self.measured_values[i],
                x=self.sweep_points,
                params=params)
            self.save_fitted_parameters(fit_res=self.fit_res[i],
                                        var_name=self.value_names[i])


class CPhase_2Q_amp_cost_analysis(Rabi_Analysis):

    def __init__(self, label='', **kw):
        super().__init__(label=label, **kw)

    def run_default_analysis(self, close_file=True, **kw):
        normalize_to_cal_points = kw.get('normalize_to_cal_points', True)
        self.normalize_to_cal_points = normalize_to_cal_points

        self.get_naming_and_values()
        self.oscillating_qubit = kw.get('oscillating_qubit', 0)

        if normalize_to_cal_points:
            if self.oscillating_qubit == 0:
                cal_0I = np.mean([self.measured_values[0][-4],
                                  self.measured_values[0][-3]])

                cal_1I = np.mean([self.measured_values[0][-2],
                                  self.measured_values[0][-1]])

                cal_0Q = np.mean([self.measured_values[1][-4],
                                  self.measured_values[1][-2]])

                cal_1Q = np.mean([self.measured_values[1][-3],
                                  self.measured_values[1][-1]])
            else:
                cal_0I = np.mean([self.measured_values[0][-4],
                                  self.measured_values[0][-2]])

                cal_1I = np.mean([self.measured_values[0][-3],
                                  self.measured_values[0][-1]])

                cal_0Q = np.mean([self.measured_values[1][-4],
                                  self.measured_values[1][-3]])

                cal_1Q = np.mean([self.measured_values[1][-2],
                                  self.measured_values[1][-1]])

            self.measured_values[0][:] = (
                self.measured_values[0] - cal_0I) / (cal_1I - cal_0I)
            self.measured_values[1][:] = (
                self.measured_values[1] - cal_0Q) / (cal_1Q - cal_0Q)

        self.sort_data()

        # self.calculate_cost_func(**kw)
        self.fit_data(**kw)
        self.make_figures(**kw)

        if close_file:
            self.data_file.close()

    def sort_data(self):
        self.x_exc = self.sweep_points[1::2]
        self.x_idx = self.sweep_points[::2]
        self.y_exc = ['', '']
        self.y_idx = ['', '']

        for i in range(2):
            self.y_exc[i] = self.measured_values[i][1::2]
            self.y_idx[i] = self.measured_values[i][::2]
            if self.normalize_to_cal_points:
                self.y_exc[i] = self.y_exc[i][:-2]
                self.y_idx[i] = self.y_idx[i][:-2]
        if self.normalize_to_cal_points:
            self.x_idx = self.x_idx[:-2]
            self.x_exc = self.x_exc[:-2]

    def calculate_cost_func(self, **kw):
        num_points = len(self.sweep_points) - 4

        id_dat_swp = self.measured_values[1][:num_points // 2]
        ex_dat_swp = self.measured_values[1][num_points // 2:-4]

        id_dat_cp = self.measured_values[0][:num_points // 2]
        ex_dat_cp = self.measured_values[0][num_points // 2:-4]

        maximum_difference = max((id_dat_cp - ex_dat_cp))
        # I think the labels are wrong in excited and identity but the value
        # we get is correct
        missing_swap_pop = np.mean(ex_dat_swp - id_dat_swp)
        self.cost_func_val = maximum_difference, missing_swap_pop

    def make_figures(self, **kw):
        # calculate fitted curves
        x_points_fit = np.linspace(self.x_idx[0], self.x_idx[-1], 50)
        fit_idx = self.fit_result['idx_amp'] \
            * np.cos(2 * np.pi * self.fit_result['idx_freq']
                     * x_points_fit + self.fit_result['idx_phase']) \
            + self.fit_result['idx_offset']

        fit_exc = self.fit_result['exc_amp'] \
            * np.cos(2 * np.pi * self.fit_result['exc_freq']
                     * x_points_fit + self.fit_result['exc_phase']) \
            + self.fit_result['exc_offset']

        self.fig, self.axs = plt.subplots(2, 1, figsize=(5, 6))
        for i in [0, 1]:
            self.axs[i].plot(self.x_idx, self.y_idx[i], '-o',
                             label='no excitation')
            self.axs[i].plot(self.x_exc, self.y_exc[i], '-o',
                             label='excitation')
            if i == self.oscillating_qubit:
                plot_title = kw.pop('plot_title', textwrap.fill(
                    self.timestamp_string + '_' +
                    self.measurementstring, 40))
                self.axs[i].plot(x_points_fit, fit_idx, '-')
                self.axs[i].plot(x_points_fit, fit_exc, '-')
                self.axs[i].legend()
            else:
                plot_title = ''
            set_xlabel(self.axs[i], self.sweep_name, self.sweep_unit[0])
            set_ylabel(self.axs[i], self.value_names[i], self.value_units[i])

        self.save_fig(self.fig, fig_tight=True, **kw)

    def fit_data(self, **kw):
        # Frequency is known, because we sweep the phase of the second pihalf
        # pulse in a Ramsey-type experiment.
        model = lmfit.Model((lambda t, amplitude, phase, offset:
                             amplitude * np.cos(2 * np.pi * t / 360.0 + phase) + offset))
        self.fit_result = {}

        # Fit case with no excitation first
        guess_params = fit_mods.Cos_amp_phase_guess(
            model,
            data=self.y_idx[self.oscillating_qubit],
            f=1.0 / 360.0, t=self.x_idx)
        fit_res = model.fit(
            data=self.y_idx[self.oscillating_qubit],
            t=self.x_idx,
            params=guess_params)
        self.fit_result['idx_amp'] = fit_res.values['amplitude']
        self.fit_result['idx_freq'] = 1.0 / 360.0
        self.fit_result['idx_phase'] = fit_res.values['phase']
        self.fit_result['idx_offset'] = fit_res.values['offset']

        # Fit case with excitation
        guess_params = fit_mods.Cos_amp_phase_guess(
            model,
            data=self.y_exc[self.oscillating_qubit],
            f=1.0 / 360.0, t=self.x_exc)
        fit_res = model.fit(
            data=self.y_exc[self.oscillating_qubit],
            t=self.x_exc,
            params=guess_params)
        self.fit_result['exc_amp'] = fit_res.values['amplitude']
        self.fit_result['exc_freq'] = 1.0 / 360.0
        self.fit_result['exc_phase'] = fit_res.values['phase']
        self.fit_result['exc_offset'] = fit_res.values['offset']

        # TODO: save fit params


class Motzoi_XY_analysis(TD_Analysis):
    '''
    Analysis for the Motzoi XY sequence (Xy-Yx)
    Extracts the alternating datapoints and then fits two polynomials.
    The intersect of the fits corresponds to the optimum motzoi parameter.
    '''

    def __init__(self, label='Motzoi', cal_points=[[-4, -3], [-2, -1]], **kw):
        kw['label'] = label
        kw['h5mode'] = 'r+'
        self.cal_points = cal_points
        super().__init__(**kw)

    def run_default_analysis(self, close_file=True, close_main_fig=True, **kw):
        self.get_naming_and_values()
        self.add_analysis_datagroup_to_file()
        if self.cal_points is None:
            if len(self.measured_values) == 2:

                self.corr_data = (self.measured_values[0] ** 2 +
                                  self.measured_values[1] ** 2)

            else:
                self.corr_data = self.measured_values[0]
        else:
            self.rotate_and_normalize_data()
            self.add_dataset_to_analysisgroup('Corrected data',
                                              self.corr_data)
            self.analysis_group.attrs.create('corrected data based on',
                                             'calibration points'.encode('utf-8'))
        # Only the unfolding part here is unique to this analysis
        self.sweep_points_Xy = self.sweep_points[:-4:2]
        self.sweep_points_Yx = self.sweep_points[1:-4:2]
        self.corr_data_Xy = self.corr_data[:-4:2]
        self.corr_data_Yx = self.corr_data[1:-4:2]

        self.fit_data(**kw)
        self.make_figures(**kw)

        opt_motzoi = self.calculate_optimal_motzoi()

        if close_file:
            self.data_file.close()
        return opt_motzoi

    def make_figures(self, **kw):
        # Unique in that it has hardcoded names and ponits to plot
        show_guess = kw.pop('show_guess', False)
        self.fig, self.ax = plt.subplots(1, 1, figsize=(5, 3))
        x_fine = np.linspace(min(self.sweep_points), max(self.sweep_points),
                             1000)
        plot_title = kw.pop('plot_title', textwrap.fill(
            self.timestamp_string + '_' +
            self.measurementstring, 40))
        self.ax.set_title(plot_title)

        self.ax.ticklabel_format(useOffset=False)
        self.ax.set_xlabel(kw.pop('xlabel', self.xlabel))
        self.ax.set_ylabel(kw.pop('ylabel', r'$F|1\rangle$'))
        self.ax.plot(self.sweep_points_Xy, self.corr_data_Xy,
                     'o', c='b', label='Xy')
        self.ax.plot(self.sweep_points_Yx, self.corr_data_Yx,
                     'o', c='r', label='Yx')
        c = ['b', 'r']
        if hasattr(self, 'fit_res'):
            for i in range(len(self.fit_res)):
                fine_fit = self.fit_res[i].model.func(
                    x_fine, **self.fit_res[i].best_values)
                self.ax.plot(x_fine, fine_fit, c=c[i], label='fit')
                if show_guess:
                    fine_fit = self.fit_res[i].model.func(
                        x_fine, **self.fit_res[i].init_values)
                    self.ax.plot(x_fine, fine_fit, c=c[i], label='guess')

        self.ax.legend(loc='best')
        if self.cal_points is not None:
            self.ax.set_ylim(-.1, 1.1)
        self.save_fig(self.fig, fig_tight=True, **kw)

    def fit_data(self, **kw):
        model = lmfit.models.ParabolicModel()
        self.fit_res = ['', '']

        params = model.guess(data=self.corr_data_Xy,
                             x=self.sweep_points_Xy)
        self.fit_res[0] = model.fit(
            data=self.corr_data_Xy,
            x=self.sweep_points_Xy,
            params=params)
        self.save_fitted_parameters(fit_res=self.fit_res[0],
                                    var_name='Xy')

        params = model.guess(data=self.corr_data_Yx,
                             x=self.sweep_points_Yx)
        self.fit_res[1] = model.fit(
            data=self.corr_data_Yx,
            x=self.sweep_points_Yx,
            params=params)
        self.save_fitted_parameters(fit_res=self.fit_res[1],
                                    var_name='Yx')

    def calculate_optimal_motzoi(self):
        '''
        The best motzoi parameter is there where both curves intersect.
        As a parabola can have 2 intersects.
        Will default to picking the one closest to zero
        '''
        # Fit res 0 is the fit res for Xy, and fit_res 1 for Yx
        b_vals0 = self.fit_res[0].best_values
        b_vals1 = self.fit_res[1].best_values
        x1, x2 = a_tools.solve_quadratic_equation(
            b_vals1['a'] - b_vals0['a'], b_vals1['b'] - b_vals0['b'],
            b_vals1['c'] - b_vals0['c'])
        self.optimal_motzoi = min(x1, x2, key=lambda x: abs(x))
        return self.optimal_motzoi


class QScale_Analysis(TD_Analysis):
    '''
    Analysis for a DRAG pulse calibration measurement as described in
    Baur, M. PhD Thesis(2012): measurement sequence ( (xX)-(xY)-(xmY) ).
    Extracts the alternating data points and then fits two lines
    ((xY) and (xmY)) and a constant (xX).
    The intersect of the fits corresponds to the optimum motzoi parameter.

    1. The I and Q data are rotated and normalized based on the calibration
        points. In most
        analysis routines, the latter are typically 4: 2 X180 measurements,
        and 2 identity measurements,
        which get averaged resulting in one X180 point and one identity point.
    2. The data points for the same qscale value are extracted (every other 3rd
        point because the sequence
       used for this measurement applies the 3 sets of pulses
       ( (xX)-(xY)-(xmY) ) consecutively for each qscale value).
    3. The xX data is fitted to a lmfit.models.ConstantModel(), and the other 2
        to an lmfit.models.LinearModel().
    4. The data and the resulting fits are all plotted on the same graph
        (self.make_figures).
    5. The optimal qscale parameter is obtained from the point where the 2
        linear fits intersect.

    Possible input parameters:
        auto              (default=True)
            automatically perform the entire analysis upon call
        label             (default=none?)
            Label of the analysis routine
        folder            (default=working folder)
            Working folder
        NoCalPoints       (default=4)
            Number of calibration points
        cal_points        (default=[[-4, -3], [-2, -1]])
            The indices of the calibration points
        for_ef            (default=False)
            analyze for EF transition
        make_fig          (default=True)
            plot the fitted data
        show              (default=False)
            show the plot
        show_guess        (default=False)
            plot with initial guess values
        print_parameters       (default=True)
            print the found qscale value and stddev
        plot_title        (default=measurementstring)
            the title for the plot as a string
        xlabel            (default=self.xlabel)
            the label for the x axis as a string
        ylabel            (default=r'$F|1\rangle$')
            the label for the x axis as a string
        close_file        (default=True)
            close the hdf5 file

    The default analysis (auto=True) returns the fit results
    '''

    def __init__(self, label='QScale', **kw):
        kw['label'] = label
        kw['h5mode'] = 'r+'

        self.make_fig_qscale = kw.get('make_fig', True)
        kw['make_fig'] = False
        super().__init__(**kw)

    def run_default_analysis(self, close_file=False,
                             show=False, **kw):

        super().run_default_analysis(show=show,
                                     close_file=close_file,
                                     close_main_figure=True,
                                     save_fig=False, **kw)

        # Only the unfolding part here is unique to this analysis
        self.sweep_points_xX = self.sweep_points[:-self.NoCalPoints:3]
        self.sweep_points_xY = self.sweep_points[1:-self.NoCalPoints:3]
        self.sweep_points_xmY = self.sweep_points[2:-self.NoCalPoints:3]
        self.corr_data_xX = self.normalized_values[:-self.NoCalPoints:3]
        self.corr_data_xY = self.normalized_values[1:-self.NoCalPoints:3]
        self.corr_data_xmY = self.normalized_values[2:-self.NoCalPoints:3]

        self.fit_data(**kw)

        self.calculate_optimal_qscale(**kw)
        self.save_computed_parameters(self.optimal_qscale,
                                      var_name=self.value_names[0])

        if self.make_fig_qscale:
            fig, ax = self.default_ax()
            self.make_figures(fig=fig, ax=ax, **kw)

            if show:
                plt.show()

            if kw.pop('save_fig', True):
                self.save_fig(fig,
                              figname=self.measurementstring + '_Qscale_fit', **kw)

        if close_file:
            self.data_file.close()

        return self.fit_res

    def make_figures(self, fig=None, ax=None, **kw):

        # Unique in that it has hardcoded names and points to plot
        show_guess = kw.pop('show_guess', False)

        x_fine = np.linspace(min(self.sweep_points[:-self.NoCalPoints]),
                             max(self.sweep_points[:-self.NoCalPoints]),
                             1000)

        # Get old values
        instr_set = self.data_file['Instrument settings']
        try:
            if self.for_ef:
                qscale_old = float(instr_set[self.qb_name].attrs['motzoi_ef'])
            else:
                qscale_old = float(instr_set[self.qb_name].attrs['motzoi'])
            old_vals = '\n$qscale_{old} = $%.5g' % (qscale_old)
        except (TypeError, KeyError, ValueError):
            logging.warning('qb_name is None. Old parameter values will '
                            'not be retrieved.')
            old_vals = ''

        textstr = ('qscale = %.5g $\pm$ %.5g'
                   % (self.optimal_qscale['qscale'],
                      self.optimal_qscale['qscale_std']) + old_vals)

        if self.for_ef:
            ylabel = r'$F$ $\left(|f \rangle \right) (arb. units)$'
        else:
            ylabel = r'$F$ $\left(|e \rangle \right) (arb. units)$'

        fig.text(0.5, 0, textstr, fontsize=self.font_size,
                 transform=ax.transAxes,
                 verticalalignment='top',
                 horizontalalignment='center', bbox=self.box_props)

        self.plot_results_vs_sweepparam(self.sweep_points_xX, self.corr_data_xX,
                                        fig, ax,
                                        marker='ob',
                                        label=r'$X_{\frac{\pi}{2}}X_{\pi}$',
                                        ticks_around=True)
        self.plot_results_vs_sweepparam(self.sweep_points_xY, self.corr_data_xY,
                                        fig, ax,
                                        marker='og',
                                        label=r'$X_{\frac{\pi}{2}}Y_{\pi}$',
                                        ticks_around=True)
        self.plot_results_vs_sweepparam(self.sweep_points_xmY,
                                        self.corr_data_xmY, fig, ax,
                                        marker='or',
                                        label=r'$X_{\frac{\pi}{2}}Y_{-\pi}$',
                                        ticks_around=True,
                                        xlabel=r'$q_{scales}$',
                                        ylabel=ylabel)
        ax.legend(loc='best', prop={'size': self.font_size})
        # c = ['b', 'g', 'r']
        c = ['g', 'r']
        if hasattr(self, 'fit_res'):
            # for i in range(len(self.fit_res)):
            for i in range(len(c)):
                fine_fit = self.fit_res[i + 1].model.func(
                    x_fine, **self.fit_res[i + 1].best_values)
                # if i == 0:
                #     fine_fit = self.fit_res[i+1].best_values['c'] * \
                #        np.ones(x_fine.size)
                ax.plot(x_fine, fine_fit, c=c[i], linewidth=self.axes_line_width,
                        label='fit')
                if show_guess:
                    fine_fit = self.fit_res[i + 1].model.func(
                        x_fine, **self.fit_res[i + 1].init_values)
                    if i == 0:
                        fine_fit = self.fit_res[i + 1].best_values['c'] * \
                            np.ones(x_fine.size)
                    ax.plot(x_fine, fine_fit, c=c[i], linewidth=self.axes_line_width,
                            label='guess')

        # Create custom legend
        blue_line = mlines.Line2D([], [], color='blue', marker='o',
                                  markersize=self.marker_size,
                                  label=r'$X_{\frac{\pi}{2}}X_{\pi}$')
        green_line = mlines.Line2D([], [], color='green', marker='o',
                                   markersize=self.marker_size,
                                   label=r'$X_{\frac{\pi}{2}}Y_{\pi}$')
        red_line = mlines.Line2D([], [], color='red', marker='o',
                                 markersize=self.marker_size,
                                 label=r'$X_{\frac{\pi}{2}}Y_{-\pi}$')
        ax.legend(handles=[blue_line, green_line, red_line], loc='upper right',
                  prop={'size': self.font_size})

        qscale = self.optimal_qscale['qscale']
        ax.plot([qscale, qscale],
                [min(ax.get_ylim()),
                 max(ax.get_ylim())],
                'k--',
                linewidth=self.axes_line_width)
        ax.plot([min(ax.get_xlim()),
                 max(ax.get_xlim())],
                [0.5, 0.5], 'k--',
                linewidth=self.axes_line_width)

    def fit_data(self, **kw):

        model_const = lmfit.models.ConstantModel()
        model_linear = lmfit.models.LinearModel()
        self.fit_res = ['', '', '']

        # Fit xX measurement - constant
        params = model_const.guess(data=self.corr_data_xX,
                                   x=self.sweep_points_xX)
        self.fit_res[0] = model_const.fit(
            data=self.corr_data_xX,
            x=self.sweep_points_xX,
            params=params)
        self.save_fitted_parameters(fit_res=self.fit_res[0],
                                    var_name='xX')

        # Fit xY measurement
        params = model_linear.guess(data=self.corr_data_xY,
                                    x=self.sweep_points_xY)
        self.fit_res[1] = model_linear.fit(
            data=self.corr_data_xY,
            x=self.sweep_points_xY,
            params=params)
        self.save_fitted_parameters(fit_res=self.fit_res[1],
                                    var_name='xY')

        # Fit xmY measurement
        params = model_linear.guess(data=self.corr_data_xmY,
                                    x=self.sweep_points_xmY)
        self.fit_res[2] = model_linear.fit(
            data=self.corr_data_xmY,
            x=self.sweep_points_xmY,
            params=params)
        self.save_fitted_parameters(fit_res=self.fit_res[2],
                                    var_name='xmY')

        if kw.get('print_fit_results', False):
            print('Fit Report - X' + '\u03C0' + '/2 X' + '\u03C0' + ':\n{}\n'.
                  format(self.fit_res[0].fit_report()) +
                  'Fit Report - X' + '\u03C0' + '/2 Y' + '\u03C0' + ':\n{}\n'.
                  format(self.fit_res[1].fit_report()) +
                  'Fit Report - X' + '\u03C0' + '/2 Y-' + '\u03C0' + ':\n{}\n'.
                  format(self.fit_res[2].fit_report()))

    def calculate_optimal_qscale(self, threshold=0.02, **kw):

        # The best qscale parameter is the point where all 3 curves intersect.

        print_parameters = kw.get('print_parameters', False)

        b_vals0 = self.fit_res[0].best_values
        b_vals1 = self.fit_res[1].best_values
        b_vals2 = self.fit_res[2].best_values
        optimal_qscale = (b_vals1['intercept'] - b_vals2['intercept']) / \
                         (b_vals2['slope'] - b_vals1['slope'])

        # Warning if Xpi/2Xpi line is not within +/-threshold of 0.5
        if (b_vals0['c'] > (0.5 + threshold)) or (b_vals0['c'] < (0.5 - threshold)):
            logging.warning('The trace from the X90-X180 pulses is NOT within '
                            '+/-%s of the expected value of 0.5.' % threshold)
        # Warning if optimal_qscale is not within +/-threshold of 0.5
        optimal_qscale_pop = optimal_qscale * \
            b_vals2['slope'] + b_vals2['intercept']
        if (optimal_qscale_pop > (0.5 + threshold)) or \
                (optimal_qscale_pop < (0.5 - threshold)):
            logging.warning('The optimal qscale found gives a population that is '
                            'NOT within +/-%s of the expected value of 0.5.'
                            % threshold)

        # Calculate standard deviation
        # (http://ugastro.berkeley.edu/infrared09/PDF-2009/statistics1.pdf)
        b1_idx = self.fit_res[1].var_names.index('intercept')
        m1_idx = self.fit_res[1].var_names.index('slope')
        b2_idx = self.fit_res[2].var_names.index('intercept')
        m2_idx = self.fit_res[2].var_names.index('slope')

        if self.fit_res[1].covar is not None:
            cov_b1_m1 = self.fit_res[1].covar[b1_idx, m1_idx]
        else:
            cov_b1_m1 = 0
        if self.fit_res[2].covar is not None:
            cov_b2_m2 = self.fit_res[2].covar[b2_idx, m2_idx]
        else:
            cov_b2_m2 = 0

        cov_qscale_squared = (- cov_b1_m1 - cov_b2_m2) ** 2

        intercept_diff_mean = self.fit_res[1].params['intercept'].value - \
            self.fit_res[2].params['intercept'].value
        slope_diff_mean = self.fit_res[2].params['slope'].value - \
            self.fit_res[1].params['slope'].value

        intercept_diff_std_squared = \
            (self.fit_res[1].params['intercept'].stderr) ** 2 + \
            (self.fit_res[2].params['intercept'].stderr) ** 2
        slope_diff_std_squared = \
            (self.fit_res[2].params['slope'].stderr) ** 2 + \
            (self.fit_res[1].params['slope'].stderr) ** 2

        sqrt_quantity = intercept_diff_std_squared / ((intercept_diff_mean) ** 2) + \
            slope_diff_std_squared / ((slope_diff_mean) ** 2) - \
            2 * cov_qscale_squared / (intercept_diff_mean * slope_diff_mean)
        if sqrt_quantity < 0:
            optimal_qscale_stddev = optimal_qscale * np.sqrt(
                intercept_diff_std_squared / ((intercept_diff_mean) ** 2) +
                slope_diff_std_squared / ((slope_diff_mean) ** 2))
        else:
            optimal_qscale_stddev = optimal_qscale * np.sqrt(sqrt_quantity)

        if print_parameters:
            print('Optimal QScale Parameter = {} \t QScale Stddev = {}'.format(
                optimal_qscale, optimal_qscale_stddev))

        # return as dict for use with "save_computed_parameters"
        self.optimal_qscale = {'qscale': optimal_qscale,
                               'qscale_std': optimal_qscale_stddev}

        return self.optimal_qscale


class Rabi_Analysis_old(TD_Analysis):
    '''
    This is the old Rabi analysis for the mathematica sequences of 60 points
    '''

    def __init__(self, label='Rabi', **kw):
        kw['label'] = label
        kw['h5mode'] = 'r+'
        super(self.__class__, self).__init__(**kw)

    def run_default_analysis(self, print_fit_results=False, **kw):
        self.add_analysis_datagroup_to_file()
        show_guess = kw.pop('show_guess', False)
        show_fig = kw.pop('show_fig', False)
        close_file = kw.pop('close_file', True)
        figsize = kw.pop('figsize', (11, 10))

        self.get_naming_and_values()
        if self.sweep_unit != 'arb unit':
            # If the control is not off the tektronix the center should be 0
            self.center_point = 0

        fig, axarray = plt.subplots(2, 1, figsize=figsize)
        fit_res = [None] * len(self.value_names)

        for i, name in enumerate(self.value_names):
            offset_estimate = np.mean(self.measured_values[i])
            if (np.mean(self.measured_values[i][30:34]) <
                    np.mean(self.measured_values[i][34:38])):
                amplitude_sign = -1.
            else:
                amplitude_sign = 1.
            amplitude_estimate = amplitude_sign * abs(max(
                self.measured_values[i]) - min(self.measured_values[i])) / 2
            w = np.fft.fft(
                self.measured_values[i][:-self.NoCalPoints] - offset_estimate)
            index_of_fourier_maximum = np.argmax(np.abs(w[1:len(w) / 2])) + 1
            fourier_index_to_freq = 1 / abs(self.sweep_points[0] -
                                            self.sweep_points[-self.NoCalPoints])
            if index_of_fourier_maximum < 3:
                print(
                    'Rabi period too long for fourier analysis, using single period as default guess')
                frequency_estimate = fourier_index_to_freq
            else:
                frequency_estimate = fourier_index_to_freq * \
                    index_of_fourier_maximum
            # Guess for params

            fit_mods.CosModel.set_param_hint('amplitude',
                                             value=amplitude_estimate)
            fit_mods.CosModel.set_param_hint('frequency',
                                             value=frequency_estimate,
                                             min=0, max=1 / 8.)
            fit_mods.CosModel.set_param_hint('offset',
                                             value=offset_estimate)
            fit_mods.CosModel.set_param_hint('phase',
                                             value=0,
                                             # Should be at the center
                                             # we let sign take care of
                                             # flipping
                                             vary=False),

            self.params = fit_mods.CosModel.make_params()
            displaced_fitting_axis = self.sweep_points[:-self.NoCalPoints] - \
                self.center_point

            fit_res[i] = fit_mods.CosModel.fit(
                data=self.measured_values[i][:-self.NoCalPoints],
                t=displaced_fitting_axis,
                params=self.params)
            self.fit_results.append(fit_res[i])
            self.save_fitted_parameters(fit_res[i],
                                        var_name=name)
            best_vals = fit_res[i].best_values

            if print_fit_results:
                print(fit_res[i].fit_report())

            if not best_vals['frequency'] == 0:
                self.drive_scaling_factor = self.calculate_drive_scaling_factor(
                    best_vals['frequency'])
            else:
                logging.warning('FIXME something wrong with frequency fit')
                self.drive_scaling_factor = 1

            if show_guess:
                axarray[i].plot(self.sweep_points[:-self.NoCalPoints],
                                fit_res[i].init_fit, 'k--')
            x = np.linspace(min(displaced_fitting_axis),
                            max(displaced_fitting_axis),
                            len(displaced_fitting_axis) * 100)

            y = fit_mods.CosFunc(x,
                                 frequency=best_vals['frequency'],
                                 phase=best_vals['phase'],
                                 amplitude=best_vals['amplitude'],
                                 offset=best_vals['offset'])
            axarray[i].plot(x + self.center_point, y, 'r-')

            textstr = (
                '''    $f$ = %.3g $\pm$ (%.3g)
                           $A$ = %.3g $\pm$ (%.3g)
                           $\phi$ = %.3g $\pm$ (%.3g)
                           $a_0$ = %.3g $\pm$ (%.3g)''' % (
                    fit_res[i].params['frequency'].value,
                    fit_res[i].params['frequency'].stderr,
                    fit_res[i].params['amplitude'].value,
                    fit_res[i].params['amplitude'].stderr,
                    fit_res[i].params['phase'].value,
                    fit_res[i].params['phase'].stderr,
                    fit_res[i].params['offset'].value,
                    fit_res[i].params['offset'].stderr))

            axarray[i].text(0.65, 0.95, textstr,
                            transform=axarray[i].transAxes,
                            fontsize=11, verticalalignment='top',
                            horizontalalignment='left',
                            bbox=self.box_props)
            self.plot_results_vs_sweepparam(x=self.sweep_points,
                                            y=self.measured_values[i],
                                            fig=fig, ax=axarray[i],
                                            xlabel=self.xlabel,
                                            ylabel=str(self.value_names[i]),
                                            save=False)

        if show_fig:
            plt.show()
        self.save_fig(fig, figname=self.sweep_name + 'Rabi_fit', **kw)
        if close_file:
            self.data_file.close()
        return fit_res

    def calculate_drive_scaling_factor(self, frequency):
        '''
        This works by the assumption that you want to have 1.5 Rabi periods
        in your signal. This means that the pi amplitude should be at .75 of
        the max amplitude.
        '''
        desired_period_in_indices = \
            (len(self.sweep_points) - self.NoCalPoints) / 1.5
        sorted_swp = np.sort(self.sweep_points)
        # Sorting needed for when data is taken in other than ascending order
        step_per_index = sorted_swp[1] - sorted_swp[0]
        desired_period = desired_period_in_indices * step_per_index
        # calibration points max should be at -20
        # and + 20 from the center -> period of 80
        desired_freq = 1 / desired_period
        rabi_scaling = desired_freq / frequency
        return rabi_scaling

    def get_drive_scaling_factor(self):
        best_fit = self.get_best_fit_results()
        frequency = best_fit['frequency'].attrs['value']

        drive_scaling_factor = self.calculate_drive_scaling_factor(frequency)

        print('Drive scaling factor: %.2f' % drive_scaling_factor)
        return drive_scaling_factor


class SSRO_Analysis(MeasurementAnalysis):
    '''
    Analysis class for Single Shot Readout.
    Scripts finds optimum rotation of IQ plane leaving all information in the
    I-quadrature.
    Then, for both On and Off datasets unbinned s-curves are fitted with the
    sum of two gaussians. From the fits two fidelity numbers are extracted:

    outputs two fidelity numbers:
        - F: the maximum separation between the two double gauss fits
        - F_corrected: the maximum separation between the largest normalized
                    gausses of both double gauss fits
                    this thereby aims to correct the data for
                    - imperfect pulses
                    - relaxation
                    - residual excitation
                    This figure of merit is unstable for low (<0.30 fidelity)
    outputs one optimum voltage
        -V_opt: the optimum threshold voltage is equal for both definitions of
                fidelity.

    Nofits option is added to skip the double gaussian fitting and extract
    the optimum threshold and fidelity from cumulative histograms.
    '''

    def __init__(self, rotate=True, close_fig=True, channels=None,
                 hist_log_scale: bool = True, **kw):
        if channels is None:
            channels = ['I', 'Q']

        logging.warning('The use of this class is deprectated!' +
                        ' Use the new v2 analysis instead.')

        kw['h5mode'] = 'r+'
        self.rotate = rotate
        self.channels = channels
        self.hist_log_scale = hist_log_scale
        self.close_fig = close_fig
        self.F_a = 0
        self.F_d = 0  # Placeholder values until analysis completes
        # this is added to prevent bugs if fits are not run
        super(self.__class__, self).__init__(**kw)

    def run_default_analysis(self, rotate=True,
                             nr_samples=2,
                             sample_0=0,
                             sample_1=1,
                             channels=['I', 'Q'],
                             no_fits=False,
                             print_fit_results=False,
                             pge=None, peg=None,
                             preselection=False,
                             n_bins: int = 120, **kw):

        self.add_analysis_datagroup_to_file()
        self.no_fits = no_fits
        # fixed fraction of ground state in the excited state histogram (relaxation)
        self.pge = pge
        # fixed fraction of excited state in the ground state hitogram (residual population)
        self.peg = peg
        self.get_naming_and_values()
        # plotting histograms of the raw shots on I and Q axis

        if len(self.channels) == 1:
            shots_I_data = self.get_values(key=self.channels[0])
            if not preselection:
                shots_I_data_0, shots_I_data_1 = a_tools.zigzag(
                    shots_I_data, sample_0, sample_1, nr_samples)
            else:
                shots_I_presel_0, shots_I_presel_1 = a_tools.zigzag(
                    shots_I_data, sample_0, sample_1, nr_samples)
                shots_I_data_0, shots_I_data_1 = a_tools.zigzag(
                    shots_I_data, sample_0 + 1, sample_1 + 1, nr_samples)
            shots_Q_data_0 = shots_I_data_0 * 0
            shots_Q_data_1 = shots_I_data_1 * 0
            if preselection:
                shots_Q_presel_0 = shots_I_presel_0 * 0
                shots_Q_presel_1 = shots_I_presel_1 * 0

        else:
            # Try getting data by name first and by index otherwise
            try:
                shots_I_data = self.get_values(key=self.channels[0])
                shots_Q_data = self.get_values(key=self.channels[1])
            except:
                shots_I_data = self.measured_values[0]
                shots_Q_data = self.measured_values[1]

            if not preselection:
                shots_I_data_0, shots_I_data_1 = a_tools.zigzag(
                    shots_I_data, sample_0, sample_1, nr_samples)
                shots_Q_data_0, shots_Q_data_1 = a_tools.zigzag(
                    shots_Q_data, sample_0, sample_1, nr_samples)
            else:
                shots_I_presel_0, shots_I_presel_1 = a_tools.zigzag(
                    shots_I_data, sample_0, sample_1, nr_samples)
                shots_Q_presel_0, shots_Q_presel_1 = a_tools.zigzag(
                    shots_Q_data, sample_0, sample_1, nr_samples)
                shots_I_data_0, shots_I_data_1 = a_tools.zigzag(
                    shots_I_data, sample_0 + 1, sample_1 + 1, nr_samples)
                shots_Q_data_0, shots_Q_data_1 = a_tools.zigzag(
                    shots_Q_data, sample_0 + 1, sample_1 + 1, nr_samples)

        # cutting off half data points (odd number of data points)
        min_len = np.min([np.size(shots_I_data_0), np.size(shots_I_data_1),
                          np.size(shots_Q_data_0), np.size(shots_Q_data_1)])
        shots_I_data_0 = shots_I_data_0[0:min_len]
        shots_I_data_1 = shots_I_data_1[0:min_len]
        shots_Q_data_0 = shots_Q_data_0[0:min_len]
        shots_Q_data_1 = shots_Q_data_1[0:min_len]
        if preselection:
            shots_I_presel_0 = shots_I_presel_0[0:min_len]
            shots_I_presel_1 = shots_I_presel_1[0:min_len]
            shots_Q_presel_0 = shots_Q_presel_0[0:min_len]
            shots_Q_presel_1 = shots_Q_presel_1[0:min_len]

        # rotating IQ-plane to transfer all information to the I-axis
        if self.rotate:
            theta, shots_I_data_1_rot, shots_I_data_0_rot = \
                self.optimize_IQ_angle(shots_I_data_1, shots_Q_data_1,
                                       shots_I_data_0, shots_Q_data_0, min_len,
                                       **kw)
            self.theta = theta
            if preselection:
                shots_presel_1_rot = np.cos(theta) * shots_I_presel_1 - \
                    np.sin(theta) * shots_Q_presel_1
                shots_presel_0_rot = np.cos(theta) * shots_I_presel_0 - \
                    np.sin(theta) * shots_Q_presel_0

        else:
            self.theta = 0
            shots_I_data_1_rot = shots_I_data_1
            shots_I_data_0_rot = shots_I_data_0
            if preselection:
                shots_presel_1_rot = shots_I_presel_1
                shots_presel_0_rot = shots_I_presel_0

        if kw.get('plot', True):
            self.plot_2D_histograms(shots_I_data_0, shots_Q_data_0,
                                    shots_I_data_1, shots_Q_data_1)

        self.no_fits_analysis(shots_I_data_1_rot, shots_I_data_0_rot, min_len,
                              **kw)
        if self.no_fits is False:
            # making gaussfits of s-curves
            self.s_curve_fits(shots_I_data_1_rot, shots_I_data_0_rot, min_len,
                              **kw)

        if preselection:
            try:
                V_th = self.V_th_d
            except:
                V_th = self.V_th_a
            s = np.sign(np.mean(shots_I_data_1_rot - shots_I_data_0_rot))
            shots_gmask_0 = s * (V_th - shots_presel_0_rot) > 0
            shots_gmask_1 = s * (V_th - shots_presel_1_rot) > 0

            shots_masked_0 = shots_I_data_0_rot[shots_gmask_0]
            shots_masked_1 = shots_I_data_1_rot[shots_gmask_1]

            self.total_points = np.size(shots_I_data_0_rot) + \
                np.size(shots_I_data_1_rot)
            self.removed_points = self.total_points - \
                np.size(shots_masked_0) - \
                np.size(shots_masked_1)

            min_len_masked = np.min([np.size(shots_masked_0),
                                     np.size(shots_masked_1)])
            shots_masked_0 = shots_masked_0[:min_len_masked]
            shots_masked_1 = shots_masked_1[:min_len_masked]

            self.no_fits_analysis(shots_masked_1, shots_masked_0,
                                  min_len_masked, masked=True, **kw)
            if self.no_fits is False:
                # making gaussfits of s-curves
                self.s_curve_fits(shots_masked_1, shots_masked_0,
                                  min_len_masked, masked=True, **kw)

        self.finish(**kw)

    def optimize_IQ_angle(self, shots_I_1, shots_Q_1, shots_I_0,
                          shots_Q_0, min_len, plot_2D_histograms=True,
                          **kw):

        n_bins = 120  # the bins we want to have around our data
        I_min = min(min(shots_I_0), min(shots_I_1))
        I_max = max(max(shots_I_0), max(shots_I_1))
        Q_min = min(min(shots_Q_0), min(shots_Q_1))
        Q_max = max(max(shots_Q_0), max(shots_Q_1))
        edge = max(abs(I_min), abs(I_max), abs(Q_min), abs(Q_max))
        H0, xedges0, yedges0 = np.histogram2d(shots_I_0, shots_Q_0,
                                              bins=n_bins,
                                              range=[[I_min, I_max],
                                                     [Q_min, Q_max]],
                                              normed=True)
        H1, xedges1, yedges1 = np.histogram2d(shots_I_1, shots_Q_1,
                                              bins=n_bins,
                                              range=[[I_min, I_max, ],
                                                     [Q_min, Q_max, ]],
                                              normed=True)

        # this part performs 2D gaussian fits and calculates coordinates of the
        # maxima
        def gaussian(height, center_x, center_y, width_x, width_y):
            width_x = float(width_x)
            width_y = float(width_y)
            return lambda x, y: height * np.exp(-(((center_x - x) / width_x) ** 2 + (
                (center_y - y) / width_y) ** 2) / 2)

        def fitgaussian(data):
            params = moments(data)

            def errorfunction(p): return np.ravel(gaussian(*p)(*np.indices(
                data.shape)) - data)
            p, success = optimize.leastsq(errorfunction, params)
            return p

        def moments(data):
            total = data.sum()
            X, Y = np.indices(data.shape)
            x = (X * data).sum() / total
            y = (Y * data).sum() / total
            col = data[:, int(y)]
            eps = 1e-8  # To prevent division by zero
            width_x = np.sqrt(abs((np.arange(col.size) - y) ** 2 * col).sum() / (
                col.sum() + eps))
            row = data[int(x), :]
            width_y = np.sqrt(abs((np.arange(row.size) - x) ** 2 * row).sum() / (
                row.sum() + eps))
            height = data.max()
            return height, x, y, width_x, width_y

        data0 = H0
        params0 = fitgaussian(data0)
        fit0 = gaussian(*params0)
        data1 = H1
        params1 = fitgaussian(data1)
        fit1 = gaussian(*params1)
        # interpolating to find the gauss top x and y coordinates
        x_lin = np.linspace(0, n_bins, n_bins + 1)
        y_lin = np.linspace(0, n_bins, n_bins + 1)
        f_x_1 = interp1d(x_lin, xedges1, fill_value='extrapolate')
        x_1_max = f_x_1(params1[1])
        f_y_1 = interp1d(y_lin, yedges1, fill_value='extrapolate')
        y_1_max = f_y_1(params1[2])

        f_x_0 = interp1d(x_lin, xedges0, fill_value='extrapolate')
        x_0_max = f_x_0(params0[1])
        f_y_0 = interp1d(y_lin, yedges0, fill_value='extrapolate')
        y_0_max = f_y_0(params0[2])

        # following part will calculate the angle to rotate the IQ plane
        # All information is to be rotated to the I channel
        y_diff = y_1_max - y_0_max
        x_diff = x_1_max - x_0_max
        theta = -np.arctan2(y_diff, x_diff)

        shots_I_1_rot = np.cos(theta) * shots_I_1 - np.sin(theta) * shots_Q_1
        shots_Q_1_rot = np.sin(theta) * shots_I_1 + np.cos(theta) * shots_Q_1

        shots_I_0_rot = np.cos(theta) * shots_I_0 - np.sin(theta) * shots_Q_0
        shots_Q_0_rot = np.sin(theta) * shots_I_0 + np.cos(theta) * shots_Q_0

        return (theta, shots_I_1_rot, shots_I_0_rot)

    def no_fits_analysis(self, shots_I_1_rot, shots_I_0_rot, min_len,
                         masked=False, **kw):

        plot = kw.get('plot', True)

        min_voltage_1 = np.min(shots_I_1_rot)
        min_voltage_0 = np.min(shots_I_0_rot)
        min_voltage = np.min([min_voltage_1, min_voltage_0])

        max_voltage_1 = np.max(shots_I_1_rot)
        max_voltage_0 = np.max(shots_I_0_rot)
        max_voltage = np.max([max_voltage_1, max_voltage_0])

        hist_1, bins = np.histogram(shots_I_1_rot, bins=1000,
                                    range=(min_voltage, max_voltage),
                                    density=1)
        cumsum_1 = np.cumsum(hist_1)
        self.cumsum_1 = cumsum_1 / cumsum_1[-1]  # renormalizing

        hist_0, bins = np.histogram(shots_I_0_rot, bins=1000,
                                    range=(min_voltage, max_voltage),
                                    density=1)
        cumsum_0 = np.cumsum(hist_0)
        self.cumsum_0 = cumsum_0 / cumsum_0[-1]  # renormalizing

        cumsum_diff = (abs(self.cumsum_1 - self.cumsum_0))
        cumsum_diff_list = cumsum_diff.tolist()
        self.index_V_th_a = int(cumsum_diff_list.index(np.max(
            cumsum_diff_list)))
        V_th_a = bins[self.index_V_th_a] + (bins[1] - bins[0]) / 2
        # adding half a bin size
        F_a = 1 - (1 - cumsum_diff_list[self.index_V_th_a]) / 2

        if plot:
            fig, ax = plt.subplots()
            ax.plot(bins[0:-1], self.cumsum_1, label='cumsum_1', color='blue')
            ax.plot(bins[0:-1], self.cumsum_0, label='cumsum_0', color='red')
            ax.axvline(V_th_a, ls='--', label="V_th_a = %.3f" % V_th_a,
                       linewidth=2, color='grey')
            ax.text(.7, .6, '$Fa$ = %.4f' % F_a, transform=ax.transAxes,
                    fontsize='large')
            ax.set_title('raw cumulative histograms')
            plt.xlabel('DAQ voltage integrated (AU)', fontsize=14)
            plt.ylabel('Fraction', fontsize=14)

            # plt.hist(SS_Q_data, bins=40,label = '0 Q')
            plt.legend(loc=2)
            if masked:
                filename = 'raw-cumulative-histograms-masked'
            else:
                filename = 'raw-cumulative-histograms'
            self.save_fig(fig, figname=filename,
                          close_fig=self.close_fig, **kw)

        # saving the results
        if 'SSRO_Fidelity' not in self.analysis_group:
            fid_grp = self.analysis_group.create_group('SSRO_Fidelity')
        else:
            fid_grp = self.analysis_group['SSRO_Fidelity']
        fid_grp.attrs.create(name='V_th_a', data=V_th_a)
        fid_grp.attrs.create(name='F_a', data=F_a)

        self.F_a = F_a
        self.V_th_a = V_th_a

    def s_curve_fits(self, shots_I_1_rot, shots_I_0_rot, min_len, masked=False,
                     **kw):

        plot = kw.get('plot', True)

        # Sorting data for analytical fitting
        S_sorted_I_1 = np.sort(shots_I_1_rot)
        S_sorted_I_0 = np.sort(shots_I_0_rot)
        p_norm_I_1 = 1. * np.arange(len(S_sorted_I_1)) / \
            (len(S_sorted_I_1) - 1)
        p_norm_I_0 = 1. * np.arange(len(S_sorted_I_0)) / \
            (len(S_sorted_I_0) - 1)

        # fitting the curves with integral normal distribution
        def erfcc(x):
            """
            Complementary error function.
            """
            z = abs(x)
            out = np.zeros(np.size(x))
            t = 1. / (1. + 0.5 * z)
            r = t * np.exp(-z * z - 1.26551223 + t * (1.00002368 + t * (.37409196 +
                                                                        t * (.09678418 + t * (
                                                                            -.18628806 + t * (.27886807 +
                                                                                              t * (-1.13520398 + t * (1.48851587 + t * (-.82215223 +
                                                                                                                                        t * .17087277)))))))))
            if np.size(x) > 1:
                for k in range(np.size(x)):
                    if (x[k] >= 0.):
                        out[k] = r[k]
                    else:
                        out[k] = 2. - r[k]
            else:
                if (x > 0):
                    out = r
                else:
                    out = 2 - r
            return out

        def NormCdf(x, mu, sigma):
            t = x - mu
            y = 0.5 * erfcc(-t / (sigma * np.sqrt(2.0)))
            for k in range(np.size(x)):
                if y[k] > 1.0:
                    y[k] = 1.0
            return y

        NormCdfModel = lmfit.Model(NormCdf)

        def NormCdf2(x, mu0, mu1, sigma0, sigma1, frac1):
            t0 = x - mu0
            t1 = x - mu1
            frac0 = 1 - frac1
            y = frac1 * 0.5 * erfcc(-t1 / (sigma1 * np.sqrt(2.0))) + \
                frac0 * 0.5 * erfcc(-t0 / (sigma0 * np.sqrt(2.0)))
            for k in range(np.size(x)):
                if y[k] > 1.0:
                    y[k] = 1.0
            return y

        NormCdf2Model = lmfit.Model(NormCdf2)
        NormCdfModel.set_param_hint('mu', value=(np.average(shots_I_0_rot) +
                                                 np.average(shots_I_1_rot)) / 2)
        NormCdfModel.set_param_hint('sigma', value=(np.std(shots_I_0_rot) +
                                                    np.std(shots_I_1_rot)) / 2,
                                    min=0)

        params = NormCdfModel.make_params()

        fit_res_0 = NormCdfModel.fit(
            data=p_norm_I_0,
            x=S_sorted_I_0,
            params=params)

        fit_res_1 = NormCdfModel.fit(
            data=p_norm_I_1,
            x=S_sorted_I_1,
            params=params)
        # extracting the fitted parameters for the gaussian fits
        mu0 = fit_res_0.params['mu'].value
        sigma0 = fit_res_0.params['sigma'].value
        mu1 = fit_res_1.params['mu'].value
        sigma1 = fit_res_1.params['sigma'].value

        # setting hint parameters for double gaussfit of 'on' measurements
        NormCdf2Model.set_param_hint('mu0', value=mu0, vary=False)
        NormCdf2Model.set_param_hint('sigma0', value=sigma0, min=0, vary=False)
        NormCdf2Model.set_param_hint('mu1', value=np.average(shots_I_1_rot))
        NormCdf2Model.set_param_hint(
            'sigma1', value=np.std(shots_I_1_rot), min=0)
        if self.pge == None:
            NormCdf2Model.set_param_hint('frac1', value=0.9, min=0, max=1)
        else:
            NormCdf2Model.set_param_hint('frac1', value=1-self.pge, vary=False)

        # performing the double gaussfits of on 1 data
        params = NormCdf2Model.make_params()
        fit_res_double_1 = NormCdf2Model.fit(
            data=p_norm_I_1,
            x=S_sorted_I_1,
            params=params)

        # extracting the fitted parameters for the double gaussian fit 'on'
        sigma0_1 = fit_res_double_1.params['sigma0'].value
        sigma1_1 = fit_res_double_1.params['sigma1'].value
        mu0_1 = fit_res_double_1.params['mu0'].value
        mu1_1 = fit_res_double_1.params['mu1'].value
        frac1_1 = fit_res_double_1.params['frac1'].value

        NormCdf2Model = lmfit.Model(NormCdf2)
        # adding hint parameters for double gaussfit of 'off' measurements
        NormCdf2Model.set_param_hint('mu0', value=mu0)
        NormCdf2Model.set_param_hint('sigma0', value=sigma0, min=0)
        NormCdf2Model.set_param_hint('mu1', value=mu1_1, vary=False)
        NormCdf2Model.set_param_hint(
            'sigma1', value=sigma1_1, min=0, vary=False)
        if self.peg == None:
            NormCdf2Model.set_param_hint(
                'frac1', value=0.025, min=0, max=1, vary=True)
        else:
            NormCdf2Model.set_param_hint(
                'frac1', value=self.peg, vary=False)

        params = NormCdf2Model.make_params()
        fit_res_double_0 = NormCdf2Model.fit(
            data=p_norm_I_0,
            x=S_sorted_I_0,
            params=params)

        # extracting the fitted parameters for the double gaussian fit 'off'
        sigma0_0 = fit_res_double_0.params['sigma0'].value
        sigma1_0 = fit_res_double_0.params['sigma1'].value
        mu0_0 = fit_res_double_0.params['mu0'].value
        mu1_0 = fit_res_double_0.params['mu1'].value
        frac1_0 = fit_res_double_0.params['frac1'].value

        def NormCdf(x, mu, sigma):
            t = x - mu
            y = 0.5 * erfcc(-t / (sigma * np.sqrt(2.0)))
            return y

        def NormCdfdiff(x, mu0=mu0, mu1=mu1, sigma0=sigma0, sigma1=sigma1):
            y = -abs(NormCdf(x, mu0, sigma0) - NormCdf(x, mu1, sigma1))
            return y

        V_opt_single = optimize.brent(NormCdfdiff)
        F_single = -NormCdfdiff(x=V_opt_single)

        # print 'V_opt_single', V_opt_single
        # print 'F_single', F_single

        # redefining the function with different variables to avoid problems
        # with arguments in brent optimization
        def NormCdfdiff(x, mu0=mu0_0, mu1=mu1_1, sigma0=sigma0_0,
                        sigma1=sigma1_1):
            y0 = -abs(NormCdf(x, mu0, sigma0) - NormCdf(x, mu1, sigma1))
            return y0

        self.V_th_d = optimize.brent(NormCdfdiff)
        F_d = 1 - (1 + NormCdfdiff(x=self.V_th_d)) / 2

        # print 'F_corrected',F_corrected

        def NormCdfdiffDouble(x, mu0_0=mu0_0,
                              sigma0_0=sigma0_0, sigma1_0=sigma1_0,
                              frac1_0=frac1_0, mu1_1=mu1_1,
                              sigma0_1=sigma0_1, sigma1_1=sigma1_1,
                              frac1_1=frac1_1):
            distr0 = (1 - frac1_0) * NormCdf(x, mu0_0, sigma0_0) + \
                     (frac1_0) * NormCdf(x, mu1_1, sigma1_1)

            distr1 = (1 - frac1_1) * NormCdf(x, mu0_0, sigma0_0) + \
                     (frac1_1) * NormCdf(x, mu1_1, sigma1_1)
            y = - abs(distr1 - distr0)
            return y

        # print "refresh"
        # self.V_th_d = optimize.brent(NormCdfdiffDouble)
        # F_d = -NormCdfdiffDouble(x=self.V_th_d)

        # calculating the signal-to-noise ratio
        signal = abs(mu0_0 - mu1_1)
        noise = (sigma0_0 + sigma1_1) / 2
        SNR = signal / noise

        if plot:
            # plotting s-curves
            fig, ax = plt.subplots(figsize=(7, 4))
            ax.set_title('S-curves (not binned) and fits, determining fidelity '
                         'and threshold optimum, %s shots' % min_len)
            ax.set_xlabel('DAQ voltage integrated (V)')  # , fontsize=14)
            ax.set_ylabel('Fraction of counts')  # , fontsize=14)
            ax.set_ylim((-.01, 1.01))
            ax.plot(S_sorted_I_0, p_norm_I_0, label='0 I', linewidth=2,
                    color='red')
            ax.plot(S_sorted_I_1, p_norm_I_1, label='1 I', linewidth=2,
                    color='blue')

            # ax.plot(S_sorted_I_0, fit_res_0.best_fit,
            #         label='0 I single gaussian fit', ls='--', linewidth=3,
            #         color='lightblue')
            # ax.plot(S_sorted_I_1, fit_res_1.best_fit, label='1 I',
            #         linewidth=2, color='red')

            ax.plot(S_sorted_I_0, fit_res_double_0.best_fit,
                    label='0 I double gaussfit', ls='--', linewidth=3,
                    color='darkred')
            ax.plot(S_sorted_I_1, fit_res_double_1.best_fit,
                    label='1 I double gaussfit', ls='--', linewidth=3,
                    color='lightblue')
            labelstring = 'V_th_a= %.3f V' % (self.V_th_a)
            labelstring_corrected = 'V_th_d= %.3f V' % (self.V_th_d)

            ax.axvline(self.V_th_a, ls='--', label=labelstring,
                       linewidth=2, color='grey')
            ax.axvline(self.V_th_d, ls='--', label=labelstring_corrected,
                       linewidth=2, color='black')

            leg = ax.legend(loc='best')
            leg.get_frame().set_alpha(0.5)
            if masked:
                filename = 'S-curves-masked'
            else:
                filename = 'S-curves'
            self.save_fig(fig, figname=filename, **kw)

            # plotting the histograms
            fig, axes = plt.subplots(figsize=(7, 4))
            n1, bins1, patches = pylab.hist(shots_I_1_rot, bins=40,
                                            label='1 I', histtype='step',
                                            color='red', normed=False)
            n0, bins0, patches = pylab.hist(shots_I_0_rot, bins=40,
                                            label='0 I', histtype='step',
                                            color='blue', normed=False)
            pylab.clf()
            # n0, bins0 = np.histogram(shots_I_0_rot, bins=int(min_len/50),
            #                          normed=1)
            # n1, bins1 = np.histogram(shots_I_1_rot, bins=int(min_len/50),
            #                          normed=1)

            gdat, = pylab.plot(bins0[:-1] + 0.5 *
                               (bins0[1] - bins0[0]), n0, 'C0o')
            edat, = pylab.plot(bins1[:-1] + 0.5 *
                               (bins1[1] - bins1[0]), n1, 'C3o')

            # n, bins1, patches = np.hist(shots_I_1_rot, bins=int(min_len/50),
            #                               label = '1 I',histtype='step',
            #                               color='red',normed=1)
            # n, bins0, patches = pylab.hist(shots_I_0_rot, bins=int(min_len/50),
            #                               label = '0 I',histtype='step',
            #                               color='blue',normed=1)

            # add lines showing the fitted distribution
            # building up the histogram fits for off measurements

            norm0 = (bins0[1] - bins0[0]) * min_len
            norm1 = (bins1[1] - bins1[0]) * min_len

            y0 = norm0 * (1 - frac1_0) * pylab.normpdf(bins0, mu0_0, sigma0_0) + \
                norm0 * frac1_0 * pylab.normpdf(bins0, mu1_0, sigma1_0)
            y1_0 = norm0 * frac1_0 * pylab.normpdf(bins0, mu1_0, sigma1_0)
            y0_0 = norm0 * (1 - frac1_0) * \
                pylab.normpdf(bins0, mu0_0, sigma0_0)

            # building up the histogram fits for on measurements
            y1 = norm1 * (1 - frac1_1) * pylab.normpdf(bins1, mu0_1, sigma0_1) + \
                norm1 * frac1_1 * pylab.normpdf(bins1, mu1_1, sigma1_1)
            y1_1 = norm1 * frac1_1 * pylab.normpdf(bins1, mu1_1, sigma1_1)
            y0_1 = norm1 * (1 - frac1_1) * \
                pylab.normpdf(bins1, mu0_1, sigma0_1)

            pylab.semilogy(bins0, y0, 'C0', linewidth=1.5)
            pylab.semilogy(bins0, y1_0, 'C0--', linewidth=3.5)
            pylab.semilogy(bins0, y0_0, 'C0--', linewidth=3.5)

            pylab.semilogy(bins1, y1, 'C3', linewidth=1.5)
            pylab.semilogy(bins1, y0_1, 'C3--', linewidth=3.5)
            pylab.semilogy(bins1, y1_1, 'C3--', linewidth=3.5)
            pdf_max = (max(max(y0), max(y1)))
            (pylab.gca()).set_ylim(pdf_max / 1000, 2 * pdf_max)

            plt.title('Histograms of {} shots, {}'.format(
                min_len, self.timestamp_string))
            plt.xlabel('DAQ voltage integrated (V)')
            plt.ylabel('Number of counts')

            thaline = plt.axvline(self.V_th_a, ls='--', linewidth=1,
                                  color='grey')
            thdline = plt.axvline(self.V_th_d, ls='--', linewidth=1,
                                  color='black')
            nomarker = matplotlib.patches.Rectangle((0, 0), 0, 0, alpha=0.0)

            markers = [gdat, edat, thaline, thdline, nomarker, nomarker,
                       nomarker]
            labels = [r'$\left| g \right\rangle$ prepared',
                      r'$\left| e \right\rangle$ prepared',
                      '$F_a$ = {:.4f}'.format(self.F_a),
                      '$F_d$ = {:.4f}'.format(F_d),
                      'SNR = {:.2f}'.format(SNR),
                      '$p(e|0)$ = {:.4f}'.format(frac1_0),
                      '$p(g|\pi)$ = {:.4f}'.format(1 - frac1_1)]
            if masked:
                p_rem = self.removed_points / self.total_points
                markers += [nomarker]
                labels += ['$p_{{rem}}$ = {:.4f}'.format(p_rem)]
            lgd = plt.legend(markers, labels, bbox_to_anchor=(1.05, 1),
                             loc=2, borderaxespad=0., framealpha=0.5)

            if masked:
                filename = 'Histograms-masked'
            else:
                filename = 'Histograms'

            self.save_fig(fig, figname=filename, **kw)

        self.save_fitted_parameters(fit_res_double_0,
                                    var_name='fit_res_double_0')
        self.save_fitted_parameters(fit_res_double_1,
                                    var_name='fit_res_double_1')

        if 'SSRO_Fidelity' not in self.analysis_group:
            fid_grp = self.analysis_group.create_group('SSRO_Fidelity')
        else:
            fid_grp = self.analysis_group['SSRO_Fidelity']

        fid_grp.attrs.create(name='sigma0_0', data=sigma0_0)
        fid_grp.attrs.create(name='sigma1_1', data=sigma1_1)
        fid_grp.attrs.create(name='sigma0_1', data=sigma0_1)
        fid_grp.attrs.create(name='sigma1_0', data=sigma1_0)
        fid_grp.attrs.create(name='mu0_1', data=mu0_1)
        fid_grp.attrs.create(name='mu1_0', data=mu1_0)

        fid_grp.attrs.create(name='mu0_0', data=mu0_0)
        fid_grp.attrs.create(name='mu1_1', data=mu1_1)
        fid_grp.attrs.create(name='frac1_0', data=frac1_0)
        fid_grp.attrs.create(name='frac1_1', data=frac1_1)
        fid_grp.attrs.create(name='F_d', data=F_d)
        fid_grp.attrs.create(name='SNR', data=SNR)
        fid_grp.attrs.create(name='V_th_a', data=self.V_th_a)
        fid_grp.attrs.create(name='V_th_d', data=self.V_th_d)
        fid_grp.attrs.create(name='F_a', data=self.F_a)

        self.sigma0_0 = sigma0_0
        self.sigma1_1 = sigma1_1
        self.mu0_0 = mu0_0
        self.mu1_1 = mu1_1
        self.frac1_0 = frac1_0
        self.frac1_1 = frac1_1
        self.F_d = F_d
        self.SNR = SNR
        # Add the fit and data to the analysis object
        self.n0 = n0 # x-Data for the histograms
        self.n1 = n1 # x-Data for the histograms
        self.bins0 = bins0 # y-Data for the histograms
        self.bins1 = bins1 # y-Data for the histograms
        self.norm0 = norm0 # x-values of histogram fit
        self.y0 = y0 # y-values of histogram fit
        self.y0_0 = y0_0
        self.y0_1 = y0_1
        self.norm0 = norm0 # x-values of histogram fit
        self.y1 = y1 # y-values of histogram fit
        self.y1_0 = y1_0
        self.y1_1 = y1_1


    def plot_2D_histograms(self, shots_I_0, shots_Q_0, shots_I_1, shots_Q_1,
                           **kw):
        cmap = kw.pop('cmap', 'viridis')

        n_bins = 120  # the bins we want to have around our data
        I_min = min(min(shots_I_0), min(shots_I_1))
        I_max = max(max(shots_I_0), max(shots_I_1))
        Q_min = min(min(shots_Q_0), min(shots_Q_1))
        Q_max = max(max(shots_Q_0), max(shots_Q_1))
        edge = max(abs(I_min), abs(I_max), abs(Q_min), abs(Q_max))
        H0, xedges0, yedges0 = np.histogram2d(shots_I_0, shots_Q_0,
                                              bins=n_bins,
                                              range=[[I_min, I_max],
                                                     [Q_min, Q_max]],
                                              normed=True)
        H1, xedges1, yedges1 = np.histogram2d(shots_I_1, shots_Q_1,
                                              bins=n_bins,
                                              range=[[I_min, I_max, ],
                                                     [Q_min, Q_max, ]],
                                              normed=True)

        fig, axarray = plt.subplots(nrows=1, ncols=2)
        axarray[0].tick_params(axis='both', which='major',
                               labelsize=5, direction='out')
        axarray[1].tick_params(axis='both', which='major',
                               labelsize=5, direction='out')

        plt.subplots_adjust(hspace=20)

        axarray[0].set_title('2D histogram, pi pulse')
        im1 = axarray[0].imshow(np.transpose(H1), interpolation='nearest',
                                origin='low', aspect='auto',
                                extent=[xedges1[0], xedges1[-1],
                                        yedges1[0], yedges1[-1]], cmap=cmap)

        set_xlabel(axarray[0], self.value_names[0], self.value_units[0])
        if len(self.channels) == 2:
            set_ylabel(axarray[0], self.value_names[
                1], self.value_units[1])
        else:
            set_ylabel(axarray[0], 'Dummy axis')
        # axarray[0].set_xlim(-edge, edge)
        # axarray[0].set_ylim(-edge, edge)

        # plotting 2D histograms of mmts with no pulse
        axarray[1].set_title('2D histogram, no pi pulse')
        im0 = axarray[1].imshow(np.transpose(H0), interpolation='nearest',
                                origin='low', aspect='auto',
                                extent=[xedges0[0], xedges0[-1], yedges0[0],
                                        yedges0[-1]], cmap=cmap)

        set_xlabel(axarray[1], self.value_names[0], self.value_units[0])
        if len(self.channels) == 2:
            set_ylabel(axarray[1], self.value_names[
                1], self.value_units[1])
        else:
            set_ylabel(axarray[1], 'Dummy axis')
        # axarray[1].set_xlim(-edge, edge)
        # axarray[1].set_ylim(-edge, edge)
        self.save_fig(fig, figname='SSRO_Density_Plots',
                      close_fig=self.close_fig, **kw)


class SSRO_discrimination_analysis(MeasurementAnalysis):
    '''
    Analysis that takes IQ-shots and extracts discrimination fidelity from
    it by fitting 2 2D gaussians. It does not assumption on what state the
    individual shots belong to.

    This method will only work if the gaussians belonging to both distributions
    are distinguisable.

    The 2D gauss does not include squeezing and assumes symmetric (in x/y)
    distributions.
    '''

    def __init__(self, **kw):
        kw['h5mode'] = 'r+'
        super(self.__class__, self).__init__(**kw)

    def run_default_analysis(self, plot_2D_histograms=True,
                             current_threshold=None, theta_in=0,
                             n_bins: int = 120, **kw):
        self.add_analysis_datagroup_to_file()
        self.get_naming_and_values()
        I_shots = self.measured_values[0]
        Q_shots = self.measured_values[1]

        if theta_in != 0:
            shots = I_shots + 1j * Q_shots
            rot_shots = dm_tools.rotate_complex(
                shots, angle=theta_in, deg=True)
            I_shots = rot_shots.real
            Q_shots = rot_shots.imag

        # Reshaping the data
        # min min and max max constructions exist so that it also works
        # if one dimension only conatins zeros
        H, xedges, yedges = np.histogram2d(I_shots, Q_shots,
                                           bins=n_bins,
                                           range=[[min(min(I_shots), -1e-6),
                                                   max(max(I_shots), 1e-6)],
                                                  [min(min(Q_shots), -1e-6),
                                                   max(max(Q_shots), 1e-6)]],
                                           normed=True)
        self.H = H
        self.xedges = xedges
        self.yedges = yedges
        H_flat, x_tiled, y_rep = dm_tools.flatten_2D_histogram(
            H, xedges, yedges)

        # Performing the fits
        g2_mod = fit_mods.DoubleGauss2D_model
        params = g2_mod.guess(model=g2_mod, data=H_flat, x=x_tiled, y=y_rep)
        # assume symmetry of the gaussian blobs in x and y
        params['A_sigma_y'].set(expr='A_sigma_x')
        params['B_sigma_y'].set(expr='B_sigma_x')
        self.fit_res = g2_mod.fit(data=H_flat, x=x_tiled, y=y_rep,
                                  params=params)

        # Saving the fit results to the datafile
        self.save_fitted_parameters(self.fit_res, 'Double gauss fit')
        if plot_2D_histograms:  # takes ~350ms, speedup quite noticable
            fig, axs = plt.subplots(nrows=1, ncols=3)
            fit_mods.plot_fitres2D_heatmap(self.fit_res, x_tiled, y_rep,
                                           axs=axs, cmap='viridis')
            for ax in axs:
                ax.ticklabel_format(style='sci', fontsize=4,
                                    scilimits=(0, 0))
                set_xlabel(ax, 'I', self.value_units[0])
                edge = max(max(abs(xedges)), max(abs(yedges)))
                ax.set_xlim(-edge, edge)
                ax.set_ylim(-edge, edge)
                # ax.set_axis_bgcolor(plt.cm.viridis(0))
            set_ylabel(axs[0], 'Q', self.value_units[1])
            # axs[0].ticklabel_format(style = 'sci',  fontsize=4)

            self.save_fig(
                fig, figname='2D-Histograms_rot_{:.1f} deg'.format(theta_in), **kw)

        #######################################################
        #         Extract quantities of interest              #
        #######################################################
        self.mu_a = (self.fit_res.params['A_center_x'].value +
                     1j * self.fit_res.params['A_center_y'].value)
        self.mu_b = (self.fit_res.params['B_center_x'].value +
                     1j * self.fit_res.params['B_center_y'].value)

        # only look at sigma x because we assume sigma_x = sigma_y
        sig_a = self.fit_res.params['A_sigma_x'].value
        sig_b = self.fit_res.params['B_sigma_x'].value
        # Picking threshold in the middle assumes same sigma for both
        # distributions, this can be improved by optimizing the F_discr
        diff_vec = self.mu_b - self.mu_a

        self.opt_I_threshold = np.mean([self.mu_a.real, self.mu_b.real])
        self.theta = np.angle(diff_vec, deg=True)
        self.mean_sigma = np.mean([sig_a, sig_b])
        # relative separation of the gaussians in units of sigma
        self.relative_separation = abs(diff_vec) / self.mean_sigma
        # relative separation of the gaussians when projected on the I-axis
        self.relative_separation_I = diff_vec.real / self.mean_sigma

        #######################################################
        # Calculating discrimanation fidelities based on erfc #
        #######################################################
        # CDF of gaussian is P(X<=x) = .5 erfc((mu-x)/(sqrt(2)sig))

        # Along the optimal direction
        CDF_a = .5 * math.erfc((abs(diff_vec / 2)) /
                               (np.sqrt(2) * sig_a))
        CDF_b = .5 * math.erfc((-abs(diff_vec / 2)) /
                               (np.sqrt(2) * sig_b))
        self.F_discr = 1 - (1 - abs(CDF_a - CDF_b)) / 2

        # Projected on the I-axis
        CDF_a = .5 * math.erfc((self.mu_a.real - self.opt_I_threshold) /
                               (np.sqrt(2) * sig_a))
        CDF_b = .5 * math.erfc((self.mu_b.real - self.opt_I_threshold) /
                               (np.sqrt(2) * sig_b))

        self.F_discr_I = abs(CDF_a - CDF_b)
        # Current threshold projected on the I-axis
        if current_threshold is not None:
            CDF_a = .5 * math.erfc((self.mu_a.real - current_threshold) /
                                   (np.sqrt(2) * sig_a))
            CDF_b = .5 * math.erfc((self.mu_b.real - current_threshold) /
                                   (np.sqrt(2) * sig_b))
            self.F_discr_curr_t = 1 - (1 - abs(CDF_a - CDF_b)) / 2

        self.finish(**kw)


class touch_n_go_SSRO_Analysis(MeasurementAnalysis):
    '''
    Script to analyze the single shots used for touch and go selection
    '''

    def __init__(self, label='touch_n_go', **kw):
        kw['label'] = label
        kw['h5mode'] = 'r+'
        super(self.__class__, self).__init__(**kw)

    def run_default_analysis(self, print_fit_results=False, **kw):
        self.add_analysis_datagroup_to_file()

        # plotting histograms of the raw shots on I and Q axis

        shots_I_data = self.get_values(key='touch_n_go_I_shots')
        shots_Q_data = self.get_values(key='touch_n_go_Q_shots')
        instrument_settings = self.data_file['Instrument settings']
        threshold = instrument_settings['CBox'].attrs['signal_threshold_line0']
        # plotting the histograms before rotation
        fig, axes = plt.subplots(figsize=(10, 10))
        axes.hist(shots_I_data, bins=100, label='I', histtype='step', normed=1)
        # axes.hist(shots_Q_data, bins=40, label = '0 Q',histtype='step',normed=1)
        axes.axvline(x=threshold, ls='--', label='threshold')

        axes.set_title(
            'Histogram of I-shots for touch and go measurement and threshold')
        plt.xlabel('DAQ voltage integrated (AU)', fontsize=14)
        plt.ylabel('Fraction', fontsize=14)

        # plt.hist(SS_Q_data, bins=40,label = '0 Q')
        plt.legend()
        self.save_fig(fig, figname='raw-histograms', **kw)
        plt.show()

        self.finish(**kw)


class SSRO_single_quadrature_discriminiation_analysis(MeasurementAnalysis):
    '''
    Analysis that fits two gaussians to a histogram of a dataset.
    Uses this to extract F_discr and the optimal threshold
    '''

    def __init__(self, weight_func: str = None, **kw):
        """
        Bin all acquired data into historgrams and fit two gaussians to
        determine the
        """
        # Note: weight_func is a bit of misnomer here
        # it represents the channel/weight of the data we want to bin
        kw['h5mode'] = 'r+'
        self.weight_func = weight_func
        super().__init__(**kw)

    def run_default_analysis(self, close_file=True, **kw):
        self.get_naming_and_values()
        hist, bins, centers = self.histogram_shots(self.shots)
        self.fit_data(hist, centers)
        self.F_discr, self.opt_threshold = \
            self.calculate_discrimination_fidelity(fit_res=self.fit_res)

        self.make_figures(hist=hist, centers=centers, **kw)

        if close_file:
            self.data_file.close()
        return

    def get_naming_and_values(self):
        super().get_naming_and_values()
        if type(self.weight_func) is str:
            self.shots = self.get_values(self.weight_func)
            # Potentially bug sensitive!!
            self.units = self.value_units[0]
        elif type(self.weight_func) is int:
            self.shots = self.measured_values[self.weight_func]
            self.units = self.value_units[self.weight_func]
        elif self.weight_func is None:
            self.weight_func = self.value_names[0]
            self.shots = self.measured_values[0]
            self.units = self.value_units[0]

    def histogram_shots(self, shots):
        hist, bins = np.histogram(shots, bins=90, normed=True)
        # 0.7 bin widht is a sensible default for plotting
        centers = (bins[:-1] + bins[1:]) / 2
        return hist, bins, centers

    def fit_data(self, hist, centers):
        self.add_analysis_datagroup_to_file()
        self.model = fit_mods.DoubleGaussModel
        params = self.model.guess(self.model, hist, centers)
        self.fit_res = self.model.fit(data=hist, x=centers, params=params)
        self.save_fitted_parameters(
            fit_res=self.fit_res, var_name='{}shots'.format(self.weight_func))
        return self.fit_res

    def make_figures(self, hist, centers, show_guess=False, **kw):
        self.fig, self.ax = plt.subplots(figsize=(5, 3))
        width = .7 * (centers[1] - centers[0])
        plot_title = kw.pop('plot_title', textwrap.fill(
            self.timestamp_string + '_' +
            self.measurementstring, 40))

        x_fine = np.linspace(min(centers),
                             max(centers), 1000)
        # Plotting the data
        self.ax.bar(centers, hist, align='center', width=width, label='data')

        pars = self.fit_res.best_values
        Agauss = lmfit.models.gaussian(x=x_fine, sigma=pars['A_sigma'],
                                       amplitude=pars['A_amplitude'],
                                       center=pars['A_center'])

        Bgauss = lmfit.models.gaussian(x=x_fine, sigma=pars['B_sigma'],
                                       amplitude=pars['B_amplitude'],
                                       center=pars['B_center'])

        self.ax.plot(x_fine, self.fit_res.eval(x=x_fine), label='fit', c='r')
        self.ax.plot(x_fine, Agauss, label='fit_A', c='r', ls='--')
        self.ax.plot(x_fine, Bgauss, label='fit_B', c='r', ls='--')

        if show_guess:
            self.ax.plot(x_fine, self.fit_res.eval(
                x=x_fine, **self.fit_res.init_values), label='guess', c='g')
            self.ax.legend(loc='best')

        ylim = self.ax.get_ylim()
        self.ax.vlines(self.opt_threshold, ylim[0], ylim[1], linestyles='--',
                       label='opt. threshold')
        self.ax.text(.95, .95, 'F_discr {:.2f}\nOpt.thresh. {:.2f}'.format(
            self.F_discr, self.opt_threshold),
            verticalalignment='top', horizontalalignment='right',
            transform=self.ax.transAxes)
        self.ax.legend()

        # Prettifying the plot
        self.ax.ticklabel_format(useOffset=False)
        self.ax.set_title(plot_title)
        self.ax.set_xlabel('{} ({})'.format(self.weight_func, self.units))
        self.ax.set_ylabel('normalized counts')
        self.save_fig(self.fig, fig_tight=True, **kw)

    def calculate_discrimination_fidelity(self, fit_res):
        '''
        Calculate fidelity based on the overlap of the two fits.
        Does this by numerically evaluating the function.
        Analytic is possible but not done here.
        '''
        mu_a = fit_res.best_values['A_center']
        mu_b = fit_res.best_values['B_center']
        s_a = fit_res.best_values['A_sigma']
        s_b = fit_res.best_values['B_sigma']

        x_fine = np.linspace(min(mu_a - 4 * s_a, mu_b - 4 * s_b),
                             max(mu_b + 4 * s_a, mu_b + 4 * s_b), 1000)
        CDF_a = np.zeros(len(x_fine))
        CDF_b = np.zeros(len(x_fine))
        for i, x in enumerate(x_fine):
            CDF_a[i] = .5 * erfc((mu_a - x) / (np.sqrt(2) * s_a))
            CDF_b[i] = .5 * erfc((mu_b - x) / (np.sqrt(2) * s_b))
        F_discr_conservative = np.max(abs(CDF_a - CDF_b))
        F_discr = 1 - (1 - F_discr_conservative) / 2
        opt_threshold = x_fine[np.argmax(abs(CDF_a - CDF_b))]
        return F_discr, opt_threshold


class T1_Analysis(TD_Analysis):
    """
    Most kw parameters for Rabi_Analysis are also used here.
    """

    def __init__(self, label='T1', **kw):
        kw['label'] = label
        kw['h5mode'] = 'r+'  # Read write mode, file must exist
        super().__init__(**kw)

    def fit_T1(self, **kw):

        # Guess for params
        fit_mods.ExpDecayModel.set_param_hint('amplitude',
                                              value=1,
                                              min=0,
                                              max=2)
        fit_mods.ExpDecayModel.set_param_hint('tau',
                                              value=self.sweep_points[1] * 50,
                                              min=self.sweep_points[1],
                                              max=self.sweep_points[-1] * 1000)
        fit_mods.ExpDecayModel.set_param_hint('offset',
                                              value=0,
                                              vary=False)
        fit_mods.ExpDecayModel.set_param_hint('n',
                                              value=1,
                                              vary=False)
        self.params = fit_mods.ExpDecayModel.make_params()

        fit_res = fit_mods.ExpDecayModel.fit(data=self.normalized_data_points,
                                             t=self.sweep_points[:-
                                                                 self.NoCalPoints],
                                             params=self.params)

        if kw.get('print_fit_results', False):
            print(fit_res.fit_report())

        return fit_res

    def run_default_analysis(self, show=False, close_file=False, **kw):

        super().run_default_analysis(show=show,
                                     close_file=close_file,
                                     close_main_figure=True,
                                     save_fig=False, **kw)

        show_guess = kw.get('show_guess', False)
        # make_fig = kw.get('make_fig',True)

        self.add_analysis_datagroup_to_file()

        # Perform fit and save fitted parameters
        self.fit_res = self.fit_T1(**kw)
        self.save_fitted_parameters(fit_res=self.fit_res, var_name='F|1>')

        # Create self.T1 and self.T1_stderr and save them
        self.get_measured_T1()  # in seconds
        self.save_computed_parameters(
            self.T1_dict, var_name=self.value_names[0])

        T1_micro_sec = self.T1_dict['T1'] * 1e6
        T1_err_micro_sec = self.T1_dict['T1_stderr'] * 1e6
        # Print T1 and error on screen
        if kw.get('print_parameters', False):
            print('T1 = {:.5f} ('.format(T1_micro_sec) + 'μs) \t '
                                                         'T1 StdErr = {:.5f} ('.format(
                T1_err_micro_sec) + 'μs)')

        # Plot best fit and initial fit + data
        if self.make_fig:

            units = SI_prefix_and_scale_factor(val=max(abs(self.ax.get_xticks())),
                                               unit=self.sweep_unit[0])[1]
            # Get old values
            instr_set = self.data_file['Instrument settings']
            try:
                if self.for_ef:
                    T1_old = float(
                        instr_set[self.qb_name].attrs['T1_ef']) * 1e6
                else:
                    T1_old = float(instr_set[self.qb_name].attrs['T1']) * 1e6
                old_vals = '\nold $T_1$ = {:.5f} '.format(T1_old) + units
            except (TypeError, KeyError, ValueError):
                logging.warning('qb_name is None. Old parameter values will '
                                'not be retrieved.')
                old_vals = ''

            textstr = ('$T_1$ = {:.5f} '.format(T1_micro_sec) +
                       units +
                       ' $\pm$ {:.5f} '.format(T1_err_micro_sec) +
                       units + old_vals)

            self.fig.text(0.5, 0, textstr, transform=self.ax.transAxes,
                          fontsize=self.font_size,
                          verticalalignment='top',
                          horizontalalignment='center',
                          bbox=self.box_props)

            if show_guess:
                self.ax.plot(self.sweep_points[:-self.NoCalPoints],
                             self.fit_res.init_fit, 'k--', linewidth=self.line_width)

            best_vals = self.fit_res.best_values
            t = np.linspace(self.sweep_points[0],
                            self.sweep_points[-self.NoCalPoints], 1000)

            y = fit_mods.ExpDecayFunc(
                t, tau=best_vals['tau'],
                n=best_vals['n'],
                amplitude=best_vals['amplitude'],
                offset=best_vals['offset'])

            self.ax.plot(t, y, 'r-', linewidth=self.line_width)

            self.ax.locator_params(axis='x', nbins=6)

            if show:
                plt.show()

            self.save_fig(
                self.fig, figname=self.measurementstring + '_Fit', **kw)

        if close_file:
            self.data_file.close()

        return self.fit_res

    def get_measured_T1(self):
        fitted_pars = self.data_file['Analysis']['Fitted Params F|1>']

        self.T1 = fitted_pars['tau'].attrs['value']
        T1_stderr = fitted_pars['tau'].attrs['stderr']
        # T1 = self.fit_res.params['tau'].value
        # T1_stderr = self.fit_res.params['tau'].stderr

        # return as dict for use with "save_computed_parameters"; units are
        # seconds
        self.T1_dict = {'T1': self.T1, 'T1_stderr': T1_stderr}

        return self.T1, T1_stderr


class Ramsey_Analysis(TD_Analysis):
    """
    Now has support for one and two artificial_detuning values. If the
    keyword parameter "artificial_detuning" is passed as an int or a list with
    one element, the old Ramsey routine, now under "one_art_det_analysis", will
    be used. If it is passed in as a list with 2 elements (there is only support
    for 2 artificial detunings), the new routine, "two_art_dets_analysis" will
    be used.

    Most kw parameters for Rabi_Analysis are also used here.
    """

    def __init__(self, label='Ramsey', phase_sweep_only=False, **kw):
        kw['label'] = label
        kw['h5mode'] = 'r+'
        self.phase_sweep_only = phase_sweep_only
        self.artificial_detuning = kw.pop('artificial_detuning', 0)
        if self.artificial_detuning == 0:
            logging.warning('Artificial detuning is unknown. Defaults to %s MHz. '
                            'New qubit frequency might be incorrect.'
                            % self.artificial_detuning)

        # The routines for 2 art_dets does not use the self.fig and self.ax
        # created in TD_Analysis for make_fig==False for TD_Analysis but
        # still want make_fig to decide whether two_art_dets_analysis should
        # make a figure
        self.make_fig_two_dets = kw.get('make_fig', True)
        if (type(self.artificial_detuning) is list) and \
                (len(self.artificial_detuning) > 1):
            kw['make_fig'] = False

        super(Ramsey_Analysis, self).__init__(**kw)

    def fit_Ramsey(self, x, y, **kw):

        print_fit_results = kw.pop('print_fit_results', False)
        damped_osc_mod = lmfit.Model(fit_mods.ExpDampOscFunc)
        average = np.mean(y)

        ft_of_data = np.fft.fft(y)
        index_of_fourier_maximum = np.argmax(np.abs(
            ft_of_data[1:len(ft_of_data) // 2])) + 1
        max_ramsey_delay = x[-1] - x[0]

        fft_axis_scaling = 1 / (max_ramsey_delay)
        freq_est = fft_axis_scaling * index_of_fourier_maximum
        est_number_of_periods = index_of_fourier_maximum
        if self.phase_sweep_only:
            damped_osc_mod.set_param_hint('frequency',
                                          value=1/360,
                                          vary=False)
            damped_osc_mod.set_param_hint('phase',
                                          value=0, vary=True)
            damped_osc_mod.set_param_hint('amplitude',
                                          value=0.5 *
                                          (max(self.normalized_data_points) -
                                           min(self.normalized_data_points)),
                                          min=0.0, max=4.0)
            fixed_tau = 1e9
            damped_osc_mod.set_param_hint('tau',
                                          value=fixed_tau,
                                          vary=False)
        else:
            if ((average > 0.7*max(y)) or
                    (est_number_of_periods < 2) or
                    est_number_of_periods > len(ft_of_data)/2.):
                print('the trace is too short to find multiple periods')

                if print_fit_results:
                    print('Setting frequency to 0 and ' +
                          'fitting with decaying exponential.')
                damped_osc_mod.set_param_hint('frequency',
                                              value=freq_est,
                                              vary=False)
                damped_osc_mod.set_param_hint('phase',
                                              value=0,
                                              vary=False)
            else:
                damped_osc_mod.set_param_hint('frequency',
                                              value=freq_est,
                                              vary=True,
                                              min=(1/(100 * x[-1])),
                                              max=(20/x[-1]))

            if (np.average(y[:4]) >
                    np.average(y[4:8])):
                phase_estimate = 0
            else:
                phase_estimate = np.pi
            damped_osc_mod.set_param_hint('phase',
                                          value=phase_estimate, vary=True)

            amplitude_guess = 1
            damped_osc_mod.set_param_hint('amplitude',
                                          value=amplitude_guess,
                                          min=0.4,
                                          max=4.0)
            damped_osc_mod.set_param_hint('tau',
                                          value=x[1]*10,
                                          min=x[1],
                                          max=x[1]*1000)
        damped_osc_mod.set_param_hint('exponential_offset',
                                      value=0.5,
                                      min=0.4,
                                      max=4.0)
        damped_osc_mod.set_param_hint('oscillation_offset',
                                      value=0,
                                      vary=False)
        damped_osc_mod.set_param_hint('n',
                                      value=1,
                                      vary=False)
        self.params = damped_osc_mod.make_params()

        fit_res = damped_osc_mod.fit(data=y,
                                     t=x,
                                     params=self.params)
        if self.phase_sweep_only:
            chi_sqr_bound = 0
        else:
            chi_sqr_bound = 0.35

        if fit_res.chisqr > chi_sqr_bound:
            logging.warning('Fit did not converge, varying phase')
            fit_res_lst = []

            for phase_estimate in np.linspace(0, 2 * np.pi, 8):
                damped_osc_mod.set_param_hint('phase',
                                              value=phase_estimate)
                self.params = damped_osc_mod.make_params()
                fit_res_lst += [damped_osc_mod.fit(
                    data=y,
                    t=x,
                    params=self.params)]

            chisqr_lst = [fit_res.chisqr for fit_res in fit_res_lst]
            fit_res = fit_res_lst[np.argmin(chisqr_lst)]
        self.fit_results.append(fit_res)

        if print_fit_results:
            print(fit_res.fit_report())

        return fit_res

    def plot_results(self, fit_res, show_guess=False, art_det=0,
                     fig=None, ax=None, textbox=True):

        self.units = SI_prefix_and_scale_factor(val=max(abs(ax.get_xticks())),
                                                unit=self.sweep_unit[0])[1]  # list

        if isinstance(art_det, list):
            art_det = art_det[0]

        if textbox:
            textstr = ('$f_{qubit \_ old}$ = %.7g GHz'
                       % (self.qubit_freq_spec * 1e-9) +
                       '\n$f_{qubit \_ new}$ = %.7g $\pm$ (%.5g) GHz'
                       % (self.qubit_frequency * 1e-9,
                          fit_res.params['frequency'].stderr * 1e-9) +
                       '\n$\Delta f$ = %.5g $ \pm$ (%.5g) MHz'
                       % ((self.qubit_frequency - self.qubit_freq_spec) * 1e-6,
                          fit_res.params['frequency'].stderr * 1e-6) +
                       '\n$f_{Ramsey}$ = %.5g $ \pm$ (%.5g) MHz'
                       % (fit_res.params['frequency'].value * 1e-6,
                          fit_res.params['frequency'].stderr * 1e-6) +
                       '\n$T_2^\star$ = %.6g '
                       % (fit_res.params['tau'].value * self.scale) +
                       self.units + ' $\pm$ (%.6g) '
                       % (fit_res.params['tau'].stderr * self.scale) +
                       self.units +
                       '\nartificial detuning = %.2g MHz'
                       % (art_det * 1e-6))

            fig.text(0.5, 0, textstr, fontsize=self.font_size,
                     transform=ax.transAxes,
                     verticalalignment='top',
                     horizontalalignment='center', bbox=self.box_props)

        x = np.linspace(self.sweep_points[0],
                        self.sweep_points[-self.NoCalPoints - 1],
                        len(self.sweep_points) * 100)

        if show_guess:
            y_init = fit_mods.ExpDampOscFunc(x, **fit_res.init_values)
            ax.plot(x, y_init, 'k--', linewidth=self.line_width)

        best_vals = fit_res.best_values
        y = fit_mods.ExpDampOscFunc(
            x, tau=best_vals['tau'],
            n=best_vals['n'],
            frequency=best_vals['frequency'],
            phase=best_vals['phase'],
            amplitude=best_vals['amplitude'],
            oscillation_offset=best_vals['oscillation_offset'],
            exponential_offset=best_vals['exponential_offset'])
        ax.plot(x, y, 'r-', linewidth=self.line_width)

    def run_default_analysis(self, print_fit_results=False,
                             close_file=False, **kw):

        super().run_default_analysis(
            close_file=close_file,
            close_main_figure=True, save_fig=False, **kw)

        verbose = kw.get('verbose', False)
        # Get old values for qubit frequency
        instr_set = self.data_file['Instrument settings']
        try:
            if self.for_ef:
                self.qubit_freq_spec = \
                    float(instr_set[self.qb_name].attrs['f_ef_qubit'])
            elif 'freq_qubit' in kw.keys():
                self.qubit_freq_spec = kw['freq_qubit']
            else:
                try:
                    self.qubit_freq_spec = \
                        float(instr_set[self.qb_name].attrs['f_qubit'])
                except KeyError:
                    self.qubit_freq_spec = \
                        float(instr_set[self.qb_name].attrs['freq_qubit'])

        except (TypeError, KeyError, ValueError):
            logging.warning('qb_name is unknown. Setting previously measured '
                            'value of the qubit frequency to 0. New qubit '
                            'frequency might be incorrect.')
            self.qubit_freq_spec = 0

        self.scale = 1e6

        # artificial detuning with one value can be passed as either an int or
        # a list with one elements
        if (type(self.artificial_detuning) is list) and \
                (len(self.artificial_detuning) > 1):
            if verbose:
                print('Performing Ramsey Analysis for 2 artificial detunings.')
            self.two_art_dets_analysis(**kw)
        else:
            if type(self.artificial_detuning) is list:
                self.artificial_detuning = self.artificial_detuning[0]
            if verbose:
                print('Performing Ramsey Analysis for 1 artificial detuning.')
            self.one_art_det_analysis(**kw)

        self.save_computed_parameters(self.T2_star,
                                      var_name=self.value_names[0])

        # Print the T2_star values on screen
        unit = self.parameter_units[0][-1]
        if kw.pop('print_parameters', False):
            print('New qubit frequency = {:.7f} (GHz)'.format(
                self.qubit_frequency * 1e-9) +
                '\t\tqubit frequency stderr = {:.7f} (MHz)'.format(
                self.ramsey_freq['freq_stderr'] * 1e-6) +
                '\nT2* = {:.5f} '.format(
                self.T2_star['T2_star'] * self.scale) + '(' + 'μ' + unit + ')' +
                '\t\tT2* stderr = {:.5f} '.format(
                self.T2_star['T2_star_stderr'] * self.scale) +
                '(' + 'μ' + unit + ')')

        if close_file:
            self.data_file.close()

        return self.fit_res

    def one_art_det_analysis(self, **kw):

        # Perform fit and save fitted parameters
        self.fit_res = self.fit_Ramsey(x=self.sweep_points[:-self.NoCalPoints],
                                       y=self.normalized_data_points, **kw)
        self.save_fitted_parameters(self.fit_res, var_name=self.value_names[0])
        self.get_measured_freq(fit_res=self.fit_res, **kw)

        # Calculate new qubit frequency
        self.qubit_frequency = self.qubit_freq_spec + self.artificial_detuning \
            - self.ramsey_freq['freq']

        # Extract T2 star and save it
        self.get_measured_T2_star(fit_res=self.fit_res, **kw)
        # the call above defines self.T2_star as a dict; units are seconds

        self.total_detuning = self.fit_res.params['frequency'].value
        self.detuning_stderr = self.fit_res.params['frequency'].stderr
        self.detuning = self.total_detuning - self.artificial_detuning

        if self.make_fig:
            # Plot results
            show_guess = kw.pop('show_guess', False)
            show = kw.pop('show', False)
            self.plot_results(self.fit_res, show_guess=show_guess,
                              art_det=self.artificial_detuning,
                              fig=self.fig, ax=self.ax)

            # dispaly figure
            if show:
                plt.show()

            # save figure
            self.save_fig(self.fig, figname=self.measurementstring + '_Ramsey_fit',
                          **kw)

    def two_art_dets_analysis(self, **kw):

        # Extract the data for each ramsey
        len_art_det = len(self.artificial_detuning)
        sweep_pts_1 = self.sweep_points[0:-self.NoCalPoints:len_art_det]
        sweep_pts_2 = self.sweep_points[1:-self.NoCalPoints:len_art_det]
        ramsey_data_1 = self.normalized_values[0:-self.NoCalPoints:len_art_det]
        ramsey_data_2 = self.normalized_values[1:-self.NoCalPoints:len_art_det]

        # Perform fit
        fit_res_1 = self.fit_Ramsey(x=sweep_pts_1,
                                    y=ramsey_data_1, **kw)
        fit_res_2 = self.fit_Ramsey(x=sweep_pts_2,
                                    y=ramsey_data_2, **kw)

        self.save_fitted_parameters(fit_res_1, var_name=(self.value_names[0] +
                                                         ' ' + str(self.artificial_detuning[0] * 1e-6) + ' MHz'))
        self.save_fitted_parameters(fit_res_2, var_name=(self.value_names[0] +
                                                         ' ' + str(self.artificial_detuning[1] * 1e-6) + ' MHz'))

        ramsey_freq_dict_1 = self.get_measured_freq(fit_res=fit_res_1, **kw)
        ramsey_freq_1 = ramsey_freq_dict_1['freq']
        ramsey_freq_dict_2 = self.get_measured_freq(fit_res=fit_res_2, **kw)
        ramsey_freq_2 = ramsey_freq_dict_2['freq']

        # Calculate possible detunings from real qubit frequency
        self.new_qb_freqs = {
            '0': self.qubit_freq_spec + self.artificial_detuning[0] + ramsey_freq_1,
            '1': self.qubit_freq_spec + self.artificial_detuning[0] - ramsey_freq_1,
            '2': self.qubit_freq_spec + self.artificial_detuning[1] + ramsey_freq_2,
            '3': self.qubit_freq_spec + self.artificial_detuning[1] - ramsey_freq_2}

        print('The 4 possible cases for the new qubit frequency give:')
        pprint(self.new_qb_freqs)

        # Find which ones match
        self.diff = {}
        self.diff.update(
            {'0': self.new_qb_freqs['0'] - self.new_qb_freqs['2']})
        self.diff.update(
            {'1': self.new_qb_freqs['1'] - self.new_qb_freqs['3']})
        self.diff.update(
            {'2': self.new_qb_freqs['1'] - self.new_qb_freqs['2']})
        self.diff.update(
            {'3': self.new_qb_freqs['0'] - self.new_qb_freqs['3']})
        self.correct_key = np.argmin(np.abs(list(self.diff.values())))
        # Get new qubit frequency
        self.qubit_frequency = self.new_qb_freqs[str(self.correct_key)]

        if self.correct_key < 2:
            # art_det 1 was correct direction
            # print('Artificial detuning {:.1f} MHz gave the best results.'.format(
            #     self.artificial_detuning[0]*1e-6))
            self.fit_res = fit_res_1
            self.ramsey_data = ramsey_data_1
            self.sweep_pts = sweep_pts_1
            self.good_ramsey_freq = ramsey_freq_1
            qb_stderr = ramsey_freq_dict_1['freq_stderr']

        else:
            # art_det 2 was correct direction
            # print('Artificial detuning {:.1f} MHz gave the best results.'.format(
            #     self.artificial_detuning[1]*1e-6))
            self.fit_res = fit_res_2
            self.ramsey_data = ramsey_data_2
            self.sweep_pts = sweep_pts_2
            self.good_ramsey_freq = ramsey_freq_2
            qb_stderr = ramsey_freq_dict_2['freq_stderr']

        # Extract T2 star and save it
        # defines self.T2_star as a dict;
        self.get_measured_T2_star(fit_res=self.fit_res, **kw)
        # units are seconds

        ################
        # Plot results #
        ################
        if self.make_fig_two_dets:
            show_guess = kw.pop('show_guess', False)
            show = kw.pop('show', False)

            if self.for_ef:
                ylabel = r'$F$ $\left(|f \rangle \right) (arb. units)$'
            else:
                ylabel = r'$F$ $\left(|e \rangle \right) (arb. units)$'
            if self.no_of_columns == 2:
                figsize = (3.375, 2.25 * len_art_det)
            else:
                figsize = (7, 4 * len_art_det)
            self.fig, self.axs = plt.subplots(len_art_det, 1,
                                              figsize=figsize,
                                              dpi=self.dpi)

            fit_res_array = [fit_res_1, fit_res_2]
            ramsey_data_dict = {'0': ramsey_data_1,
                                '1': ramsey_data_2}

            for i in range(len_art_det):
                ax = self.axs[i]
                self.plot_results_vs_sweepparam(x=self.sweep_pts,
                                                y=ramsey_data_dict[str(i)],
                                                fig=self.fig, ax=ax,
                                                xlabel=self.sweep_name,
                                                x_unit=self.sweep_unit[0],
                                                ylabel=ylabel,
                                                marker='o-',
                                                save=False)
                self.plot_results(fit_res_array[i], show_guess=show_guess,
                                  art_det=self.artificial_detuning[i],
                                  fig=self.fig, ax=ax, textbox=False)

                textstr = ('artificial detuning = %.2g MHz'
                           % (self.artificial_detuning[i] * 1e-6) +
                           '\n$f_{Ramsey}$ = %.5g $ MHz \pm$ (%.5g) MHz'
                           % (fit_res_array[i].params['frequency'].value * 1e-6,
                              fit_res_array[i].params['frequency'].stderr * 1e6) +
                           '\n$T_2^\star$ = %.3g '
                           % (fit_res_array[i].params['tau'].value * self.scale) +
                           self.units + ' $\pm$ (%.3g) '
                           % (fit_res_array[i].params['tau'].stderr * self.scale) +
                           self.units)
                ax.annotate(textstr, xy=(0.99, 0.98), xycoords='axes fraction',
                            fontsize=self.font_size, bbox=self.box_props,
                            horizontalalignment='right', verticalalignment='top')

                if i == (len_art_det - 1):
                    textstr_main = ('$f_{qubit \_ old}$ = %.5g GHz'
                                    % (self.qubit_freq_spec * 1e-9) +
                                    '\n$f_{qubit \_ new}$ = %.5g $ GHz \pm$ (%.5g) GHz'
                                    % (self.qubit_frequency * 1e-9,
                                       qb_stderr * 1e-9) +
                                    '\n$T_2^\star$ = %.3g '
                                    % (self.T2_star['T2_star'] * self.scale) +
                                    self.units + ' $\pm$ (%.3g) '
                                    % (self.T2_star['T2_star_stderr'] * self.scale) +
                                    self.units)

                    self.fig.text(0.5, 0, textstr_main, fontsize=self.font_size,
                                  transform=self.axs[i].transAxes,
                                  verticalalignment='top',
                                  horizontalalignment='center', bbox=self.box_props)

            # dispaly figure
            if show:
                plt.show()

            # save figure
            self.save_fig(self.fig, figname=self.measurementstring + '_Ramsey_fit',
                          **kw)

    def get_measured_freq(self, fit_res, **kw):
        freq = fit_res.params['frequency'].value
        freq_stderr = fit_res.params['frequency'].stderr

        self.ramsey_freq = {'freq': freq, 'freq_stderr': freq_stderr}

        return self.ramsey_freq

    def get_measured_T2_star(self, fit_res, **kw):
        '''
        Returns measured T2 star from the fit to the Ical data.
         return T2, T2_stderr
        '''
        T2 = fit_res.params['tau'].value
        T2_stderr = fit_res.params['tau'].stderr

        self.T2_star = {'T2_star': T2, 'T2_star_stderr': T2_stderr}

        return self.T2_star


class DragDetuning_Analysis(TD_Analysis):

    def __init__(self, label='DragDetuning', **kw):
        kw['label'] = label
        kw['h5mode'] = 'r+'  # Read write mode, file must exist
        super(self.__class__, self).__init__(**kw)

    def run_default_analysis(self, print_fit_results=False, **kw):
        close_file = kw.pop('close_file', True)
        figsize = kw.pop('figsize', (11, 10))
        self.add_analysis_datagroup_to_file()
        self.get_naming_and_values()
        fig, axarray = plt.subplots(2, 2, figsize=figsize)

        XpY90_data = self.measured_values[0][0::2] + \
            1.j * self.measured_values[1][0::2]
        YpX90_data = self.measured_values[0][1::2] + \
            1.j * self.measured_values[1][1::2]

        self.XpY90 = np.mean(XpY90_data)
        self.YpX90 = np.mean(YpX90_data)
        self.detuning = np.abs(self.XpY90 - self.YpX90)

        for i, name in enumerate(self.value_names):
            ax = axarray[i / 2, i % 2]
            self.plot_results_vs_sweepparam(x=self.sweep_points,
                                            y=self.measured_values[i],
                                            fig=fig,
                                            ax=ax,
                                            xlabel=self.xlabel,
                                            ylabel=self.ylabels[i],
                                            **kw)

        self.save_fig(fig, figname=self.measurementstring, **kw)
        if close_file:
            self.data_file.close()
        return (self.detuning, self.XpY90, self.YpX90)


class TransientAnalysis(TD_Analysis):

    def run_default_analysis(self, print_fit_results=False, **kw):
        close_file = kw.pop('close_file', True)
        demodulate = kw.pop('demodulate', False)
        figsize = kw.pop('figsize', (11, 4))
        self.IF = kw.pop('IF', 10)
        self.load_hdf5data()
        keys = list(self.g.keys())
        fig, ax = plt.subplots(1, 1, figsize=figsize)

        self.valuenames = ["transient_0", "transient_1"]
        if 'touch_n_go_transient_0' in keys:
            mode = 'CBox'
            transient_0 = self.get_values(key='touch_n_go_transient_0')
            transient_1 = self.get_values(key='touch_n_go_transient_1')
            sampling_rate = 0.2  # Gsample/s
            kw.pop('plot_title', "CBox transient")
            samples = len(transient_0)

        elif 'average_transients_I' in keys:
            mode = 'ATS'
            transients_0 = self.get_values(key='average_transients_I')
            transients_1 = self.get_values(key='average_transients_Q')
            samples = len(transients_0[:, 0])
            sampling_rate = 1  # Gsample/s

        self.time = np.linspace(0, samples / sampling_rate, samples)
        if mode == 'CBox':
            self.plot_results_vs_sweepparam(x=self.time,
                                            y=transient_0,
                                            fig=fig,
                                            ax=ax,
                                            marker='-o',
                                            xlabel="time (ns)",
                                            ylabel="amplitude (au)",
                                            **kw)
        else:

            ax.plot(self.time, transients_0[:, 0], marker='.',
                    label='Average transient ch A')
            ax.plot(self.time, transients_1[:, 0], marker='.',
                    label='Average transient ch B')
            ax.legend()

            ax.set_xlabel('time (ns)')
            ax.set_ylabel('dac voltage (V)')

        if demodulate:
            print('demodulating using IF = %.2f GHz' % self.IF)
            dem_cos = np.cos(2 * np.pi * self.IF * self.time)
            dem_sin = np.sin(2 * np.pi * self.IF * self.time)

            self.demod_transient_I = dem_cos * transients_0[:, 0] + \
                dem_sin * transients_1[:, 0]
            self.demod_transient_Q = -dem_sin * transients_0[:, 0] + \
                dem_cos * transients_1[:, 0]

            fig2, axs2 = plt.subplots(1, 1, figsize=figsize, sharex=True)
            axs2.plot(self.time, self.demod_transient_I, marker='.',
                      label='I demodulated')
            axs2.plot(self.time, self.demod_transient_Q, marker='.',
                      label='Q demodulated')
            axs2.legend()
            self.save_fig(fig2, figname=self.measurementstring + 'demod', **kw)
            axs2.set_xlabel('time (ns)')
            axs2.set_ylabel('dac voltage (V)')

            self.power = self.demod_transient_I ** 2 + self.demod_transient_Q ** 2
            fig3, ax3 = plt.subplots(1, 1, figsize=figsize, sharex=True)
            ax3.plot(self.time, self.power, marker='.')
            ax3.set_ylabel('Power (a.u.)')
            self.save_fig(fig3, figname=self.measurementstring + 'Power', **kw)
            ax3.set_xlabel('time (ns)')

        self.save_fig(fig, figname=self.measurementstring, **kw)
        if close_file:
            self.data_file.close()
        return


class DriveDetuning_Analysis(TD_Analysis):

    def __init__(self, label='DriveDetuning', **kw):
        kw['label'] = label
        kw['h5mode'] = 'r+'  # Read write mode, file must exist
        super().__init__(**kw)

    def run_default_analysis(self, print_fit_results=False, **kw):

        def sine_fit_data():
            self.fit_type = 'sine'
            model = fit_mods.lmfit.Model(fit_mods.CosFunc)

            params = fit_mods.Cos_guess(model, data=data,
                                        t=sweep_points)
            # This ensures that phase is *always* ~90 deg if it is different
            # this shows up in the amplitude and prevents the correct detuning
            # is shown.
            params['phase'].min = np.deg2rad(80)
            params['phase'].max = np.deg2rad(100)

            fit_results = model.fit(data=data, t=sweep_points,
                                    params=params)
            return fit_results

        def quadratic_fit_data():
            M = np.array(
                [sweep_points ** 2, sweep_points, [1] * len(sweep_points)])
            Minv = np.linalg.pinv(M)
            [a, b, c] = np.dot(data, Minv)
            fit_data = (a * sweep_points ** 2 + b * sweep_points + c)
            return fit_data, (a, b, c)

        close_file = kw.pop('close_file', True)
        figsize = kw.pop('figsize', (11, 5))
        self.add_analysis_datagroup_to_file()
        self.get_naming_and_values()

        self.NoCalPoints = 4

        self.normalize_data_to_calibration_points(
            self.measured_values[0], self.NoCalPoints)
        self.add_dataset_to_analysisgroup('Corrected data',
                                          self.corr_data)
        self.analysis_group.attrs.create('corrected data based on',
                                         'calibration points'.encode('utf-8'))

        data = self.corr_data[:-self.NoCalPoints]
        cal_data = np.split(self.corr_data[-self.NoCalPoints:], 2)
        cal_data_mean = np.mean(cal_data, axis=1)
        cal_peak_to_peak = abs(cal_data_mean[1] - cal_data_mean[0])

        sweep_points = self.sweep_points[:-self.NoCalPoints]
        data_peak_to_peak = max(data) - min(data)

        self.fit_results_sine = sine_fit_data()
        self.fit_results_quadratic = quadratic_fit_data()

        chisqr_sine = self.fit_results_sine.chisqr
        chisqr_quadratic = np.sum((self.fit_results_quadratic[0] - data) ** 2)

        if (chisqr_quadratic < chisqr_sine) or \
                (data_peak_to_peak / cal_peak_to_peak < .5):
            self.fit_type = 'quadratic'
            self.slope = self.fit_results_quadratic[1][1]
            amplitude = cal_peak_to_peak / 2

        else:
            self.fit_type = 'sine'
            amplitude = self.fit_results_sine.params['amplitude']
            frequency = self.fit_results_sine.params['frequency']
            self.slope = 2 * np.pi * amplitude * frequency

        self.drive_detuning = -1 * self.slope / (2 * np.pi * abs(amplitude))
        self.drive_scaling_factor = 1. / (1. + self.drive_detuning)

        # Plotting
        fig, axarray = plt.subplots(2, figsize=figsize)
        for k, name in enumerate(self.value_names):
            ax = axarray[k]
            self.plot_results_vs_sweepparam(x=self.sweep_points,
                                            y=self.measured_values[k],
                                            fig=fig,
                                            ax=ax,
                                            xlabel=self.xlabel,
                                            ylabel=self.ylabels[k],
                                            **kw)
        self.save_fig(fig, figname=self.measurementstring, **kw)
        fig, ax = self.default_ax()
        self.plot_results_vs_sweepparam(x=self.sweep_points,
                                        y=self.corr_data,
                                        fig=fig,
                                        ax=ax,
                                        xlabel=self.xlabel,
                                        ylabel=r'$F$  $|1\rangle$',
                                        **kw)
        if self.fit_type is 'sine':
            ax.plot(sweep_points, self.fit_results_sine.best_fit)
        else:
            ax.plot(sweep_points, self.fit_results_quadratic[0])
        # plt.show()
        self.save_fig(fig, figname=self.measurementstring + '_fit', **kw)
        if close_file:
            self.data_file.close()
        return self.drive_scaling_factor


class OnOff_Analysis(TD_Analysis):

    def __init__(self, label='OnOff', idx=None, **kw):
        kw['label'] = label
        kw['h5mode'] = 'r+'  # Read write mode, file must exist
        self.idx = idx
        super(self.__class__, self).__init__(**kw)

    def run_default_analysis(self, print_fit_results=False, **kw):
        close_file = kw.pop('close_file', True)
        self.add_analysis_datagroup_to_file()
        self.get_naming_and_values()
        figsize = kw.pop('figsize', (11, 2 * len(self.value_names)))
        if self.idx is not None:
            idx_val = np.where(self.value_names == 'I_cal_%d' % self.idx)[0][0]
        else:
            try:
                idx_val = np.where(self.value_names == 'I_cal')[0][0]
            except:  # Kind of arbitrarily choose axis 0
                idx_val = 0

        fig, axarray = plt.subplots(len(self.value_names) / 2, 2,
                                    figsize=figsize)

        I_cal = self.measured_values[idx_val]
        zero_mean = np.mean(I_cal[0::2])
        zero_std = np.std(I_cal[0::2])

        one_mean = np.mean(I_cal[1::2])
        one_std = np.std(I_cal[1::2])

        self.distance = np.power(zero_mean - one_mean, 2)
        distance_error = np.sqrt(
            np.power(2. * (zero_mean - one_mean) * zero_std, 2)
            + np.power(2. * (one_mean - zero_mean) * one_std, 2))
        self.contrast = self.distance / distance_error

        for i, name in enumerate(self.value_names):
            if len(self.value_names) == 4:
                ax = axarray[i / 2, i % 2]
            elif len(self.value_names) == 2:
                ax = axarray[i]

            self.plot_results_vs_sweepparam(x=self.sweep_points[::2],
                                            y=self.measured_values[i][::2],
                                            fig=fig,
                                            ax=ax,
                                            xlabel=self.xlabel,
                                            ylabel=self.ylabels[i],
                                            label='On',
                                            marker='o:',
                                            **kw)
            self.plot_results_vs_sweepparam(x=self.sweep_points[1::2],
                                            y=self.measured_values[i][1::2],
                                            fig=fig,
                                            ax=ax,
                                            xlabel=self.xlabel,
                                            ylabel=self.ylabels[i],
                                            label='Off',
                                            marker='o:',
                                            **kw)
            ax.legend()
        fig2, ax2 = plt.subplots(figsize=(10, 6))
        self.plot_results_vs_sweepparam(x=self.sweep_points[::2],
                                        y=I_cal[::2],
                                        fig=fig2,
                                        ax=ax2,
                                        xlabel=self.xlabel,
                                        ylabel=self.ylabels[idx_val],
                                        label='Off',
                                        marker='o:',
                                        **kw)
        self.plot_results_vs_sweepparam(x=self.sweep_points[1::2],
                                        y=I_cal[1::2],
                                        fig=fig2,
                                        ax=ax2,
                                        xlabel=self.xlabel,
                                        ylabel=self.ylabels[idx_val],
                                        label='Off',
                                        marker='o:',
                                        **kw)
        ax2.hlines((zero_mean), 0, len(self.sweep_points),
                   linestyle='solid', color='blue')
        ax2.hlines((one_mean), 0, len(self.sweep_points),
                   linestyle='solid', color='green')
        ax2.text(2, zero_mean, "Zero mean", bbox=self.box_props, color='blue')
        ax2.text(2, one_mean, "One mean", bbox=self.box_props, color='green')
        ax2.hlines((zero_mean + zero_std, zero_mean - zero_std),
                   0, len(self.sweep_points), linestyle='dashed', color='blue')
        ax2.hlines((one_mean + one_std, one_mean - one_std),
                   0, len(self.sweep_points), linestyle='dashed', color='green')
        ax2.text(2, max(I_cal) + (max(I_cal) - min(I_cal)) * .04,
                 "Contrast: %.2f" % self.contrast,
                 bbox=self.box_props)
        self.save_fig(fig, figname=self.measurementstring, **kw)
        self.save_fig(fig2, figname=self.measurementstring +
                      '_calibrated', **kw)
        if close_file:
            self.data_file.close()
        print('Average contrast: %.2f' % self.contrast)
        return self.contrast


class AllXY_Analysis(TD_Analysis):
    '''
    Performs a rotation and normalization on the data and calculates a
    deviation from the expected ideal data.

    Automatically works for the standard AllXY sequences of 42 and 21 points.
    Optional keyword arguments can be used to specify
    'ideal_data': np.array equal in lenght to the data
    '''

    def __init__(self, label='AllXY', zero_coord=None, one_coord=None,
                 make_fig=True, **kw):
        kw['label'] = label
        kw['h5mode'] = 'r+'  # Read write mode, file must exist
        self.zero_coord = zero_coord
        self.one_coord = one_coord
        self.make_fig = make_fig

        super(self.__class__, self).__init__(**kw)

    def run_default_analysis(self, print_fit_results=False,
                             close_main_fig=True, flip_axis=False, **kw):
        close_file = kw.pop('close_file', True)
        self.flip_axis = flip_axis
        self.cal_points = kw.pop('cal_points', None)
        self.add_analysis_datagroup_to_file()
        self.get_naming_and_values()

        if len(self.measured_values[0]) == 42:
            ideal_data = np.concatenate((0 * np.ones(10), 0.5 * np.ones(24),
                                         np.ones(8)))
        else:
            ideal_data = np.concatenate((0 * np.ones(5), 0.5 * np.ones(12),
                                         np.ones(4)))
        self.rotate_and_normalize_data()
        self.add_dataset_to_analysisgroup('Corrected data',
                                          self.corr_data)
        self.analysis_group.attrs.create('corrected data based on',
                                         'calibration points'.encode('utf-8'))
        data_error = self.corr_data - ideal_data
        self.deviation_total = np.mean(abs(data_error))
        # Plotting
        if self.make_fig:
            self.make_figures(ideal_data=ideal_data,
                              close_main_fig=close_main_fig, **kw)
        if close_file:
            self.data_file.close()
        return self.deviation_total

    def make_figures(self, ideal_data, close_main_fig, **kw):
        fig1, fig2, ax1, axarray = self.setup_figures_and_axes()
        for i in range(len(self.value_names)):
            if len(self.value_names) == 2:
                ax = axarray[i]
            else:
                ax = axarray
            self.plot_results_vs_sweepparam(x=self.sweep_points,
                                            y=self.measured_values[i],
                                            fig=fig2, ax=ax,
                                            xlabel=self.xlabel,
                                            ylabel=str(
                                                self.value_names[i]),
                                            save=False)
        ax1.set_ylim(min(self.corr_data) - .1, max(self.corr_data) + .1)
        if self.flip_axis:
            ylabel = r'$F$ $|0 \rangle$'
        else:
            ylabel = r'$F$ $|1 \rangle$'
        self.plot_results_vs_sweepparam(x=self.sweep_points,
                                        y=self.corr_data,
                                        fig=fig1, ax=ax1,
                                        xlabel='',
                                        ylabel=ylabel,
                                        save=False)
        ax1.plot(self.sweep_points, ideal_data)
        labels = [item.get_text() for item in ax1.get_xticklabels()]
        if len(self.measured_values[0]) == 42:
            locs = np.arange(1, 42, 2)
        else:
            locs = np.arange(0, 21, 1)
        labels = ['II', 'XX', 'YY', 'XY', 'YX',
                  'xI', 'yI', 'xy', 'yx', 'xY', 'yX',
                  'Xy', 'Yx', 'xX', 'Xx', 'yY', 'Yy',
                  'XI', 'YI', 'xx', 'yy']

        ax1.xaxis.set_ticks(locs)
        ax1.set_xticklabels(labels, rotation=60)

        deviation_text = r'Deviation: %.5f' % self.deviation_total
        ax1.text(1, 1.05, deviation_text, fontsize=11,
                 bbox=self.box_props)
        if not close_main_fig:
            # Hacked in here, good idea to only show the main fig but can
            # be optimized somehow
            self.save_fig(fig1, ylabel='Amplitude (normalized)',
                          close_fig=False, **kw)
        else:
            self.save_fig(fig1, ylabel='Amplitude (normalized)', **kw)
        self.save_fig(fig2, ylabel='Amplitude', **kw)


class FFC_Analysis(TD_Analysis):
    '''
    Performs a rotation and normalization on the data and calculates a
    deviation from the expected ideal data.

    Automatically works for the standard AllXY sequences of 42 and 21 points.
    Optional keyword arguments can be used to specify
    'ideal_data': np.array equal in lenght to the data
    '''

    def __init__(self, label='FFC', make_fig=True, zero_coord=None, one_coord=None, **kw):
        kw['label'] = label
        kw['h5mode'] = 'r+'  # Read write mode, file must exist
        self.zero_coord = zero_coord
        self.one_coord = one_coord
        self.make_fig = make_fig

        super(self.__class__, self).__init__(**kw)

    def run_default_analysis(self, print_fit_results=False,
                             close_main_fig=True, flip_axis=False, **kw):
        close_file = kw.pop('close_file', True)
        self.flip_axis = flip_axis
        self.cal_points = kw.pop('cal_points', None)
        self.add_analysis_datagroup_to_file()
        self.get_naming_and_values()

        ideal_data = np.concatenate((0.5 * np.ones(1), 1 * np.ones(1)))
        self.rotate_and_normalize_data()
        self.add_dataset_to_analysisgroup('Corrected data',
                                          self.corr_data)
        self.analysis_group.attrs.create('corrected data based on',
                                         'calibration points'.encode('utf-8'))
        data_error = self.corr_data - ideal_data
        self.deviation_total = np.mean(abs(data_error))
        # Plotting
        if self.make_fig:
            self.make_figures(ideal_data=ideal_data,
                              close_main_fig=close_main_fig, **kw)
        if close_file:
            self.data_file.close()
        return self.deviation_total

    def make_figures(self, ideal_data, close_main_fig, **kw):
        fig1, fig2, ax1, axarray = self.setup_figures_and_axes()
        for i in range(len(self.value_names)):
            if len(self.value_names) == 2:
                ax = axarray[i]
            else:
                ax = axarray
            self.plot_results_vs_sweepparam(x=self.sweep_points,
                                            y=self.measured_values[i],
                                            fig=fig2, ax=ax,
                                            xlabel=self.xlabel,
                                            ylabel=str(
                                                self.value_names[i]),
                                            save=False)
        ax1.set_ylim(min(self.corr_data) - .1, max(self.corr_data) + .1)
        if self.flip_axis:
            ylabel = r'$F$ $|0 \rangle$'
        else:
            ylabel = r'$F$ $|1 \rangle$'
        self.plot_results_vs_sweepparam(x=self.sweep_points,
                                        y=self.corr_data,
                                        fig=fig1, ax=ax1,
                                        xlabel='',
                                        ylabel=ylabel,
                                        save=False)
        ax1.plot(self.sweep_points, ideal_data)
        labels = [item.get_text() for item in ax1.get_xticklabels()]
        locs = np.arange(0, 2)
        labels = ['NoFB', 'FB']

        ax1.xaxis.set_ticks(locs)
        ax1.set_xticklabels(labels, rotation=60)

        deviation_text = r'Deviation: %.5f' % self.deviation_total
        ax1.text(1, 1.05, deviation_text, fontsize=11,
                 bbox=self.box_props)
        if not close_main_fig:
            # Hacked in here, good idea to only show the main fig but can
            # be optimized somehow
            self.save_fig(fig1, ylabel='Amplitude (normalized)',
                          close_fig=False, **kw)
        else:
            self.save_fig(fig1, ylabel='Amplitude (normalized)', **kw)
        self.save_fig(fig2, ylabel='Amplitude', **kw)


class RandomizedBenchmarking_Analysis(TD_Analysis):
    '''
    Rotates and normalizes the data before doing a fit with a decaying
    exponential to extract the Clifford fidelity.
    By optionally specifying T1 and the pulse separation (time between start
    of pulses) the T1 limited fidelity will be given and plotted in the
    same figure.
    '''

    def __init__(self, label='RB', T1=None, pulse_delay=None, **kw):
        self.T1 = T1
        self.pulse_delay = pulse_delay

        super().__init__(**kw)

    def run_default_analysis(self, **kw):
        close_main_fig = kw.pop('close_main_fig', True)
        close_file = kw.pop('close_file', True)
        if self.cal_points is None:
            self.cal_points = [list(range(-4, -2)), list(range(-2, 0))]

        super().run_default_analysis(close_file=False, make_fig=False,
                                     **kw)

        data = self.corr_data[:-1 * (len(self.cal_points[0] * 2))]
        n_cl = self.sweep_points[:-1 * (len(self.cal_points[0] * 2))]

        self.fit_res = self.fit_data(data, n_cl)
        self.fit_results = [self.fit_res]
        self.save_fitted_parameters(fit_res=self.fit_res, var_name='F|1>')
        if self.make_fig:
            self.make_figures(close_main_fig=close_main_fig, **kw)

        if close_file:
            self.data_file.close()
        return

    def calc_T1_limited_fidelity(self, T1, pulse_delay):
        '''
        Formula from Asaad et al.
        pulse separation is time between start of pulses
        '''
        Np = 1.875  # Number of gates per Clifford
        F_cl = (1 / 6 * (3 + 2 * np.exp(-1 * pulse_delay / (2 * T1)) +
                         np.exp(-pulse_delay / T1))) ** Np
        p = 2 * F_cl - 1

        return F_cl, p

    def add_textbox(self, ax, F_T1=None):

        textstr = ('\t$F_{Cl}$' + ' \t= {:.4g} $\pm$ ({:.4g})%'.format(
            self.fit_res.params['fidelity_per_Clifford'].value * 100,
            self.fit_res.params['fidelity_per_Clifford'].stderr * 100) +
            '\n  $1-F_{Cl}$' + '  = {:.4g} $\pm$ ({:.4g})%'.format(
            (1 - self.fit_res.params['fidelity_per_Clifford'].value) * 100,
            (self.fit_res.params['fidelity_per_Clifford'].stderr) * 100) +
            '\n\tOffset\t= {:.4g} $\pm$ ({:.4g})'.format(
            (self.fit_res.params['offset'].value),
            (self.fit_res.params['offset'].stderr)))
        if F_T1 is not None:
            textstr += ('\n\t  $F_{Cl}^{T_1}$  = ' +
                        '{:.6g}%'.format(F_T1 * 100))

        self.ax.text(0.1, 0.95, textstr, transform=self.ax.transAxes,
                     fontsize=11, verticalalignment='top',
                     bbox=self.box_props)

    def make_figures(self, close_main_fig, **kw):

        ylabel = r'$F$ $\left(|1 \rangle \right)$'
        self.fig, self.ax = self.default_ax()
        if self.plot_cal_points:
            x = self.sweep_points
            y = self.corr_data
        else:
            logging.warning('not tested for all types of calpoints')
            if type(self.cal_points[0]) is int:
                x = self.sweep_points[:-2]
                y = self.corr_data[:-2]
            else:
                x = self.sweep_points[:-1 * (len(self.cal_points[0]) * 2)]
                y = self.corr_data[:-1 * (len(self.cal_points[0]) * 2)]

        self.plot_results_vs_sweepparam(x=x,
                                        y=y,
                                        fig=self.fig, ax=self.ax,
                                        xlabel=self.xlabel,
                                        ylabel=ylabel,
                                        save=False)

        x_fine = np.linspace(0, self.sweep_points[-1], 1000)
        for fit_res in self.fit_results:
            best_fit = fit_mods.RandomizedBenchmarkingDecay(
                x_fine, **fit_res.best_values)
            self.ax.plot(x_fine, best_fit, label='Fit')
        self.ax.set_ylim(min(min(self.corr_data) - .1, -.1),
                         max(max(self.corr_data) + .1, 1.1))

        # Here we add the line corresponding to T1 limited fidelity
        F_T1 = None
        if self.T1 is not None and self.pulse_delay is not None:
            F_T1, p_T1 = self.calc_T1_limited_fidelity(
                self.T1, self.pulse_delay)
            T1_limited_curve = fit_mods.RandomizedBenchmarkingDecay(
                x_fine, -0.5, p_T1, 0.5)
            self.ax.plot(x_fine, T1_limited_curve, label='T1-limit')

            self.ax.legend(loc='center left', bbox_to_anchor=(1, 0.5))

        # Add a textbox
        self.add_textbox(self.ax, F_T1)

        if not close_main_fig:
            # Hacked in here, good idea to only show the main fig but can
            # be optimized somehow
            self.save_fig(self.fig, ylabel='Amplitude (normalized)',
                          close_fig=False, **kw)
        else:
            self.save_fig(self.fig, ylabel='Amplitude (normalized)', **kw)

    def fit_data(self, data, numCliff,
                 print_fit_results=False,
                 show_guess=False,
                 plot_results=False):

        RBModel = lmfit.Model(fit_mods.RandomizedBenchmarkingDecay)
        # RBModel = fit_mods.RBModel
        RBModel.set_param_hint('Amplitude', value=-0.5)
        RBModel.set_param_hint('p', value=.99)
        RBModel.set_param_hint('offset', value=.5)
        RBModel.set_param_hint('fidelity_per_Clifford',  # vary=False,
                               expr='(p + (1-p)/2)')
        RBModel.set_param_hint('error_per_Clifford',  # vary=False,
                               expr='1-fidelity_per_Clifford')
        RBModel.set_param_hint('fidelity_per_gate',  # vary=False,
                               expr='fidelity_per_Clifford**(1./1.875)')
        RBModel.set_param_hint('error_per_gate',  # vary=False,
                               expr='1-fidelity_per_gate')

        params = RBModel.make_params()
        fit_res = RBModel.fit(data, numCliff=numCliff,
                              params=params)
        if print_fit_results:
            print(fit_res.fit_report())
        if plot_results:
            plt.plot(fit_res.data, 'o-', label='data')
            plt.plot(fit_res.best_fit, label='best fit')
            if show_guess:
                plt.plot(fit_res.init_fit, '--', label='init fit')

        return fit_res


class RB_double_curve_Analysis(RandomizedBenchmarking_Analysis):

    def run_default_analysis(self, **kw):
        close_main_fig = kw.pop('close_main_fig', True)
        close_file = kw.pop('close_file', True)
        if self.cal_points is None:
            self.cal_points = [list(range(-4, -2)), list(range(-2, 0))]

        super(RandomizedBenchmarking_Analysis, self).run_default_analysis(
            close_file=False, make_fig=False, **kw)

        data = self.corr_data[:-1 * (len(self.cal_points[0] * 2))]
        # 1- minus all populations because we measure fidelity to 1
        data_0 = 1 - data[::2]
        data_1 = 1 - data[1::2]
        # 2-state population is just whatever is missing in 0 and 1 state
        # assumes that 2 looks like 1 state
        data_2 = 1 - (data_1) - (data_0)
        n_cl = self.sweep_points[:-1 * (len(self.cal_points[0] * 2)):2]

        self.fit_results = self.fit_data(data_0, data_1, n_cl)

        self.save_fitted_parameters(fit_res=self.fit_results,
                                    var_name='Double_curve_RB')

        if self.make_fig:
            self.make_figures(n_cl, data_0, data_1, data_2,
                              close_main_fig=close_main_fig, **kw)
        if close_file:
            self.data_file.close()
        return

    def fit_data(self, data0, data1, numCliff,
                 print_fit_results=False,
                 show_guess=False,
                 plot_results=False):
        data = np.concatenate([data0, data1])
        numCliff = 2 * list(numCliff)
        invert = np.concatenate([np.ones(len(data0)),
                                 np.zeros(len(data1))])

        RBModel = lmfit.Model(fit_mods.double_RandomizedBenchmarkingDecay,
                              independent_vars=['numCliff', 'invert'])
        RBModel.set_param_hint('p', value=.99)
        RBModel.set_param_hint('offset', value=.5)
        RBModel.set_param_hint('fidelity_per_Clifford',  # vary=False,
                               expr='(p + (1-p)/2)')
        RBModel.set_param_hint('error_per_Clifford',  # vary=False,
                               expr='1-fidelity_per_Clifford')
        RBModel.set_param_hint('fidelity_per_gate',  # vary=False,
                               expr='fidelity_per_Clifford**(1./1.875)')
        RBModel.set_param_hint('error_per_gate',  # vary=False,
                               expr='1-fidelity_per_gate')

        params = RBModel.make_params()
        fit_res = RBModel.fit(data, numCliff=numCliff, invert=invert,
                              params=params)
        if print_fit_results:
            print(fit_res.fit_report())
        return fit_res

    def add_textbox(self, f, ax, F_T1=None):
        fr0 = self.fit_results.params
        textstr = (
            '$F_{\mathrm{Cl}}$' + '= {:.5g} \n\t$\pm$ ({:.2g})%'.format(
                fr0['fidelity_per_Clifford'].value * 100,
                fr0['fidelity_per_Clifford'].stderr * 100) +
            '\nOffset ' + '= {:.4g} \n\t$\pm$ ({:.2g})%'.format(
                fr0['offset'].value * 100, fr0['offset'].stderr * 100))
        if F_T1 is not None:
            textstr += ('\n\t  $F_{Cl}^{T_1}$  = ' +
                        '{:.5g}%'.format(F_T1 * 100))
        ax.text(0.95, 0.1, textstr, transform=f.transFigure,
                fontsize=11, verticalalignment='bottom',
                horizontalalignment='right')

    def make_figures(self, n_cl, data_0, data_1, data_2,
                     close_main_fig, **kw):
        f, ax = plt.subplots()
        ax.plot(n_cl, data_0, 'o', color='b', label=r'$|0\rangle$')
        ax.plot(n_cl, data_1, '^', color='r', label=r'$|1\rangle$')
        ax.plot(n_cl, data_2, 'p', color='g', label=r'$|2\rangle$')
        ax.hlines(0, n_cl[0], n_cl[-1] * 1.05, linestyle='--')
        ax.hlines(1, n_cl[0], n_cl[-1] * 1.05, linestyle='--')
        ax.plot([n_cl[-1]] * 4, self.corr_data[-4:], 'o', color='None')
        ax.set_xlabel('Number of Cliffords')
        ax.set_ylabel('State populations')
        plot_title = kw.pop('plot_title', textwrap.fill(
            self.timestamp_string + '_' +
            self.measurementstring, 40))
        ax.set_title(plot_title)
        ax.set_xlim(n_cl[0], n_cl[-1] * 1.02)
        ax.set_ylim(-.1, 1.1)
        x_fine = np.linspace(0, self.sweep_points[-1] * 1.05, 1000)
        fit_0 = fit_mods.double_RandomizedBenchmarkingDecay(
            x_fine, invert=1, **self.fit_results.best_values)
        fit_1 = fit_mods.double_RandomizedBenchmarkingDecay(
            x_fine, invert=0, **self.fit_results.best_values)
        fit_2 = 1 - fit_1 - fit_0

        ax.plot(x_fine, fit_0, color='darkgray', label='fit')
        ax.plot(x_fine, fit_1, color='darkgray')
        ax.plot(x_fine, fit_2, color='darkgray')

        F_T1 = None
        if self.T1 is not None and self.pulse_delay is not None:
            F_T1, p_T1 = self.calc_T1_limited_fidelity(
                self.T1, self.pulse_delay)
            T1_limited_curve = fit_mods.RandomizedBenchmarkingDecay(
                x_fine, -0.5, p_T1, 0.5)
            ax.plot(x_fine, T1_limited_curve,
                    linestyle='--', color='lightgray', label='T1-limit')
            T1_limited_curve = fit_mods.RandomizedBenchmarkingDecay(
                x_fine, 0.5, p_T1, 0.5)
            ax.plot(x_fine, T1_limited_curve,
                    linestyle='--', color='lightgray')
        self.add_textbox(f, ax, F_T1)
        ax.legend(frameon=False, numpoints=1,
                  # bbox_transform=ax.transAxes,#
                  bbox_transform=f.transFigure,
                  loc='upper right',
                  bbox_to_anchor=(.95, .95))
        ax.set_xscale("log", nonposx='clip')
        plt.subplots_adjust(left=.1, bottom=None, right=.7, top=None)
        self.save_fig(f, figname='Two_curve_RB', close_fig=close_main_fig,
                      fig_tight=False, **kw)


class RandomizedBench_2D_flat_Analysis(RandomizedBenchmarking_Analysis):
    '''
    Analysis for the specific RB sequenes used in the CBox that require
    doing a 2D scan in order to get enough seeds in (due to the limit of the
    max number of pulses).
    '''

    def get_naming_and_values(self):
        '''
        Extracts the data as if it is 2D then takes the mean and stores it as
        if it it is just a simple line scan.
        '''
        self.get_naming_and_values_2D()
        self.measured_values = np.array([np.mean(self.Z[0][:], axis=0),
                                         np.mean(self.Z[1][:], axis=0)])


#######################################################
# End of time domain analyses
#######################################################


class Homodyne_Analysis(MeasurementAnalysis):

    def __init__(self, label='HM', custom_power_message: dict = None, **kw):
        # Custome power message is used to create a message in resonator measurements
        # dict must be custom_power_message={'Power': -15, 'Atten': 86, 'res_len':3e-6}
        # Power in dBm, Atten in dB and resonator length in m
        kw['label'] = label
        kw['h5mode'] = 'r+'
        kw['custom_power_message'] = custom_power_message
        super().__init__(**kw)

    def run_default_analysis(self, print_fit_results=False,
                             close_file=False, fitting_model='hanger',
                             show_guess=False, show=False,
                             fit_window=None, **kw):
        '''
        Available fitting_models:
            - 'hanger' = amplitude fit with slope
            - 'complex' = complex transmission fit WITHOUT slope
            - 'lorentzian' = fit to a Lorentzian lineshape

        'fit_window': allows to select the windows of data to fit.
                      Example: fit_window=[100,-100]
        '''
        super(self.__class__, self).run_default_analysis(
            close_file=False, show=show, **kw)
        self.add_analysis_datagroup_to_file()

        window_len_filter = kw.get('window_len_filter', 11)

        ########## Fit data ##########

        # Fit Power to a Lorentzian
        self.measured_powers = self.measured_values[0] ** 2

        min_index = np.argmin(self.measured_powers)
        max_index = np.argmax(self.measured_powers)

        self.min_frequency = self.sweep_points[min_index]
        self.max_frequency = self.sweep_points[max_index]

        measured_powers_smooth = a_tools.smooth(self.measured_powers,
                                                window_len=window_len_filter)
        self.peaks = a_tools.peak_finder((self.sweep_points),
                                         measured_powers_smooth,
                                         window_len=0)

        # Search for peak
        if self.peaks['dip'] is not None:  # look for dips first
            f0 = self.peaks['dip']
            amplitude_factor = -1.
        elif self.peaks['peak'] is not None:  # then look for peaks
            f0 = self.peaks['peak']
            amplitude_factor = 1.
        else:  # Otherwise take center of range
            f0 = np.median(self.sweep_points)
            amplitude_factor = -1.
            logging.warning('No peaks or dips in range')
            # If this error is raised, it should continue the analysis but
            # not use it to update the qubit object
            # N.B. This not updating is not implemented as of 9/2017

        # Fit data according to the model required
        if 'hanger' in fitting_model:
            if fitting_model == 'hanger':
                # f is expected in Hz but f0 in GHz!
                Model = fit_mods.SlopedHangerAmplitudeModel
            # this in not working at the moment (need to be fixed)
            elif fitting_model == 'simple_hanger':
                Model = fit_mods.HangerAmplitudeModel
            else:
                raise ValueError(
                    'The fitting model specified is not available')
            # added reject outliers to be robust agains CBox data acq bug.
            # this should have no effect on regular data acquisition and is
            # only used in the guess.
            amplitude_guess = max(
                dm_tools.reject_outliers(self.measured_values[0]))

            # Creating parameters and estimations
            S21min = (min(dm_tools.reject_outliers(self.measured_values[0])) /
                      max(dm_tools.reject_outliers(self.measured_values[0])))

            Q = kw.pop('Q', f0 / abs(self.min_frequency - self.max_frequency))
            Qe = abs(Q / abs(1 - S21min))

            # Note: input to the fit function is in GHz for convenience
            Model.set_param_hint('f0', value=f0 * 1e-9,
                                 min=min(self.sweep_points) * 1e-9,
                                 max=max(self.sweep_points) * 1e-9)
            Model.set_param_hint('A', value=amplitude_guess)
            Model.set_param_hint('Q', value=Q, min=1, max=50e6)
            Model.set_param_hint('Qe', value=Qe, min=1, max=50e6)
            # NB! Expressions are broken in lmfit for python 3.5 this has
            # been fixed in the lmfit repository but is not yet released
            # the newest upgrade to lmfit should fix this (MAR 18-2-2016)
            Model.set_param_hint('Qi', expr='abs(1./(1./Q-1./Qe*cos(theta)))',
                                 vary=False)
            Model.set_param_hint('Qc', expr='Qe/cos(theta)', vary=False)
            Model.set_param_hint('theta', value=0, min=-np.pi / 2,
                                 max=np.pi / 2)
            Model.set_param_hint('slope', value=0, vary=True)

            self.params = Model.make_params()

            if fit_window == None:
                data_x = self.sweep_points
                self.data_y = self.measured_values[0]
            else:
                data_x = self.sweep_points[fit_window[0]:fit_window[1]]
                data_y_temp = self.measured_values[0]
                self.data_y = data_y_temp[fit_window[0]:fit_window[1]]

            # # make sure that frequencies are in Hz
            # if np.floor(data_x[0]/1e8) == 0:  # frequency is defined in GHz
            #     data_x = data_x*1e9

            fit_res = Model.fit(data=self.data_y,
                                f=data_x, verbose=False)

        elif fitting_model == 'complex':
            # Implement slope fitting with Complex!! Xavi February 2018
            # this is the fit with a complex transmission curve WITHOUT slope
            data_amp = self.measured_values[0]
            data_angle = self.measured_values[1]
            data_complex = data_amp * \
                np.cos(data_angle) + 1j * data_amp * np.sin(data_angle)
            # np.add(self.measured_values[2], 1j*self.measured_values[3])

            # Initial guesses
            guess_A = max(data_amp)
            # this has to been improved
            guess_Q = f0 / abs(self.min_frequency - self.max_frequency)
            guess_Qe = guess_Q / (1 - (max(data_amp) - min(data_amp)))
            # phi_v
            # number of 2*pi phase jumps
            nbr_phase_jumps = (np.diff(data_angle) > 4).sum()
            guess_phi_v = (2 * np.pi * nbr_phase_jumps + (data_angle[0] - data_angle[-1])) / (
                self.sweep_points[0] - self.sweep_points[-1])
            # phi_0
            angle_resonance = data_angle[int(len(self.sweep_points) / 2)]
            phase_evolution_resonance = np.exp(1j * guess_phi_v * f0)
            angle_phase_evolution = np.arctan2(
                np.imag(phase_evolution_resonance), np.real(phase_evolution_resonance))
            guess_phi_0 = angle_resonance - angle_phase_evolution

            # prepare the parameter dictionary
            P = lmfit.Parameters()
            #           (Name,         Value, Vary,      Min,     Max,  Expr)
            P.add_many(('f0', f0 / 1e9, True, None, None, None),
                       ('Q', guess_Q, True, 1, 50e6, None),
                       ('Qe', guess_Qe, True, 1, 50e6, None),
                       ('A', guess_A, True, 0, None, None),
                       ('theta', 0, True, -np.pi / 2, np.pi / 2, None),
                       ('phi_v', guess_phi_v, True, None, None, None),
                       ('phi_0', guess_phi_0, True, -np.pi, np.pi, None))
            P.add('Qi', expr='1./(1./Q-1./Qe*cos(theta))', vary=False)
            P.add('Qc', expr='Qe/cos(theta)', vary=False)

            # Fit
            fit_res = lmfit.minimize(fit_mods.residual_complex_fcn, P,
                                     args=(fit_mods.HangerFuncComplex, self.sweep_points, data_complex))

        elif fitting_model == 'lorentzian':
            Model = fit_mods.LorentzianModel

            kappa_guess = 2.5e6

            amplitude_guess = amplitude_factor * np.pi * kappa_guess * abs(
                max(self.measured_powers) - min(self.measured_powers))

            Model.set_param_hint('f0', value=f0,
                                 min=min(self.sweep_points),
                                 max=max(self.sweep_points))
            Model.set_param_hint('A', value=amplitude_guess)

            # Fitting
            Model.set_param_hint('offset',
                                 value=np.mean(self.measured_powers),
                                 vary=True)
            Model.set_param_hint('kappa',
                                 value=kappa_guess,
                                 min=0,
                                 vary=True)
            Model.set_param_hint('Q',
                                 expr='0.5*f0/kappa',
                                 vary=False)
            self.params = Model.make_params()

            fit_res = Model.fit(data=self.measured_powers,
                                f=self.sweep_points,
                                params=self.params)

        else:
            raise ValueError('fitting model "{}" not recognized'.format(
                fitting_model))

        self.fit_results = fit_res
        self.save_fitted_parameters(fit_res, var_name='HM')

        if print_fit_results is True:
            # print(fit_res.fit_report())
            print(lmfit.fit_report(fit_res))

        ########## Plot results ##########

        fig, ax = self.default_ax()

        if 'hanger' in fitting_model:
            self.plot_results_vs_sweepparam(x=self.sweep_points,
                                            y=self.measured_values[0],
                                            fig=fig, ax=ax,
                                            xlabel=self.sweep_name,
                                            x_unit=self.sweep_unit[0],
                                            ylabel=str('S21_mag'),
                                            y_unit=self.value_units[0],
                                            save=False)
            # ensures that amplitude plot starts at zero
            ax.set_ylim(ymin=0.000)

        elif 'complex' in fitting_model:
            self.plot_complex_results(
                data_complex, fig=fig, ax=ax, show=False, save=False)
            # second figure with amplitude
            fig2, ax2 = self.default_ax()
            self.plot_results_vs_sweepparam(x=self.sweep_points, y=data_amp,
                                            fig=fig2, ax=ax2,
                                            show=False, xlabel=self.sweep_name,
                                            x_unit=self.sweep_unit[0],
                                            ylabel=str('S21_mag'),
                                            y_unit=self.value_units[0])

        elif fitting_model == 'lorentzian':
            self.plot_results_vs_sweepparam(x=self.sweep_points,
                                            y=self.measured_powers,
                                            fig=fig, ax=ax,
                                            xlabel=self.sweep_name,
                                            x_unit=self.sweep_unit[0],
                                            ylabel=str('Power (arb. units)'),
                                            save=False)

        scale = SI_prefix_and_scale_factor(val=max(abs(ax.get_xticks())),
                                           unit=self.sweep_unit[0])[0]

        instr_set = self.data_file['Instrument settings']
        try:
            old_RO_freq = float(instr_set[self.qb_name].attrs['f_RO'])
            old_vals = '\n$f_{\mathrm{old}}$ = %.5f GHz' % (
                old_RO_freq * scale)
        except (TypeError, KeyError, ValueError):
            logging.warning('qb_name is None. Old parameter values will '
                            'not be retrieved.')
            old_vals = ''

        if ('hanger' in fitting_model) or ('complex' in fitting_model):
            if kw['custom_power_message'] is None:
                textstr = format_value_string(
                    '$f_{{\mathrm{{center}}}}$', fit_res.params['f0'],
                    end_char='\n', unit=self.sweep_unit[0])
                textstr += format_value_string(
                    '$Qc$', fit_res.params['Qc'], end_char='\n')
                textstr += format_value_string(
                    '$Qi$', fit_res.params['Qi'], end_char='\n')
                textstr += old_vals
            else:
                ###############################################################################
                # Custom must be a dictionary                                                #
                # custom_power = {'Power':-15, 'Atten':30, 'res_len':3.6e-6}                   #
                # Power is power at source in dBm                                             #
                # Atten is attenuation at sample, including sources attenuation in dB         #
                # res_len is the lenght of the resonator in m                                 #
                # All of this is needed to calculate mean photon number and phase velocity    #
                ###############################################################################

                custom_power = kw['custom_power_message']
                power_in_w = 10 ** ((custom_power['Power'] -
                                     custom_power['Atten']) / 10) * 1e-3
                mean_ph = (2 * (fit_res.params['Q'].value ** 2) / (fit_res.params['Qc'].value * hbar * (
                    2 * pi * fit_res.params['f0'].value * 1e9) ** 2)) * power_in_w
                phase_vel = 4 * custom_power['res_len'] * \
                    fit_res.params['f0'].value * 1e9

                textstr = format_value_string(
                    '$f_{{\mathrm{{center}}}}$', fit_res.params['f0'],
                    end_char='\n', unit=self.sweep_unit[0])
                textstr += format_value_string(
                    '$Qc$', fit_res.params['Qc'], end_char='\n')
                textstr += format_value_string(
                    '$Qi$', fit_res.params['Qi'], end_char='\n')
                textstr += old_vals+'\n'\
                    '$< n_{\mathrm{ph} }>$ = %.1f' % (mean_ph) + '\n' \
                    '$v_{\mathrm{phase}}$ = %.3e m/s' % (phase_vel)

        elif fitting_model == 'lorentzian':
            textstr = format_value_string(
                    '$f_{{\mathrm{{center}}}}$', fit_res.params['f0'],
                    end_char='\n', unit=self.sweep_unit[0])
            textstr += format_value_string(
                    '$Q$', fit_res.params['Q'], end_char='\n')
            textstr+=old_vals


        fig.text(0.5, 0, textstr, transform=ax.transAxes,
                 fontsize=self.font_size,
                 verticalalignment='top',
                 horizontalalignment='center', bbox=self.box_props)

        if 'complex' in fitting_model:
            fig2.text(0.5, 0, textstr, transform=ax.transAxes,
                      fontsize=self.font_size,
                      verticalalignment='top', horizontalalignment='center',
                      bbox=self.box_props)

        if fit_window == None:
            data_x = self.sweep_points
        else:
            data_x = self.sweep_points[fit_window[0]:fit_window[1]]

        if show_guess:
            ax.plot(self.sweep_points, fit_res.init_fit, 'k--',
                    linewidth=self.line_width)

        # this part is necessary to separate fit perfomed with lmfit.minimize
        if 'complex' in fitting_model:
            fit_values = fit_mods.HangerFuncComplex(
                self.sweep_points, fit_res.params)
            ax.plot(np.real(fit_values), np.imag(fit_values), 'r-')

            ax2.plot(self.sweep_points, np.abs(fit_values), 'r-')

            # save both figures
            self.save_fig(fig, figname='complex', **kw)
            self.save_fig(fig2, xlabel='Mag', **kw)
        else:
            ax.plot(self.sweep_points, fit_res.best_fit, 'r-',
                    linewidth=self.line_width)

            f0 = fit_res.params['f0'].value
            if 'hanger' in fitting_model:
                # f is expected in Hz but f0 in GHz!
                ax.plot(f0 * 1e9, Model.func(f=f0 * 1e9, **fit_res.best_values), 'o',
                        ms=self.marker_size_special)
            else:
                ax.plot(f0, Model.func(f=f0, **fit_res.best_values), 'o',
                        ms=self.marker_size_special)

            if show:
                plt.show()

            # save figure
            self.save_fig(fig, xlabel=self.xlabel, ylabel='Mag', **kw)

        # self.save_fig(fig, xlabel=self.xlabel, ylabel='Mag', **kw)
        if close_file:
            self.data_file.close()
        return fit_res


################
# VNA analysis #
################
class VNA_Analysis(MeasurementAnalysis):
    '''
    Nice to use with all measurements performed with the VNA.
    '''

    def __init__(self, label='VNA', **kw):
        kw['label'] = label
        kw['h5mode'] = 'r+'
        super().__init__(**kw)

    def run_default_analysis(self, **kw):
        super(self.__class__, self).run_default_analysis(
            close_file=False, **kw)

        # prepare figure in log scale
        data_amp = self.measured_values[0]
        print(data_amp)

        fig, ax = self.default_ax()
        self.plot_dB_from_linear(x=self.sweep_points,
                                 lin_amp=data_amp,
                                 fig=fig, ax=ax,
                                 save=False)

        self.save_fig(fig, figname='dB_plot', **kw)


class Acquisition_Delay_Analysis(MeasurementAnalysis):

    def __init__(self, label='AD', **kw):
        kw['label'] = label
        kw['h5mode'] = 'r+'
        super().__init__(**kw)

    def run_default_analysis(self, print_fit_results=False, window_len=11,
                             print_results=False, close_file=False, **kw):
        super(self.__class__, self).run_default_analysis(
            close_file=False, **kw)
        self.add_analysis_datagroup_to_file()

        # smooth the results
        self.y_smoothed = a_tools.smooth(self.measured_values[0],
                                         window_len=window_len)
        max_index = np.argmax(self.y_smoothed)
        self.max_delay = self.sweep_points[max_index]

        grp_name = "Maximum Analysis: Acquisition Delay"
        if grp_name not in self.analysis_group:
            grp = self.analysis_group.create_group(grp_name)
        else:
            grp = self.analysis_group[grp_name]
        grp.attrs.create(name='max_delay', data=self.max_delay)
        grp.attrs.create(name='window_length', data=window_len)

        textstr = "optimal delay = {:.0f} ns".format(self.max_delay * 1e9)

        if print_results:
            print(textstr)

        fig, ax = self.default_ax()
        ax.text(0.05, 0.95, textstr, transform=ax.transAxes, fontsize=11,
                verticalalignment='top', bbox=self.box_props)

        self.plot_results_vs_sweepparam(x=self.sweep_points * 1e9,
                                        y=self.measured_values[0],
                                        fig=fig, ax=ax,
                                        xlabel='Acquisition delay (ns)',
                                        ylabel='Signal amplitude (arb. units)',
                                        save=False)

        ax.plot(self.sweep_points * 1e9, self.y_smoothed, 'r-')
        ax.plot((self.max_delay * 1e9, self.max_delay * 1e9), ax.get_ylim(), 'g-')
        self.save_fig(fig, xlabel='delay', ylabel='amplitude', **kw)

        if close_file:
            self.data_file.close()

        return self.max_delay


class Hanger_Analysis_CosBackground(MeasurementAnalysis):

    def __init__(self, label='HM', **kw):
        kw['label'] = label
        kw['h5mode'] = 'r+'
        super(self.__class__, self).__init__(**kw)

    def run_default_analysis(self, print_fit_results=False,
                             close_file=False, fitting_model='hanger',
                             show_guess=False, show=False, **kw):
        super(self.__class__, self).run_default_analysis(
            close_file=False, **kw)
        self.add_analysis_datagroup_to_file()

        # Fit Power to a Lorentzian
        self.measured_powers = self.measured_values[0] ** 2

        min_index = np.argmin(self.measured_powers)
        max_index = np.argmax(self.measured_powers)

        self.min_frequency = self.sweep_points[min_index]
        self.max_frequency = self.sweep_points[max_index]

        self.peaks = a_tools.peak_finder((self.sweep_points),
                                         self.measured_values[0])

        if self.peaks['dip'] is not None:  # look for dips first
            f0 = self.peaks['dip']
            amplitude_factor = -1.
        elif self.peaks['peak'] is not None:  # then look for peaks
            f0 = self.peaks['peak']
            amplitude_factor = 1.
        else:  # Otherwise take center of range
            f0 = np.median(self.sweep_points)
            amplitude_factor = -1.
            logging.error('No peaks or dips in range')
            # If this error is raised, it should continue the analysis but
            # not use it to update the qubit object

        def poly(x, c0, c1, c2):
            "line"
            return c2 * x ** 2 + c1 * x + c0

        def cosine(x, amplitude, frequency, phase, offset):
            # Naming convention, frequency should be Hz
            # omega is in radial freq
            return amplitude * np.cos(2 * np.pi * frequency * x + phase) + offset

        def hanger_function_amplitude(x, f0, Q, Qe, A, theta):
            '''
            This is the function for a hanger  which does not take into account
            a possible slope.
            This function may be preferred over SlopedHangerFunc if the area around
            the hanger is small.
            In this case it may misjudge the slope
            Theta is the asymmetry parameter
            '''
            return abs(A * (1. - Q / Qe * np.exp(1.j * theta) / (1. + 2.j * Q * (x - f0) / f0)))

        HangerModel = lmfit.Model(hanger_function_amplitude) \
            + lmfit.Model(cosine) \
            + lmfit.Model(poly)

        # amplitude_guess = np.pi*sigma_guess * abs(
        #     max(self.measured_powers)-min(self.measured_powers))
        amplitude_guess = max(self.measured_powers) - min(self.measured_powers)

        S21min = min(self.measured_values[0])
        # Creating parameters and estimations
        Q = f0 / abs(self.min_frequency - self.max_frequency)
        Qe = abs(Q / abs(1 - S21min))

        HangerModel.set_param_hint('f0', value=f0,
                                   min=min(self.sweep_points),
                                   max=max(self.sweep_points))
        HangerModel.set_param_hint('A', value=1)
        HangerModel.set_param_hint('Q', value=Q)
        HangerModel.set_param_hint('Qe', value=Qe)
        HangerModel.set_param_hint('Qi', expr='1./(1./Q-1./Qe*cos(theta))',
                                   vary=False)
        HangerModel.set_param_hint('Qc', expr='Qe/cos(theta)', vary=False)
        HangerModel.set_param_hint('theta', value=0, min=-np.pi / 2,
                                   max=np.pi / 2)
        HangerModel.set_param_hint('slope', value=0, vary=True)

        HangerModel.set_param_hint('c0', value=0, vary=False)
        HangerModel.set_param_hint('c1', value=0, vary=True)
        HangerModel.set_param_hint('c2', value=0, vary=True)

        HangerModel.set_param_hint('amplitude', value=0.05, min=0, vary=False)
        HangerModel.set_param_hint(
            'frequency', value=50, min=0, max=300, vary=True)
        HangerModel.set_param_hint(
            'phase', value=0, min=0, max=2 * np.pi, vary=True)
        HangerModel.set_param_hint('offset', value=0, vary=True)

        self.params = HangerModel.make_params()

        fit_res = HangerModel.fit(data=self.measured_powers,
                                  x=self.sweep_points,
                                  params=self.params)

        self.fit_results = fit_res
        self.save_fitted_parameters(fit_res, var_name='HM')

        if print_fit_results is True:
            print(fit_res.fit_report())

        fig, ax = self.default_ax()
        # textstr = '$f_{\mathrm{center}}$ = %.4f $\pm$ (%.3g) GHz' % (
        #     fit_res.params['f0'].value, fit_res.params['f0'].stderr)
        # ax.text(0.05, 0.95, textstr, transform=ax.transAxes, fontsize=11,
        # verticalalignment='top', bbox=self.box_props)
        self.plot_results_vs_sweepparam(x=self.sweep_points,
                                        y=self.measured_powers,
                                        fig=fig, ax=ax,
                                        xlabel=self.xlabel,
                                        ylabel=str('Power (arb. units)'),
                                        save=False)
        if show_guess:
            ax.plot(self.sweep_points, fit_res.init_fit, 'k--')
        ax.plot(self.sweep_points, fit_res.best_fit, 'r-')
        f0 = self.fit_results.values['f0']
        plt.plot(f0, fit_res.eval(x=f0), 'o', ms=8)
        if show:
            plt.show()
        self.save_fig(fig, xlabel=self.xlabel, ylabel='Power', **kw)
        if close_file:
            self.data_file.close()
        return fit_res


class Qubit_Spectroscopy_Analysis(MeasurementAnalysis):
    """
    Analysis script for a regular (ge peak/dip only) or a high power
    (ge and gf/2 peaks/dips) Qubit Spectroscopy:
        1. The I and Q data are combined using
            a_tools.calculate_distance_from_ground_state.
        2. The peaks/dips of the data are found using a_tools.peak_finder.
        3. If analyze_ef == False: the data is then fitted to a Lorentzian;
            else: to a double Lorentzian.
        3. The data, the best fit, and peak points are then plotted.

    Note:
    analyze_ef==True tells this routine to look for the gf/2 peak/dip.
    Even though the parameters for this second peak/dip use the termination
    "_ef," they refer to the parameters for the gf/2 transition NOT for the ef
    transition. It was easier to write x_ef than x_gf_over_2 or x_gf_half.

    Possible kw parameters:

        frequency_guess         (default=None)
            manually set the initial guess for qubit frequency

        analyze_ef              (default=False)
            whether to look for a second peak/dip, which would be the at f_gf/2

        percentile              (default=20)
            percentile of the  data that is   considered background noise

        num_sigma_threshold     (default=5)
            used to define the threshold above(below) which to look for
            peaks(dips); threshold = background_mean + num_sigma_threshold *
            background_std

        window_len              (default=3)
            filtering window length; uses a_tools.smooth

        analysis_window         (default=10)
            how many data points (calibration points) to remove before sending
            data to peak_finder; uses a_tools.cut_edges,
            data = data[(analysis_window//2):-(analysis_window//2)]

        amp_only                (default=False)
            whether only I data exists
        save_name               (default='Source Frequency')
            figure name with which it will be saved
        auto                    (default=True)
            automatically perform the entire analysis upon call
        label                   (default=none?)
            label of the analysis routine
        folder                  (default=working folder)
            working folder
        NoCalPoints             (default=4)
            number of calibration points
        print_fit_results       (default=True)
            print the fit report
        print_frequency         (default=False)
            whether to print the f_ge and f_gf/2
        show                    (default=True)
            show the plots
        show_guess              (default=False)
            plot with initial guess values
        close_file              (default=True)
            close the hdf5 file
    """

    def __init__(self, label='Source', **kw):
        kw['label'] = label
        kw['h5mode'] = 'r+'  # Read write mode, file must exist
        super(self.__class__, self).__init__(**kw)

    def fit_data(self, analyze_ef=False, **kw):

        frequency_guess = kw.get('frequency_guess', None)
        percentile = kw.get('percentile', 20)
        num_sigma_threshold = kw.get('num_sigma_threshold', 5)
        window_len_filter = kw.get('window_len_filter', 3)
        optimize = kw.pop('optimize', True)
        verbose = kw.get('verbose', False)

        try:
            data_amp = self.measured_values[0]
            data_phase = self.measured_values[1]
            data_real = data_amp * np.cos(np.pi * data_phase / 180)
            data_imag = data_amp * np.sin(np.pi * data_phase / 180)
            self.data_dist = a_tools.calculate_distance_ground_state(
                data_real=data_real,
                data_imag=data_imag,
                normalize=False)
        except:
            # Quick fix to make it work with pulsed spec which does not
            # return both I,Q and, amp and phase
            # only using the amplitude!!
            self.data_dist = self.measured_values[0]

        # Smooth the data by "filtering"
        data_dist_smooth = a_tools.smooth(self.data_dist,
                                          window_len=window_len_filter)

        # Find peaks
        self.peaks = a_tools.peak_finder(self.sweep_points,
                                         data_dist_smooth,
                                         percentile=percentile,
                                         num_sigma_threshold=num_sigma_threshold,
                                         optimize=optimize,
                                         window_len=0)

        # extract highest peak -> ge transition
        if frequency_guess is not None:
            f0 = frequency_guess
            kappa_guess = (max(self.sweep_points)-min(self.sweep_points))/20
            key = 'peak'
        elif self.peaks['dip'] is None:
            f0 = self.peaks['peak']
            kappa_guess = self.peaks['peak_width'] / 4
            key = 'peak'
        elif self.peaks['peak'] is None:
            f0 = self.peaks['dip']
            kappa_guess = self.peaks['dip_width'] / 4
            key = 'dip'
        # elif self.peaks['dip'] < self.peaks['peak']:
        elif np.abs(data_dist_smooth[self.peaks['dip_idx']]) < \
                np.abs(data_dist_smooth[self.peaks['peak_idx']]):
            f0 = self.peaks['peak']
            kappa_guess = self.peaks['peak_width'] / 4
            key = 'peak'
        # elif self.peaks['peak'] < self.peaks['dip']:
        elif np.abs(data_dist_smooth[self.peaks['dip_idx']]) > \
                np.abs(data_dist_smooth[self.peaks['peak_idx']]):
            f0 = self.peaks['dip']
            kappa_guess = self.peaks['dip_width'] / 4
            key = 'dip'
        else:  # Otherwise take center of range and raise warning
            f0 = np.median(self.sweep_points)
            kappa_guess = 0.005 * 1e9
            logging.warning('No peaks or dips have been found. Initial '
                            'frequency guess taken '
                            'as median of sweep points (f_guess={}), '
                            'initial linewidth '
                            'guess was taken as kappa_guess={}'.format(
                                f0, kappa_guess))
            key = 'peak'

        tallest_peak = f0  # the ge freq
        if verbose:
            print('Largest ' + key + ' is at ', tallest_peak)
        if f0 == self.peaks[key]:
            tallest_peak_idx = self.peaks[key + '_idx']
            if verbose:
                print('Largest ' + key + ' idx is ', tallest_peak_idx)

        amplitude_guess = np.pi * kappa_guess * \
            abs(max(self.data_dist) - min(self.data_dist))
        if key == 'dip':
            amplitude_guess = -amplitude_guess

        if analyze_ef is False:  # fit to a regular Lorentzian

            LorentzianModel = fit_mods.LorentzianModel

            LorentzianModel.set_param_hint('f0',
                                           min=min(self.sweep_points),
                                           max=max(self.sweep_points),
                                           value=f0)
            LorentzianModel.set_param_hint('A',
                                           value=amplitude_guess)

            LorentzianModel.set_param_hint('offset',
                                           value=np.mean(self.data_dist),
                                           vary=True)
            LorentzianModel.set_param_hint('kappa',
                                           value=kappa_guess,
                                           min=1,
                                           vary=True)
            LorentzianModel.set_param_hint('Q',
                                           expr='f0/kappa',
                                           vary=False)
            self.params = LorentzianModel.make_params()

            self.fit_res = LorentzianModel.fit(data=self.data_dist,
                                               f=self.sweep_points,
                                               params=self.params)

        else:  # fit a double Lorentzian and extract the 2nd peak as well
            # extract second highest peak -> ef transition

            f0, f0_gf_over_2, \
                kappa_guess, kappa_guess_ef = a_tools.find_second_peak(
                    sweep_pts=self.sweep_points,
                    data_dist_smooth=data_dist_smooth,
                    key=key,
                    peaks=self.peaks,
                    percentile=percentile,
                    verbose=verbose)

            if f0 == 0:
                f0 = tallest_peak
            if f0_gf_over_2 == 0:
                f0_gf_over_2 = tallest_peak
            if kappa_guess == 0:
                kappa_guess = 5e6
            if kappa_guess_ef == 0:
                kappa_guess_ef = 2.5e6

            amplitude_guess = np.pi * kappa_guess * \
                abs(max(self.data_dist) - min(self.data_dist))

            amplitude_guess_ef = 0.5 * np.pi * kappa_guess_ef * \
                abs(max(self.data_dist) -
                    min(self.data_dist))

            if key == 'dip':
                amplitude_guess = -amplitude_guess
                amplitude_guess_ef = -amplitude_guess_ef

            DoubleLorentzianModel = fit_mods.TwinLorentzModel

            DoubleLorentzianModel.set_param_hint('f0',
                                                 min=min(self.sweep_points),
                                                 max=max(self.sweep_points),
                                                 value=f0)
            DoubleLorentzianModel.set_param_hint('f0_gf_over_2',
                                                 min=min(self.sweep_points),
                                                 max=max(self.sweep_points),
                                                 value=f0_gf_over_2)
            DoubleLorentzianModel.set_param_hint('A',
                                                 value=amplitude_guess)  # ,
            # min=4*np.var(self.data_dist))
            DoubleLorentzianModel.set_param_hint('A_gf_over_2',
                                                 value=amplitude_guess_ef)  # ,
            # min=4*np.var(self.data_dist))
            DoubleLorentzianModel.set_param_hint('kappa',
                                                 value=kappa_guess,
                                                 min=0,
                                                 vary=True)
            DoubleLorentzianModel.set_param_hint('kappa_gf_over_2',
                                                 value=kappa_guess_ef,
                                                 min=0,
                                                 vary=True)
            DoubleLorentzianModel.set_param_hint('Q',
                                                 expr='f0/kappa',
                                                 vary=False)
            DoubleLorentzianModel.set_param_hint('Q_ef',
                                                 expr='f0_gf_over_2/kappa'
                                                      '_gf_over_2',
                                                 vary=False)
            self.params = DoubleLorentzianModel.make_params()

            self.fit_res = DoubleLorentzianModel.fit(data=self.data_dist,
                                                     f=self.sweep_points,
                                                     params=self.params)

            self.fit_results.append(self.fit_res)

    def run_default_analysis(self, print_fit_results=False, analyze_ef=False,
                             show=False, fit_results_peak=True, **kw):

        super(self.__class__, self).run_default_analysis(
            close_file=False, show=show, **kw)

        # Expects to have self.font_size, self.line_width,
        # self.marker_size_special, self.qb_name which should be defined in the
        # MeasurementAnalysis init.
        if not hasattr(self, 'font_size') and not hasattr(self, 'line_width') \
                and not hasattr(self, 'marker_size_special') \
                and not hasattr(self, 'qb_name'):
            try:
                q_idx = self.folder[-10::].index('q')
                self.qb_name = self.folder[-10::][q_idx::]
            except ValueError:
                self.qb_name = 'qb'
            self.font_size = 11
            self.line_width = 2
            self.marker_size_special = 8

        self.add_analysis_datagroup_to_file()
        self.savename = kw.get('save_name', 'Source Frequency')
        show_guess = kw.get('show_guess', False)
        close_file = kw.get('close_file', True)

        use_max = kw.get('use_max', False)

        self.fit_data(analyze_ef=analyze_ef, **kw)
        # get fitted frequency; gets called in QuDev_transmon.find_frequency
        self.fitted_freq = self.fit_res.params['f0'].value

        self.save_fitted_parameters(self.fit_res,
                                    var_name='distance', save_peaks=True)

        # Plotting distance from |0>
        fig_dist, ax_dist = self.default_ax()
        self.plot_results_vs_sweepparam(x=self.sweep_points,
                                        y=self.data_dist,
                                        fig=fig_dist, ax=ax_dist,
                                        xlabel=self.sweep_name,
                                        x_unit=self.sweep_unit[0],
                                        ylabel='S21 distance (arb.units)',
                                        label=False,
                                        save=False)

        # plot Lorentzian with the fit results
        ax_dist.plot(self.sweep_points, self.fit_res.best_fit,
                     'r-', linewidth=self.line_width)

        # Plot a point for each plot at the chosen best fit f0 frequency (f_ge)
        f0 = self.fit_res.params['f0'].value
        f0_idx = a_tools.nearest_idx(self.sweep_points, f0)
        ax_dist.plot(f0, self.fit_res.best_fit[f0_idx], 'o',
                     ms=self.marker_size_special)

        if analyze_ef:
            # plot the ef/2 point as well
            f0_gf_over_2 = self.fit_res.params['f0_gf_over_2'].value
            self.fitted_freq_gf_over_2 = f0_gf_over_2
            f0_gf_over_2_idx = a_tools.nearest_idx(self.sweep_points,
                                                   f0_gf_over_2)
            ax_dist.plot(f0_gf_over_2,
                         self.fit_res.best_fit[f0_gf_over_2_idx],
                         'o', ms=self.marker_size_special)
        if show_guess:
            # plot Lorentzian with initial guess
            ax_dist.plot(self.sweep_points, self.fit_res.init_fit,
                         'k--', linewidth=self.line_width)

        scale = SI_prefix_and_scale_factor(val=max(abs(ax_dist.get_xticks())),
                                           unit=self.sweep_unit[0])[0]

        instr_set = self.data_file['Instrument settings']

        if analyze_ef:
            try:
                old_freq = float(instr_set[self.qb_name].attrs['f_qubit'])
                old_freq_ef = float(
                    instr_set[self.qb_name].attrs['f_ef_qubit'])

                label = 'f0={:.5f} GHz $\pm$ ({:.2f}) MHz ' \
                        '\nold f0={:.5f} GHz' \
                        '\nkappa0={:.4f} MHz $\pm$ ({:.2f}) MHz\n' \
                        'f0_gf/2={:.5f} GHz $\pm$ ({:.2f}) MHz ' \
                        '\nold f0_gf/2={:.5f} GHz' \
                        '\nkappa_gf={:.4f} MHz $\pm$ ({:.2f}) MHz'.format(
                            self.fit_res.params['f0'].value * scale,
                            self.fit_res.params['f0'].stderr / 1e6,
                            old_freq * scale,
                            self.fit_res.params['kappa'].value / 1e6,
                            self.fit_res.params['kappa'].stderr / 1e6,
                            self.fit_res.params['f0_gf_over_2'].value * scale,
                            self.fit_res.params['f0_gf_over_2'].stderr / 1e6,
                            old_freq_ef * scale,
                            self.fit_res.params['kappa_gf_over_2'].value / 1e6,
                            self.fit_res.params['kappa_gf_over_2'].stderr / 1e6)
            except (TypeError, KeyError, ValueError):
                logging.warning('qb_name is None. Old parameter values will '
                                'not be retrieved.')
                label = 'f0={:.5f} GHz $\pm$ ({:.2f}) MHz ' \
                        '\nkappa0={:.4f} MHz $\pm$ ({:.2f}) MHz\n' \
                        'f0_gf/2={:.5f} GHz $\pm$ ({:.2f}) MHz ' \
                        '\nkappa_gf={:.4f} MHz $\pm$ ({:.2f}) MHz'.format(
                            self.fit_res.params['f0'].value * scale,
                            self.fit_res.params['f0'].stderr / 1e6,
                            self.fit_res.params['kappa'].value / 1e6,
                            self.fit_res.params['kappa'].stderr / 1e6,
                            self.fit_res.params['f0_gf_over_2'].value * scale,
                            self.fit_res.params['f0_gf_over_2'].stderr / 1e6,
                            self.fit_res.params['kappa_gf_over_2'].value / 1e6,
                            self.fit_res.params['kappa_gf_over_2'].stderr / 1e6)
        else:
            try:
                old_freq = float(instr_set[self.qb_name].attrs['f_qubit'])

                label = 'f0={:.5f} GHz $\pm$ ({:.2f}) MHz ' \
                        '\nold f0={:.5f} GHz' \
                        '\nkappa0={:.4f} MHz $\pm$ ({:.2f}) MHz'.format(
                            self.fit_res.params['f0'].value * scale,
                            self.fit_res.params['f0'].stderr / 1e6,
                            old_freq * scale,
                            self.fit_res.params['kappa'].value / 1e6,
                            self.fit_res.params['kappa'].stderr / 1e6)
            except (TypeError, KeyError, ValueError):
                logging.warning('qb_name is None. Old parameter values will '
                                'not be retrieved.')
                label = 'f0={:.5f} GHz $\pm$ ({:.2f}) MHz ' \
                        '\nkappa0={:.4f} MHz $\pm$ ({:.2f}) MHz'.format(
                            self.fit_res.params['f0'].value * scale,
                            self.fit_res.params['f0'].stderr / 1e6,
                            self.fit_res.params['kappa'].value / 1e6,
                            self.fit_res.params['kappa'].stderr / 1e6)

        fig_dist.text(0.5, 0, label, transform=ax_dist.transAxes,
                      fontsize=self.font_size, verticalalignment='top',
                      horizontalalignment='center', bbox=self.box_props)

        if print_fit_results is True:
            print(self.fit_res.fit_report())

        if kw.get('print_frequency', False):
            if analyze_ef:
                print('f_ge = {:.5} (GHz) \t f_ge Stderr = {:.5} (MHz) \n'
                      'f_gf/2 = {:.5} (GHz) \t f_gf/2 Stderr = {:.5} '
                      '(MHz)'.format(
                          self.fitted_freq * scale,
                          self.fit_res.params['f0'].stderr * 1e-6,
                          self.fitted_freq_gf_over_2 * scale,
                          self.fit_res.params['f0_gf_over_2'].stderr * 1e-6))
            else:
                print('f_ge = {:.5} (GHz) \t '
                      'f_ge Stderr = {:.5} (MHz)'.format(
                          self.fitted_freq * scale,
                          self.fit_res.params['f0'].stderr * 1e-6))

        if show:
            plt.show()
        self.save_fig(fig_dist, figname='Source frequency distance', **kw)

        if close_file:
            self.data_file.close()

    def get_frequency_estimate(self, peak=False):
        best_fit = self.get_best_fit_results(peak=peak)
        frequency_estimate = best_fit['f0'].attrs['value']
        frequency_estimate_stderr = best_fit['f0'].attrs['stderr']

        return frequency_estimate, frequency_estimate_stderr

    def get_linewidth_estimate(self):
        best_fit = self.get_best_fit_results()
        linewidth_estimate = best_fit['kappa'].attrs['value']
        linewidth_estimate_stderr = best_fit['kappa'].attrs['stderr']

        return linewidth_estimate, linewidth_estimate_stderr


class Mixer_Calibration_Analysis(MeasurementAnalysis):
    '''
    Simple analysis that takes the minimum value measured and adds it
    to the analysis datagroup
    '''

    def __init__(self, label='offset', **kw):
        kw['label'] = label
        # Adds the label to the keyword arguments so that it can be passed
        # on in **kw
        kw['h5mode'] = 'r+'  # Read write mode, file must exist
        super(self.__class__, self).__init__(**kw)

    def run_default_analysis(self, print_fit_results=False,
                             close_file=False, **kw):
        super(self.__class__, self).run_default_analysis(
            close_file=False, **kw)
        # self.add_analysis_datagroup_to_file() #Currently does not write a val here
        # Fit Power to a Lorentzian
        self.measured_powers = self.measured_values[0]
        minimum_index = np.argmin(self.measured_powers)
        minimum_dac_value = self.sweep_points[minimum_index]

        self.fit_results.append(minimum_dac_value)

        fig, ax = self.default_ax()

        self.plot_results_vs_sweepparam(
            x=self.sweep_points, y=self.measured_powers,
            fig=fig, ax=ax,
            xlabel=self.xlabel, ylabel=str('Power (dBm)'),
            save=False)

        self.add_analysis_datagroup_to_file()
        if 'optimization_result' not in self.analysis_group:
            fid_grp = self.analysis_group.create_group('optimization_result')
        else:
            fid_grp = self.analysis_group['optimization_result']
        fid_grp.attrs.create(name='minimum_dac_value',
                             data=minimum_dac_value)

        self.save_fig(fig, xlabel=self.xlabel, ylabel='Power', **kw)
        if close_file:
            self.data_file.close()


class Qubit_Characterization_Analysis(MeasurementAnalysis):

    def __init__(self, label='Qubit_Char', **kw):
        kw['label'] = label
        kw['h5mode'] = 'r+'  # Read write mode, file must exist
        super(self.__class__, self).__init__(**kw)

    def run_default_analysis(self, **kw):
        self.add_analysis_datagroup_to_file()
        self.get_naming_and_values()
        figsize = kw.pop('figsize', (11, 10))
        close_file = kw.pop('close_file', True)
        x = self.sweep_points
        x_fine = np.linspace(
            self.sweep_points[0], self.sweep_points[-1], 1000)

        qubit_freq = self.measured_values[2]
        qubit_freq_stderr = self.measured_values[3]

        AWG_Pulse_amp_ch1 = self.measured_values[4]
        AWG_Pulse_amp_ch2 = self.measured_values[5]

        T1 = self.measured_values[6]
        T1_stderr = self.measured_values[7]
        T2_star = self.measured_values[8]
        T2_star_stderr = self.measured_values[9]
        T2_echo = self.measured_values[10]
        T2_echo_stderr = self.measured_values[11]

        self.qubit_freq = qubit_freq

        fit_res = fit_qubit_frequency(sweep_points=x, data=qubit_freq,
                                      data_file=self.data_file,
                                      mode='dac')
        self.save_fitted_parameters(fit_res,
                                    var_name='Qubit_freq_dac')
        self.fit_res = fit_res
        fitted_freqs = fit_mods.QubitFreqDac(
            x_fine, E_c=fit_res.best_values['E_c'],
            f_max=fit_res.best_values['f_max'],
            dac_flux_coefficient=fit_res.best_values['dac_flux_coefficient'],
            dac_sweet_spot=fit_res.best_values['dac_sweet_spot'])

        fig1, ax1 = self.default_ax()
        ax1.errorbar(x=x, y=qubit_freq, yerr=qubit_freq_stderr,
                     label='data', fmt='ob')
        ax1.plot(x_fine, fitted_freqs, '--c', label='fit')
        ax1.legend()
        ax1.set_title(self.timestamp_string + '\n' + 'Qubit Frequency')
        ax1.set_xlabel((str(self.sweep_name + ' (' + self.sweep_unit + ')')))
        ax1.set_ylabel(r'$f_{qubit}$ (GHz)')
        ax1.grid()

        fig2, axarray2 = plt.subplots(2, 1, figsize=figsize)
        axarray2[0].set_title(self.timestamp_string + '\n' + 'Qubit Coherence')
        axarray2[0].errorbar(
            x=x,
            y=T1 * 1e-3, yerr=T1_stderr * 1e-3,
            fmt='o', label='$T_1$')
        axarray2[0].errorbar(
            x=x,
            y=T2_echo * 1e-3, yerr=T2_echo_stderr * 1e-3,
            fmt='o', label='$T_2$-echo')
        axarray2[0].errorbar(
            x=x,
            y=T2_star * 1e-3, yerr=T2_star_stderr * 1e-3,
            fmt='o', label='$T_2$-star')
        axarray2[0].set_xlabel(r'dac voltage')
        axarray2[0].set_ylabel(r'$\tau (\mu s)$ ')
        # axarray[0].set_xlim(-600, 700)
        axarray2[0].set_ylim(0, max([max(T1 * 1e-3), max(T2_echo * 1e-3)])
                             + 3 * max(T1_stderr * 1e-3))
        axarray2[0].legend()
        axarray2[0].grid()

        axarray2[1].errorbar(
            x=qubit_freq * 1e-9,
            y=T1 * 1e-3, yerr=T1_stderr * 1e-3,
            fmt='o', label='$T_1$')
        axarray2[1].errorbar(
            x=qubit_freq * 1e-9,
            y=T2_echo * 1e-3, yerr=T2_echo_stderr * 1e-3,
            fmt='o', label='$T_2$-echo')
        axarray2[1].errorbar(
            x=qubit_freq * 1e-9,
            y=T2_star * 1e-3, yerr=T2_star_stderr * 1e-3,
            fmt='o', label='$T_2^\star$')
        axarray2[1].set_xlabel(r'$f_{qubit}$ (GHz)')
        axarray2[1].set_ylabel(r'$\tau (\mu s)$ ')
        # axarray[1].set_xlim(-600, 700)
        axarray2[1].set_ylim(0, max([max(T1 * 1e-3), max(T2_echo * 1e-3)])
                             + 3 * max(T1_stderr * 1e-3))
        axarray2[1].legend(loc=2)
        axarray2[1].grid()

        fig3, axarray3 = plt.subplots(2, 1, figsize=figsize)
        axarray3[0].set_title(self.timestamp + '\n' + 'AWG pulse amplitude')
        axarray3[0].plot(x, AWG_Pulse_amp_ch1, 'o')
        axarray3[0].plot(x, AWG_Pulse_amp_ch2, 'o')
        axarray3[0].set_xlabel(r'dac voltage')
        axarray3[0].set_ylabel(r'att. (a.u.) ')
        # axarray[0].set_xlim(x[0], x[-1])
        axarray3[0].set_ylim(0, max([max(AWG_Pulse_amp_ch1),
                                     max(AWG_Pulse_amp_ch2)]))
        # Needs to be based on duplexer amplitude controlled by duplexer or not
        axarray3[0].legend()
        axarray3[0].grid()

        axarray3[1].plot(qubit_freq, AWG_Pulse_amp_ch1, 'o')
        axarray3[1].plot(qubit_freq, AWG_Pulse_amp_ch2, 'o')
        axarray3[1].set_xlabel(r'$f_{qubit}$ (GHz)')
        axarray3[1].set_ylabel(r'att. (a.u.) ')
        # axarray[1].set_xlim(qubit_freq[0], qubit_freq[1]+1e6)
        # axarray3[1].set_ylim(0, 65536)
        axarray3[1].grid()

        self.save_fig(fig1, figname=str('Qubit_Frequency'), **kw)
        self.save_fig(fig2, figname=str('Qubit_Coherence'), **kw)
        self.save_fig(fig3, figname=str('Duplex_Attenuation'), **kw)
        if close_file:
            self.finish(**kw)


class Qubit_Sweeped_Spectroscopy_Analysis(Qubit_Characterization_Analysis):

    def __init__(self, qubit_name, label='Qubit_Char', fit_mode='flux', **kw):
        kw['label'] = label
        kw['h5mode'] = 'r+'  # Read write mode, file must exist
        self.fit_mode = fit_mode
        self.qubit_name = qubit_name
        super(Qubit_Characterization_Analysis, self).__init__(**kw)

    def run_default_analysis(self, **kw):
        self.add_analysis_datagroup_to_file()
        print_fit_results = kw.pop('print_fit_results', False)
        self.get_naming_and_values()
        show_guess = kw.pop('show_guess', False)
        close_file = kw.pop('close_file', True)
        x = self.sweep_points
        x_fine = np.linspace(
            self.sweep_points[0], self.sweep_points[-1], 1000) * 1e-3

        self.qubit_freq = self.measured_values[2]
        self.qubit_freq_stderr = self.measured_values[3]

        fit_res = fit_qubit_frequency(sweep_points=x * 1e-3,
                                      data=self.qubit_freq * 1e9,
                                      mode=self.fit_mode,
                                      data_file=self.data_file,
                                      qubit_name=self.qubit_name, **kw)
        self.save_fitted_parameters(fit_res,
                                    var_name='Qubit_freq_dac')
        self.fit_res = fit_res

        fitted_freqs = fit_mods.QubitFreqFlux(
            x_fine, E_c=fit_res.best_values['E_c'],
            f_max=fit_res.best_values['f_max'],
            flux_zero=fit_res.best_values['flux_zero'],
            dac_offset=fit_res.best_values['dac_offset'])

        fig1, ax1 = self.default_ax()
        ax1.errorbar(x=x * 1e-3, y=self.qubit_freq * 1e9,
                     yerr=self.qubit_freq_stderr,
                     label='data', fmt='ob')

        if show_guess:
            ax1.plot(x * 1e-3, fit_res.init_fit, 'k--')

        ax1.plot(x_fine, fitted_freqs, '--c', label='fit')
        ax1.legend()
        ax1.set_title(self.timestamp + '\n' + 'Qubit Frequency')
        ax1.set_xlabel((str(self.sweep_name + ' (V)')))
        ax1.set_ylabel(r'$f_{qubit}$ (GHz)')
        ax1.grid()
        self.save_fig(fig1, figname=str('Qubit_Frequency'), **kw)

        if print_fit_results:
            print(fit_res.fit_report())
        if close_file:
            self.finish()


class TwoD_Analysis(MeasurementAnalysis):
    '''
    Analysis for 2D measurements.
    '''

    def run_default_analysis(self, normalize=False, plot_linecuts=True,
                             linecut_log=False, colorplot_log=False,
                             plot_all=True, save_fig=True,
                             transpose=False, figsize=None, filtered=False,
                             subtract_mean_x=False, subtract_mean_y=False,
                             **kw):
        '''
        Args:
            linecut_log (bool):
                log scale for the line cut?
                Remember to set the labels correctly.
            colorplot_log (string/bool):
                True/False for z axis scaling, or any string containing any
                combination of letters x, y, z for scaling of the according axis.
                Remember to set the labels correctly.

        '''
        close_file = kw.pop('close_file', True)

        self.get_naming_and_values_2D()
        self.fig_array = []
        self.ax_array = []

        for i, meas_vals in enumerate(self.measured_values):
            if filtered:
                # print(self.measured_values)
                # print(self.value_names)
                if self.value_names[i] == 'Phase':
                    self.measured_values[i] = dm_tools.filter_resonator_visibility(
                        x=self.sweep_points,
                        y=self.sweep_points_2D,
                        z=self.measured_values[i],
                        **kw)

            if (not plot_all) & (i >= 1):
                break
            # Linecuts are above because somehow normalization applies to both
            # colorplot and linecuts otherwise.
            if plot_linecuts:
                fig, ax = plt.subplots(figsize=figsize)
                self.fig_array.append(fig)
                self.ax_array.append(ax)
                savename = 'linecut_{}'.format(self.value_names[i])
                fig_title = '{} {} \nlinecut {}'.format(
                    self.timestamp_string, self.measurementstring,
                    self.value_names[i])
                a_tools.linecut_plot(x=self.sweep_points,
                                     y=self.sweep_points_2D,
                                     z=self.measured_values[i],
                                     y_name=self.parameter_names[1],
                                     y_unit=self.parameter_units[1],
                                     log=linecut_log,
                                     zlabel=self.zlabels[i],
                                     fig=fig, ax=ax, **kw)
                ax.set_title(fig_title)
                set_xlabel(ax, self.parameter_names[0],
                           self.parameter_units[0])
                # ylabel is value units as we are plotting linecuts
                set_ylabel(ax, self.value_names[i],
                           self.value_units[i])

                if save_fig:
                    self.save_fig(fig, figname=savename,
                                  fig_tight=False, **kw)

            fig, ax = plt.subplots(figsize=figsize)
            self.fig_array.append(fig)
            self.ax_array.append(ax)
            if normalize:
                print("normalize on")
            # print "unransposed",meas_vals
            # print "transposed", meas_vals.transpose()
            self.ax_array.append(ax)
            savename = 'Heatmap_{}'.format(self.value_names[i])
            fig_title = '{} {} \n{}'.format(
                self.timestamp_string, self.measurementstring,
                self.value_names[i])

            if "xlabel" not in kw:
                kw["xlabel"] = self.parameter_names[0]
            if "ylabel" not in kw:
                kw["ylabel"] = self.parameter_names[1]
            if "xunit" not in kw:
                kw["xunit"] = self.parameter_units[0]
            if "yunit" not in kw:
                kw["yunit"] = self.parameter_units[1]

            # subtract mean from each row/column if demanded
            plot_zvals = meas_vals.transpose()
            if subtract_mean_x:
                plot_zvals = plot_zvals - np.mean(plot_zvals,axis=1)[:,None]
            if subtract_mean_y:
                plot_zvals = plot_zvals - np.mean(plot_zvals,axis=0)[None,:]

            a_tools.color_plot(x=self.sweep_points,
                               y=self.sweep_points_2D,
                               z=plot_zvals,
                               zlabel=self.zlabels[i],
                               fig=fig, ax=ax,
                               log=colorplot_log,
                               transpose=transpose,
                               normalize=normalize,
                               **kw)
            ax.set_title(fig_title)
            # set_xlabel(ax, self.parameter_names[0], self.parameter_units[0])
            # set_ylabel(ax, self.parameter_names[1], self.parameter_units[1])

            if save_fig:
                self.save_fig(fig, figname=savename, **kw)
        if close_file:
            self.finish()


class Mixer_Skewness_Analysis(TwoD_Analysis):

    def run_default_analysis(self, save_fig=True,
                             **kw):
        close_file = kw.pop('close_file', True)
        self.get_naming_and_values_2D()

        self.fig_array = []
        self.ax_array = []
        for i, meas_vals in enumerate(self.measured_values):
            fig, ax = self.default_ax(figsize=(8, 5))
            self.fig_array.append(fig)
            self.ax_array.append(ax)
            fig_title = '{timestamp}_{measurement}_{val_name}'.format(
                timestamp=self.timestamp_string,
                measurement=self.measurementstring,
                val_name=self.zlabels[i])
            a_tools.color_plot(x=self.sweep_points,
                               y=self.sweep_points_2D,
                               z=meas_vals.transpose(),
                               plot_title=fig_title,
                               xlabel=self.xlabel,
                               ylabel=self.ylabel,
                               zlabel=self.zlabels[i],
                               fig=fig, ax=ax, **kw)

            data_arr = self.measured_values[0].T
            ampl_min_lst = np.min(data_arr, axis=1)
            phase_min_idx = np.argmin(ampl_min_lst)
            self.phase_min = self.sweep_points_2D[phase_min_idx]

            ampl_min_idx = np.argmin(data_arr[phase_min_idx])
            self.QI_min = self.sweep_points[ampl_min_idx]

            textstr = 'Q phase of minimum =  %.2f deg' % self.phase_min + '\n' + \
                      'Q/I ratio of minimum = %.2f' % self.QI_min

            ax.text(0.60, 0.95, textstr,
                    transform=ax.transAxes,
                    fontsize=11, verticalalignment='top',
                    horizontalalignment='left',
                    bbox=self.box_props)

            if save_fig:
                self.save_fig(fig, figname=fig_title, **kw)
        if close_file:
            self.finish()

        return self.QI_min, self.phase_min


class Three_Tone_Spectroscopy_Analysis(MeasurementAnalysis):
    '''
    Analysis for 2D measurement Three tone spectroscopy.
    **kwargs:
        f01: fuess for f01
        f12: guess for f12

    '''

    def __init__(self, label='Three_tone', **kw):
        kw['label'] = label
        # kw['h5mode'] = 'r+'  # Read write mode, file must exist
        super(self.__class__, self).__init__(**kw)

    def run_default_analysis(self, f01=None, f12=None,
                             amp_lims=[None, None], line_color='k',
                             **kw):
        self.get_naming_and_values_2D()
        # figsize wider for colorbar
        fig1, ax1 = self.default_ax(figsize=(8, 5))
        measured_powers = self.measured_values[0]
        measured_phases = self.measured_values[1]

        fig1_title = self.timestamp_string + \
            self.measurementstring + '_' + 'Amplitude'
        a_tools.color_plot(x=self.sweep_points,
                           y=self.sweep_points_2D,
                           z=measured_powers.transpose(),
                           plot_title=fig1_title,
                           xlabel=self.xlabel,
                           ylabel=self.ylabel,
                           zlabel=self.zlabels[0],
                           clim=amp_lims,
                           fig=fig1, ax=ax1, **kw)

        # figsize wider for colorbar
        fig2, ax2 = self.default_ax(figsize=(8, 5))
        fig2_title = self.timestamp_string + self.measurementstring + '_' + 'Phase'
        if (measured_phases>170).any() and (measured_phases<-170).any():
            measured_phases = np.mod(measured_phases, 360)
        a_tools.color_plot(x=self.sweep_points,
                           y=self.sweep_points_2D,
                           z=measured_phases.transpose(),
                           xlabel=self.xlabel,
                           ylabel=self.ylabel,
                           zlabel=self.zlabels[1],
                           plot_title=fig2_title,
                           fig=fig2, ax=ax2)

        if f01 is not None:
            ax1.vlines(f01, min(self.sweep_points_2D),
                       max(self.sweep_points_2D),
                       linestyles='dashed', lw=2, colors=line_color, alpha=.5)
            ax2.vlines(f01, min(self.sweep_points_2D),
                       max(self.sweep_points_2D),
                       linestyles='dashed', lw=2, colors=line_color, alpha=.5)
        if f12 is not None:
            ax1.plot((min(self.sweep_points),
                      max(self.sweep_points)),
                     (f01 + f12 - min(self.sweep_points),
                      f01 + f12 - max(self.sweep_points)),
                     linestyle='dashed', lw=2, color=line_color, alpha=.5)
            ax2.plot((min(self.sweep_points),
                      max(self.sweep_points)),
                     (f01 + f12 - min(self.sweep_points),
                      f01 + f12 - max(self.sweep_points)),
                     linestyle='dashed', lw=2, color=line_color, alpha=.5)
        if (f01 is not None) and (f12 is not None):
            anharm = f01 - f12
            EC, EJ = a_tools.fit_EC_EJ(f01, f12)
            # EC *= 1000

            textstr = 'f01 = {:.4g} GHz'.format(f01 * 1e-9) + '\n' + \
                      'f12 = {:.4g} GHz'.format(f12 * 1e-9) + '\n' + \
                      'anharm = {:.4g} MHz'.format(anharm * 1e-6) + '\n' + \
                      'EC ~= {:.4g} MHz'.format(EC * 1e-6) + '\n' + \
                      'EJ = {:.4g} GHz'.format(EJ * 1e-9)
            ax1.text(0.95, 0.95, textstr, transform=ax1.transAxes,
                     fontsize=11,
                     verticalalignment='top',
                     horizontalalignment='right',
                     bbox=self.box_props)
            ax2.text(0.95, 0.95, textstr, transform=ax2.transAxes,
                     fontsize=11,
                     verticalalignment='top',
                     horizontalalignment='right',
                     bbox=self.box_props)
        self.save_fig(fig1, figname=fig1_title, **kw)
        self.save_fig(fig2, figname=fig2_title, **kw)
        self.finish()

    def fit_twin_lorentz(self, x, data,
                         f01, f12, **kw):
        vary_f01 = kw.pop('vary_f01', False)
        twin_lor_m = fit_mods.TwinLorentzModel
        twin_lor_m.set_param_hint('center_a', value=f01,
                                  vary=vary_f01)
        twin_lor_m.set_param_hint('center_b', value=f12,
                                  vary=True)
        twin_lor_m.set_param_hint('amplitude_a', value=max(data),
                                  vary=True)
        twin_lor_m.set_param_hint('amplitude_b', value=max(data),
                                  vary=True)
        twin_lor_m.set_param_hint('sigma_a', value=0.001,
                                  vary=True)
        twin_lor_m.set_param_hint('sigma_b', value=0.001,
                                  vary=True)
        twin_lor_m.set_param_hint('background', value=0,
                                  vary=True)
        params = twin_lor_m.make_params()
        fit_res = twin_lor_m.fit(data=data, x=x, params=params)
        return fit_res


class Resonator_Powerscan_Analysis(MeasurementAnalysis):

    def __init__(self, label='powersweep', **kw):
        super(self.__class__, self).__init__(**kw)

    # def run_default_analysis(self,  normalize=True, w_low_power=None,
    #                          w_high_power=None, **kw):
    # super(self.__class__, self).run_default_analysis(close_file=False,
    #     save_fig=False, **kw)
    # close_file = kw.pop('close_file', True)
    def run_default_analysis(self, normalize=True, plot_Q=True, plot_f0=True, plot_linecuts=True,
                             linecut_log=True, plot_all=False, save_fig=True,
                             **kw):
        close_file = kw.pop('close_file', True)
        self.add_analysis_datagroup_to_file()

        self.get_naming_and_values_2D()
        self.fig_array = []
        self.ax_array = []
        fits = {}  # Dictionary to store the fit results in. Fit results are a
        # dictionary themselfes -> Dictionary of Dictionaries

        for u, power in enumerate(self.sweep_points_2D):
            fit_res = self.fit_hanger_model(
                self.sweep_points, self.measured_values[0][:, u])
            self.save_fitted_parameters(
                fit_res, var_name='Powersweep' + str(u))
            fits[str(power)] = fit_res
        self.fit_results = fits

        for i, meas_vals in enumerate(self.measured_values):
            if (not plot_all) & (i >= 1):
                break
            # Linecuts are above because normalization changes the values of the
            # object. Thus it affects both colorplot and linecuts otherwise.
            if plot_Q:
                Q = np.zeros(len(self.sweep_points_2D))
                Qc = np.zeros(len(self.sweep_points_2D))
                for u, power in enumerate(self.sweep_points_2D):
                    Q[u] = self.fit_results[str(power)].values['Q']
                    Qc[u] = self.fit_results[str(power)].values['Qc']
                fig, ax = self.default_ax(figsize=(8, 5))
                self.fig_array.append(fig)
                self.ax_array.append(ax)
                fig_title = '{timestamp}_{measurement}_{val_name}_QvsPower'.format(
                    timestamp=self.timestamp_string,
                    measurement=self.measurementstring,
                    val_name=self.zlabels[i])
                ax.plot(
                    self.sweep_points_2D, Q, 'blue', label='Loaded Q-Factor')
                ax.plot(
                    self.sweep_points_2D, Qc, 'green', label='Coupling Q-Factor')
                ax.legend(loc=0, bbox_to_anchor=(1.1, 1))
                ax.set_position([0.1, 0.1, 0.5, 0.8])
                ax.set_ylabel('Quality Factor')
                ax.set_xlabel('Power [dBm]')

                if save_fig:
                    self.save_fig(
                        fig, figname=fig_title, fig_tight=False, **kw)

            if plot_f0:
                f0 = np.zeros(len(self.sweep_points_2D))
                for u, power in enumerate(self.sweep_points_2D):
                    f0[u] = self.fit_results[str(power)].values['f0']
                self.f0 = f0
                fig, ax = self.default_ax(figsize=(8, 5))
                self.fig_array.append(fig)
                self.ax_array.append(ax)
                fig_title = '{timestamp}_{measurement}_{val_name}_f0vsPower'.format(
                    timestamp=self.timestamp_string,
                    measurement=self.measurementstring,
                    val_name=self.zlabels[i])
                ax.plot(
                    self.sweep_points_2D, f0, 'blue', label='Cavity Frequency')
                ax.legend(loc=0, bbox_to_anchor=(1.1, 1))
                ax.set_position([0.15, 0.1, 0.5, 0.8])
                ax.set_ylabel('Frequency [GHz]')
                ax.set_xlabel('Power [dBm]')

                if save_fig:
                    self.save_fig(
                        fig, figname=fig_title, fig_tight=False, **kw)

            if plot_linecuts:
                fig, ax = self.default_ax(figsize=(8, 5))
                self.fig_array.append(fig)
                self.ax_array.append(ax)
                fig_title = '{timestamp}_{measurement}_{val_name}_linecut'.format(
                    timestamp=self.timestamp_string,
                    measurement=self.measurementstring,
                    val_name=self.zlabels[i])
                a_tools.linecut_plot(x=self.sweep_points,
                                     y=self.sweep_points_2D,
                                     z=self.measured_values[i],
                                     plot_title=fig_title,
                                     xlabel=self.xlabel,
                                     y_name=self.sweep_name_2D,
                                     y_unit=self.sweep_unit_2D,
                                     log=linecut_log,
                                     zlabel=self.zlabels[i],
                                     fig=fig, ax=ax, **kw)
                if save_fig:
                    self.save_fig(
                        fig, figname=fig_title, fig_tight=False, **kw)

            fig, ax = self.default_ax(figsize=(8, 5))
            self.fig_array.append(fig)
            self.ax_array.append(ax)
            if normalize:
                meas_vals = a_tools.normalize_2D_data(meas_vals)
            fig_title = '{timestamp}_{measurement}_{val_name}'.format(
                timestamp=self.timestamp_string,
                measurement=self.measurementstring,
                val_name=self.zlabels[i])

            a_tools.color_plot(x=self.sweep_points,
                               y=self.sweep_points_2D,
                               z=meas_vals.transpose(),
                               plot_title=fig_title,
                               xlabel=self.xlabel,
                               ylabel=self.ylabel,
                               zlabel=self.zlabels[i],
                               fig=fig, ax=ax, **kw)
            if save_fig:
                self.save_fig(fig, figname=fig_title, **kw)

        if close_file:
            self.finish()

    def fit_hanger_model(self, sweep_values, measured_values):
        HangerModel = fit_mods.SlopedHangerAmplitudeModel

        # amplitude_guess = np.pi*sigma_guess * abs(
        #     max(self.measured_powers)-min(self.measured_powers))

        # Fit Power to a Lorentzian
        measured_powers = measured_values ** 2

        min_index = np.argmin(measured_powers)
        max_index = np.argmax(measured_powers)

        min_frequency = sweep_values[min_index]
        max_frequency = sweep_values[max_index]

        peaks = a_tools.peak_finder((sweep_values),
                                    measured_values)

        if peaks['dip'] is not None:  # look for dips first
            f0 = peaks['dip']
            amplitude_factor = -1.
        elif peaks['peak'] is not None:  # then look for peaks
            f0 = peaks['peak']
            amplitude_factor = 1.
        else:  # Otherwise take center of range
            f0 = np.median(sweep_values)
            amplitude_factor = -1.
            logging.error('No peaks or dips in range')
            # If this error is raised, it should continue the analysis but
            # not use it to update the qubit object

        amplitude_guess = max(measured_powers) - min(measured_powers)
        # Creating parameters and estimations
        S21min = min(measured_values) / max(measured_values)

        Q = f0 / abs(min_frequency - max_frequency)
        Qe = abs(Q / abs(1 - S21min))

        HangerModel.set_param_hint('f0', value=f0,
                                   min=min(sweep_values),
                                   max=max(sweep_values))
        HangerModel.set_param_hint('A', value=amplitude_guess)
        HangerModel.set_param_hint('Q', value=Q)
        HangerModel.set_param_hint('Qe', value=Qe)
        HangerModel.set_param_hint('Qi', expr='1./(1./Q-1./Qe*cos(theta))',
                                   vary=False)
        HangerModel.set_param_hint('Qc', expr='Qe/cos(theta)', vary=False)
        HangerModel.set_param_hint('theta', value=0, min=-np.pi / 2,
                                   max=np.pi / 2)
        HangerModel.set_param_hint('slope', value=0, vary=True,
                                   min=-1, max=1)
        params = HangerModel.make_params()
        fit_res = HangerModel.fit(data=measured_powers,
                                  f=sweep_values * 1.e9,
                                  params=params)

        return fit_res


class time_trace_analysis(MeasurementAnalysis):
    '''
    Analysis for a binary (+1, -1) time trace
    returns the average length till flip
    '''

    def run_default_analysis(self, flipping_sequence=False, **kw):
        self.get_naming_and_values_2D()

        rsf_lst_mp = []
        rsf_lst_pm = []
        for i in range(np.shape(self.Z)[0]):
            series = self.Z[i, :]
            if flipping_sequence:
                series = dm_tools.binary_derivative_old(series)

            rsf = dm_tools.count_rounds_since_flip_split(series)
            rsf_lst_mp.extend(rsf[0])
            rsf_lst_pm.extend(rsf[1])

        # if self.make_fig:
        self.fig, self.ax = plt.subplots(1, 1, figsize=(13, 6))
        bins = np.linspace(0, 400, 200)
        if flipping_sequence:
            self.average_cycles_flipping = np.mean(rsf_lst_mp)
            self.average_cycles_constant = np.mean(rsf_lst_pm)
            self.ax.hist(rsf_lst_mp, bins, histtype='step', normed=1,
                         label='Avg rounds flipping = %.2f' %
                               np.mean(rsf_lst_mp), color='b')
            self.ax.hist(rsf_lst_pm, bins, histtype='step', normed=1,
                         label='Avg rounds constant = %.2f'
                               % np.mean(rsf_lst_pm), color='r')
            self.ax.set_yscale('log')
            self.ax.set_ylabel('normalized occurence')
            self.ax.set_xlabel('rounds')
            self.ax.set_ylim(.000001, 1)
            self.ax.set_xlim(0, 80)
            self.ax.legend()
            self.ax.set_title(
                self.timestamp_string + '\n' + self.measurementstring)
            self.save_fig(self.fig, xlabel='rounds_flipping',
                          ylabel='normalized occurence', **kw)
            return self.average_cycles_constant, self.average_cycles_flipping
        else:
            self.mean_rnds_since_fl_mp = np.mean(rsf_lst_mp)
            self.mean_rnds_since_fl_pm = np.mean(rsf_lst_pm)
            self.ax.hist(rsf_lst_mp, bins, histtype='step', normed=1,
                         label='Avg rounds till flip -1 to +1 = %.2f' %
                               np.mean(rsf_lst_mp), color='b')
            self.ax.hist(rsf_lst_pm, bins, histtype='step', normed=1,
                         label='Avg rounds till flip +1 to -1 = %.2f'
                               % np.mean(rsf_lst_pm), color='r')
            self.ax.set_yscale('log')
            self.ax.set_ylabel('normalized occurence')
            self.ax.set_xlabel('rounds till flip')
            self.ax.set_ylim(.000001, 1)
            self.ax.set_xlim(0, 80)
            self.ax.legend()
            self.ax.set_title(
                self.timestamp_string + '\n' + self.measurementstring)
            self.save_fig(self.fig, xlabel='rounds_till_flip',
                          ylabel='normalized occurence', **kw)
            return self.mean_rnds_since_fl_pm, self.mean_rnds_since_fl_mp


class time_trace_analysis_initialized(MeasurementAnalysis):
    '''
    Analysis for a binary (+1, -1) time trace
    returns the average length till flip
    '''

    def run_default_analysis(self, flipping_sequence=False, **kw):
        self.get_naming_and_values_2D()
        if flipping_sequence:
            dZ = dm_tools.binary_derivative_2D(np.array(self.Z), axis=0)
            rtf = [dm_tools.count_rounds_to_error(ser) for ser in dZ]
        else:
            rtf = [dm_tools.count_rounds_to_error(ser) for ser in self.Z]
        self.mean_rtf = np.nanmean(rtf)
        self.std_rtf = np.nanstd(rtf)
        self.std_err_rtf = self.std_rtf / np.sqrt(len(self.sweep_points_2D))

        if kw.pop('make_fig', True):
            self.fig, self.ax = plt.subplots(1, 1, figsize=(13, 6))
            bins = np.arange(-.5, 400, 1)
            hist, bins = np.histogram(rtf, bins=bins, density=True)
            self.ax.plot(bins[1:], hist, drawstyle='steps',
                         label='Mean rounds till failure = %.2f'
                               % self.mean_rtf)
            self.ax.set_yscale('log')
            self.ax.set_ylabel('normalized occurence')
            self.ax.set_xlabel('Rounds to failure')
            self.ax.set_ylim(1e-4, 1)
            self.ax.set_xlim(0, 100)
            self.ax.legend()
            self.ax.set_title(self.timestamp_string + '\n' +
                              self.measurementstring)
            self.save_fig(self.fig, xlabel='Rounds to failure',
                          ylabel='normalized occurence', **kw)

        return self.mean_rtf, self.std_err_rtf


class rounds_to_failure_analysis(MeasurementAnalysis):
    '''
    Analysis for a binary (+1, -1) time trace
    returns the average rounds to surprise/failure.
    Additionally also returns the termination fractions.
    If the trace terminates by a 'single event' it counts a flip.
    If the trace terminates by a 'double event' it counts a RO error.
    '''

    def run_default_analysis(self, flipping_sequence=False, **kw):
        self.get_naming_and_values_2D()
        if flipping_sequence:
            dZ = dm_tools.binary_derivative_2D(np.array(self.Z), axis=0)
            rtf_c = [dm_tools.count_rtf_and_term_cond(
                ser, only_count_min_1=True) for ser in dZ]
        else:
            rtf_c = [dm_tools.count_rtf_and_term_cond(ser) for ser in self.Z]
        rtf, term_cond = list(zip(*rtf_c))
        self.mean_rtf = np.nanmean(rtf)
        self.std_rtf = np.nanstd(rtf)
        self.std_err_rtf = self.std_rtf / np.sqrt(len(self.sweep_points_2D))
        term_cts = Counter(term_cond)
        # note that we only take 1 derivative and this is not equal to the
        # notion of detection events as in Kelly et al.
        terminated_by_flip = float(term_cts['single event'])
        terminated_by_RO_err = float(term_cts['double event'])
        total_cts = terminated_by_RO_err + terminated_by_flip + \
            term_cts['unknown']
        self.flip_err_frac = terminated_by_flip / total_cts * 100.
        self.RO_err_frac = terminated_by_RO_err / total_cts * 100.

        if kw.pop('make_fig', True):
            self.fig, self.ax = plt.subplots(1, 1, figsize=(13, 6))
            bins = np.arange(-.5, 400, 1)
            hist, bins = np.histogram(rtf, bins=bins, density=True)
            label = ('Mean rounds to failure = %.2f' % self.mean_rtf +
                     '\n %.1f %% terminated by RO' % self.RO_err_frac +
                     '\n %.1f %% terminated by flip' % self.flip_err_frac)
            self.ax.plot(bins[1:], hist, drawstyle='steps',
                         label=label)
            self.ax.set_yscale('log')
            self.ax.set_ylabel('normalized occurence')
            self.ax.set_xlabel('Rounds to failure')
            self.ax.set_ylim(1e-4, 1)
            self.ax.set_xlim(0, 200)
            self.ax.legend()
            self.ax.set_title(self.timestamp_string + '\n' +
                              self.measurementstring)
            self.save_fig(self.fig, xlabel='Rounds to failure',
                          ylabel='normalized occurence', **kw)

        return self.mean_rtf, self.std_err_rtf, self.RO_err_frac, self.flip_err_frac


class butterfly_analysis(MeasurementAnalysis):
    '''
    Extracts the coefficients for the post-measurement butterfly
    '''

    def __init__(self, auto=True, label='Butterfly', close_file=True,
                 timestamp=None,
                 threshold=None,
                 threshold_init=None,
                 theta_in=0,
                 initialize=False,
                 digitize=True,
                 case=False,
                 # FIXME better variable name for 1>th or 1<th
                 **kw):
        self.folder = a_tools.get_folder(timestamp=timestamp,
                                         label=label, **kw)
        self.load_hdf5data(folder=self.folder, **kw)

        self.get_naming_and_values()

        if theta_in == 0:
            self.data = self.measured_values[0]
            if not digitize:
                # analysis uses +1 for |0> and -1 for |1>
                self.data[self.data == 1] = -1
                self.data[self.data == 0] = +1
        else:
            I_shots = self.measured_values[0]
            Q_shots = self.measured_values[1]

            shots = I_shots + 1j * Q_shots
            rot_shots = dm_tools.rotate_complex(
                shots, angle=theta_in, deg=True)
            I_shots = rot_shots.real
            Q_shots = rot_shots.imag

            self.data = I_shots
        self.initialize = initialize
        if self.initialize:
            if threshold_init is None:
                threshold_init = threshold

            # reshuffling the data to end up with two arrays for the
            # different input states
            shots = np.size(self.data)
            shots_per_mmt = np.floor_divide(shots, 6)
            shots_used = shots_per_mmt * 6
            m0_on = self.data[3:shots_used:6]
            m1_on = self.data[4:shots_used:6]
            m2_on = self.data[5:shots_used:6]

            self.data_rel = np.zeros([np.size(m0_on), 3])
            self.data_rel[:, 0] = m0_on
            self.data_rel[:, 1] = m1_on
            self.data_rel[:, 2] = m2_on
            m0_off = self.data[0:shots_used:6]
            m1_off = self.data[1:shots_used:6]
            m2_off = self.data[2:shots_used:6]
            self.data_exc = np.zeros([np.size(m0_off), 3])
            self.data_exc[:, 0] = m0_off
            self.data_exc[:, 1] = m1_off
            self.data_exc[:, 2] = m2_off

            self.data_exc_post = dm_tools.postselect(threshold=threshold_init,
                                                     data=self.data_exc,
                                                     positive_case=case)[:, 1:]
            self.data_rel_post = dm_tools.postselect(threshold=threshold_init,
                                                     data=self.data_rel,
                                                     positive_case=case)[:, 1:]

            self.data_exc_pre_postselect = self.data_exc
            self.data_rel_pre_postselect = self.data_rel
            # variable is overwritten here, no good.
            self.data_exc = self.data_exc_post
            self.data_rel = self.data_rel_post

            fraction = (np.size(self.data_exc) +
                        np.size(self.data_exc)) * 3 / shots_used / 2

        else:
            m0_on = self.data[2::4]
            m1_on = self.data[3::4]
            self.data_rel = np.zeros([np.size(m0_on), 2])
            self.data_rel[:, 0] = m0_on
            self.data_rel[:, 1] = m1_on
            m0_off = self.data[0::4]
            m1_off = self.data[1::4]
            self.data_exc = np.zeros([np.size(m0_off), 2])
            self.data_exc[:, 0] = m0_off
            self.data_exc[:, 1] = m1_off
        if digitize:
            self.data_exc = dm_tools.digitize(threshold=threshold,
                                              data=self.data_exc,
                                              one_larger_than_threshold=case)
            self.data_rel = dm_tools.digitize(threshold=threshold,
                                              data=self.data_rel,
                                              one_larger_than_threshold=case)
        if close_file:
            self.data_file.close()
        if auto is True:
            self.run_default_analysis(**kw)

    def bar_plot_raw_probabilities(self):
        if self.initialize:
            nr_msmts = 3
            data_exc = self.data_exc_pre_postselect
            data_rel = self.data_rel_pre_postselect
        else:
            data_exc = self.data_exc
            data_rel = self.data_rel
            nr_msmts = 2

        m_on = np.zeros(nr_msmts)
        m_off = np.zeros(nr_msmts)

        for i in range(nr_msmts):
            # Convert pauli eigenvalues to probability of excitation
            # +1 -> 0 and -1 -> 1
            m_off[i] = -(np.mean(data_exc[:, i]) - 1) / 2
            m_on[i] = -(np.mean(data_rel[:, i]) - 1) / 2

        f, ax = plt.subplots()
        ax.set_ylim(0, 1)
        w = .4
        ax.hlines(0.5, -.5, 5, linestyles='--')
        bar0 = ax.bar(np.arange(nr_msmts) + w / 2, m_off, width=w, color='C0',
                      label='No $\pi$-pulse')
        bar1 = ax.bar(np.arange(nr_msmts) - w / 2, m_on, width=w, color='C3',
                      label='$\pi$-pulse')
        pl_tools.autolabel_barplot(ax, bar0)
        pl_tools.autolabel_barplot(ax, bar1)

        ax.set_xlim(-.5, nr_msmts - .5)
        ax.set_xticks([0, 1, 2])
        set_ylabel(ax, 'P (|1>)')
        ax.legend()
        set_xlabel(ax, 'Measurement idx')
        figname = 'Bar plot raw probabilities'
        ax.set_title(figname)

        savename = os.path.abspath(os.path.join(
            self.folder, figname + '.png'))
        print(savename)
        f.savefig(savename, dpi=300, format='png')

    def run_default_analysis(self, verbose=False, **kw):
        self.exc_coeffs = dm_tools.butterfly_data_binning(Z=self.data_exc,
                                                          initial_state=0)
        self.rel_coeffs = dm_tools.butterfly_data_binning(Z=self.data_rel,
                                                          initial_state=1)
        self.butterfly_coeffs = dm_tools.butterfly_matrix_inversion(
            self.exc_coeffs, self.rel_coeffs)
        # eps,declaration,output_input
        F_a_butterfly = (1 - (self.butterfly_coeffs.get('eps00_1') +
                              self.butterfly_coeffs.get('eps01_1') +
                              self.butterfly_coeffs.get('eps10_0') +
                              self.butterfly_coeffs.get('eps11_0')) / 2)

        mmt_ind_rel = (self.butterfly_coeffs.get('eps00_1') +
                       self.butterfly_coeffs.get('eps10_1'))
        mmt_ind_exc = (self.butterfly_coeffs.get('eps11_0') +
                       self.butterfly_coeffs.get('eps01_0'))
        if verbose:
            print('SSRO Fid', F_a_butterfly)
            print('mmt_ind_rel', mmt_ind_rel)
            print('mmt_ind_exc', mmt_ind_exc)
        self.butterfly_coeffs['F_a_butterfly'] = F_a_butterfly
        self.butterfly_coeffs['mmt_ind_exc'] = mmt_ind_exc
        self.butterfly_coeffs['mmt_ind_rel'] = mmt_ind_rel
        self.bar_plot_raw_probabilities()
        self.make_data_tables()

        return self.butterfly_coeffs

    def make_data_tables(self):

        figname1 = 'raw probabilities'

        data_raw_p = [['P(1st m, 2nd m)_(|in>)', 'val'],
                      ['P00_0', '{:.4f}'.format(self.exc_coeffs['P00_0'])],
                      ['P01_0', '{:.4f}'.format(self.exc_coeffs['P01_0'])],
                      ['P10_0', '{:.4f}'.format(self.exc_coeffs['P10_0'])],
                      ['P11_0', '{:.4f}'.format(self.exc_coeffs['P11_0'])],
                      ['P00_1', '{:.4f}'.format(self.rel_coeffs['P00_1'])],
                      ['P01_1', '{:.4f}'.format(self.rel_coeffs['P01_1'])],
                      ['P10_1', '{:.4f}'.format(self.rel_coeffs['P10_1'])],
                      ['P11_1', '{:.4f}'.format(self.rel_coeffs['P11_1'])]]

        savename = os.path.abspath(os.path.join(
            self.folder, figname1))
        data_to_table_png(data=data_raw_p, filename=savename + '.png',
                          title=figname1)

        figname2 = 'inferred states'

        data_inf = [['eps(|out>)_(|in>)', 'val'],
                    ['eps0_0', '{:.4f}'.format(self.exc_coeffs['eps0_0'])],
                    ['eps1_0', '{:.4f}'.format(self.exc_coeffs['eps1_0'])],
                    ['eps0_1', '{:.4f}'.format(self.rel_coeffs['eps0_1'])],
                    ['eps1_1', '{:.4f}'.format(self.rel_coeffs['eps1_1'])]]
        savename = os.path.abspath(os.path.join(
            self.folder, figname2))
        data_to_table_png(data=data_inf, filename=savename + '.png',
                          title=figname2)

        bf = self.butterfly_coeffs
        figname3 = 'Butterfly coefficients'
        data = [['eps(declared, |out>)_(|in>)', 'val'],
                ['eps00_0', '{:.4f}'.format(bf['eps00_0'])],
                ['eps01_0', '{:.4f}'.format(bf['eps01_0'])],
                ['eps10_0', '{:.4f}'.format(bf['eps10_0'])],
                ['eps11_0', '{:.4f}'.format(bf['eps11_0'])],
                ['eps00_1', '{:.4f}'.format(bf['eps00_1'])],
                ['eps01_1', '{:.4f}'.format(bf['eps01_1'])],
                ['eps10_1', '{:.4f}'.format(bf['eps10_1'])],
                ['eps11_1', '{:.4f}'.format(bf['eps11_1'])]]
        savename = os.path.abspath(os.path.join(
            self.folder, figname3))
        data_to_table_png(data=data, filename=savename + '.png',
                          title=figname3)

        figname4 = 'Derived quantities'
        data = [['Measurement induced excitations',
                 '{:.4f}'.format(bf['mmt_ind_exc'])],
                ['Measurement induced relaxation',
                 '{:.4f}'.format(bf['mmt_ind_rel'])],
                ['Readout fidelity',
                 '{:.4f}'.format(bf['F_a_butterfly'])]]
        savename = os.path.abspath(os.path.join(
            self.folder, figname4))
        data_to_table_png(data=data, filename=savename + '.png',
                          title=figname4)


##########################################
### Analysis for data measurement sets ###
##########################################


def fit_qubit_frequency(sweep_points, data, mode='dac',
                        vary_E_c=True, vary_f_max=True,
                        vary_dac_flux_coeff=True,
                        vary_dac_sweet_spot=True,
                        data_file=None, **kw):
    '''
    Function for fitting the qubit dac/flux arc
    Has default values for all the fit parameters, if specied as a **kw it uses
    that value. If a qubit name and a hdf5 data file is specified it uses
    values from the data_file.
    NB! This function could be cleaned up a bit.

    :param sweep_points:
    :param data:
    :param mode:
    :param vary_E_c:
    :param vary_f_max:
    :param vary_dac_flux_coeff:
    :param vary_dac_sweet_spot:
    :param data_file:
    :param kw:
    :return:
    '''

    qubit_name = kw.pop('qubit_name', None)
    if qubit_name is not None and data_file is not None:
        try:
            instrument_settings = data_file['Instrument settings']
            qubit_attrs = instrument_settings[qubit_name].attrs
            print(qubit_attrs)
        except:
            print('Qubit instrument is not in data file')
            qubit_attrs = {}
    else:
        qubit_attrs = {}

    # Extract initial values, first from kw, then data file, then default
    E_c = kw.pop('E_c', qubit_attrs.get('E_c', 0.3e9))
    f_max = kw.pop('f_max', qubit_attrs.get('f_max', np.max(data)))
    dac_flux_coeff = kw.pop('dac_flux_coefficient',
                            qubit_attrs.get('dac_flux_coefficient', 1.))
    dac_sweet_spot = kw.pop('dac_sweet_spot',
                            qubit_attrs.get('dac_sweet_spot', 0))
    flux_zero = kw.pop('flux_zero', qubit_attrs.get('flux_zero', 10))

    if mode == 'dac':
        Q_dac_freq_mod = fit_mods.QubitFreqDacModel
        Q_dac_freq_mod.set_param_hint('E_c', value=E_c, vary=vary_E_c,
                                      min=0, max=500e6)
        Q_dac_freq_mod.set_param_hint('f_max', value=f_max,
                                      vary=vary_f_max)
        Q_dac_freq_mod.set_param_hint('dac_flux_coefficient',
                                      value=dac_flux_coeff,
                                      vary=vary_dac_flux_coeff)
        Q_dac_freq_mod.set_param_hint('dac_sweet_spot',
                                      value=dac_sweet_spot,
                                      vary=vary_dac_sweet_spot)

        fit_res = Q_dac_freq_mod.fit(data=data, dac_voltage=sweep_points)
    elif mode == 'flux':
        Qubit_freq_mod = fit_mods.QubitFreqFluxModel
        Qubit_freq_mod.set_param_hint('E_c', value=E_c, vary=vary_E_c,
                                      min=0, max=100e6)
        Qubit_freq_mod.set_param_hint('f_max', value=f_max, vary=vary_f_max)
        Qubit_freq_mod.set_param_hint('flux_zero', value=flux_zero,
                                      min=0, vary=True)
        Qubit_freq_mod.set_param_hint('dac_offset', value=0, vary=True)

        fit_res = Qubit_freq_mod.fit(data=data, flux=sweep_points)
    return fit_res


# Ramiro's routines


class Chevron_2D(object):

    def __init__(self, auto=True, label='', timestamp=None):
        if timestamp is None:
            self.folder = a_tools.latest_data('Chevron')
            splitted = self.folder.split('\\')
            self.scan_start = splitted[-2] + '_' + splitted[-1][:6]
            self.scan_stop = self.scan_start
        else:
            self.scan_start = timestamp
            self.scan_stop = timestamp
            self.folder = a_tools.get_folder(timestamp=self.scan_start)
        self.pdict = {'I': 'amp',
                      'sweep_points': 'sweep_points'}
        self.opt_dict = {'scan_label': 'Chevron_2D'}
        self.nparams = ['I', 'sweep_points']
        self.label = label
        if auto == True:
            self.analysis()

    def analysis(self):
        chevron_scan = ca.quick_analysis(t_start=self.scan_start,
                                         t_stop=self.scan_stop,
                                         options_dict=self.opt_dict,
                                         params_dict_TD=self.pdict,
                                         numeric_params=self.nparams)
        x, y, z = self.reshape_data(chevron_scan.TD_dict['sweep_points'][0],
                                    chevron_scan.TD_dict['I'][0])
        plot_times = y
        plot_step = plot_times[1] - plot_times[0]

        plot_x = x
        x_step = plot_x[1] - plot_x[0]

        result = z

        fig = plt.figure(figsize=(8, 6))
        ax = fig.add_subplot(111)
        cmin, cmax = 0, 1
        fig_clim = [cmin, cmax]
        out = pl_tools.flex_colormesh_plot_vs_xy(ax=ax, clim=fig_clim, cmap='viridis',
                                                 xvals=plot_times,
                                                 yvals=plot_x,
                                                 zvals=result)
        ax.set_xlabel(r'AWG Amp (Vpp)')
        ax.set_ylabel(r'Time (ns)')
        ax.set_title('%s: Chevron scan' % self.scan_start)
        # ax.set_xlim(xmin, xmax)
        ax.set_ylim(plot_x.min() - x_step / 2., plot_x.max() + x_step / 2.)
        ax.set_xlim(
            plot_times.min() - plot_step / 2., plot_times.max() + plot_step / 2.)
        #     ax.set_xlim(plot_times.min()-plot_step/2.,plot_times.max()+plot_step/2.)
        # ax.set_xlim(0,50)
        #     print('Bounce %d ns amp=%.3f; Pole %d ns amp=%.3f'%(list_values[iter_idx,0],
        #                                                                list_values[iter_idx,1],
        #                                                                list_values[iter_idx,2],
        # list_values[iter_idx,3]))
        ax_divider = make_axes_locatable(ax)
        cax = ax_divider.append_axes('right', size='10%', pad='5%')
        cbar = plt.colorbar(out['cmap'], cax=cax)
        cbar.set_ticks(
            np.arange(fig_clim[0], 1.01 * fig_clim[1], (fig_clim[1] - fig_clim[0]) / 5.))
        cbar.set_ticklabels(
            [str(fig_clim[0]), '', '', '', '', str(fig_clim[1])])
        cbar.set_label('Qubit excitation probability')

        fig.tight_layout()
        self.save_fig(fig)

    def reshape_axis_2d(self, axis_array):
        x = axis_array[0, :]
        y = axis_array[1, :]
        # print(y)
        dimx = np.sum(np.where(x == x[0], 1, 0))
        dimy = len(x) // dimx
        # print(dimx,dimy)
        if dimy * dimx < len(x):
            logging.warning.warn(
                'Data was cut-off. Probably due to an interrupted scan')
            dimy_c = dimy + 1
        else:
            dimy_c = dimy
        # print(dimx,dimy,dimy_c,dimx*dimy)
        return x[:dimy_c], (y[::dimy_c])

    def reshape_data(self, sweep_points, data):
        x, y = self.reshape_axis_2d(sweep_points)
        # print(x,y)
        dimx = len(x)
        dimy = len(y)
        dim = dimx * dimy
        if dim > len(data):
            dimy = dimy - 1
        return x, y[:dimy], (data[:dimx * dimy].reshape((dimy, dimx))).transpose()

    def save_fig(self, fig, figname=None, xlabel='x', ylabel='y',
                 fig_tight=True, **kw):
        plot_formats = kw.pop('plot_formats', ['png'])
        fail_counter = False
        close_fig = kw.pop('close_fig', True)
        if type(plot_formats) == str:
            plot_formats = [plot_formats]
        for plot_format in plot_formats:
            if figname is None:
                figname = (self.scan_start +
                           '_Chevron_2D_' + '.' + plot_format)
            else:
                figname = (figname + '.' + plot_format)
            self.savename = os.path.abspath(os.path.join(
                self.folder, figname))
            if fig_tight:
                try:
                    fig.tight_layout()
                except ValueError:
                    print('WARNING: Could not set tight layout')
            try:
                fig.savefig(
                    self.savename, dpi=300,
                    # value of 300 is arbitrary but higher than default
                    format=plot_format)
            except:
                fail_counter = True
        if fail_counter:
            logging.warning('Figure "%s" has not been saved.' % self.savename)
        if close_fig:
            plt.close(fig)
        return


class DoubleFrequency(TD_Analysis):

    def __init__(self, auto=True, label='Ramsey', timestamp=None, **kw):
        kw['label'] = label
        kw['auto'] = auto
        kw['timestamp'] = timestamp
        kw['h5mode'] = 'r+'
        super().__init__(**kw)

    def run_default_analysis(self, **kw):
        self.add_analysis_datagroup_to_file()
        self.get_naming_and_values()
        x = self.sweep_points
        y = a_tools.normalize_data_v3(self.measured_values[0])

        fit_res = self.fit(x[:-4], y[:-4])
        self.fit_res = fit_res

        self.save_fitted_parameters(self.fit_res, var_name='double_fit')

        fig, ax = plt.subplots()
        self.box_props = dict(boxstyle='Square', facecolor='white', alpha=0.8)

        fs = [fit_res.params['freq_1'].value, fit_res.params['freq_2'].value]
        As = [fit_res.params['amp_1'].value, fit_res.params['amp_2'].value]
        taus = [fit_res.params['tau_1'].value, fit_res.params['tau_2'].value]
        min_index=fs.index(np.min(fs))
        max_index=fs.index(np.max(fs))
        self.f1=fs[min_index]
        self.f2=fs[max_index]
        self.A1=As[min_index]
        self.A2=As[max_index]
        self.tau1=taus[min_index]
        self.tau2=taus[max_index]


        textstr = ('$A_1$: {:.3f}       \t$A_2$: {:.3f} \n'.format(self.A1, self.A2) +
                   '$f_1$: {:.3f} MHz\t$f_2$: {:.3f} MHz \n'.format(
                       self.f1 * 1e-6, self.f2 * 1e-6) +
                   r'$\tau _1$: {:.2f} $\mu$s'.format(self.tau1 * 1e6) +
                   '  \t' + r'$\tau _2$: {:.2f}$\mu$s'.format(self.tau2 * 1e6))

        ax.text(0.4, 0.95, textstr,
                transform=ax.transAxes, fontsize=11,
                verticalalignment='top', bbox=self.box_props)
        plot_x = x

        ax.set_ylabel(r'$F |1\rangle$')
        ax.set_title('%s: Double Frequency analysis' % self.timestamp)
        ax.set_xlabel(r'Time ($\mu s$)')
        ax.plot(plot_x * 1e6, y, 'o-')
        ax.plot(plot_x[:-4] * 1e6, self.fit_plot, '-')
        fig.tight_layout()
        self.save_fig(fig, **kw)
        self.data_file.close()
        return self.fit_res

    def fit(self, sweep_values, measured_values):
        Double_Cos_Model = fit_mods.DoubleExpDampOscModel
        fourier_max_pos = a_tools.peak_finder_v2(
            np.arange(1, len(sweep_values) / 2, 1),
            abs(np.fft.fft(measured_values))[1:len(measured_values) // 2],
            window_len=1, perc=95)
        if len(fourier_max_pos) == 1:
            freq_guess = 1. / sweep_values[-1] * \
                (fourier_max_pos[0] + np.array([-1, 1]))
        else:
            freq_guess = 1. / sweep_values[-1] * fourier_max_pos
        Double_Cos_Model.set_param_hint(
            'tau_1', value=.3 * sweep_values[-1], vary=True)
        Double_Cos_Model.set_param_hint(
            'tau_2', value=.3 * sweep_values[-1], vary=True)
        Double_Cos_Model.set_param_hint(
            'freq_1', value=freq_guess[0], min=0)
        Double_Cos_Model.set_param_hint(
            'freq_2', value=freq_guess[1], min=0)
        Double_Cos_Model.set_param_hint('phase_1', value=1 * np.pi / 2.)
        Double_Cos_Model.set_param_hint('phase_2', value=3 * np.pi / 2.)
        Double_Cos_Model.set_param_hint(
            'amp_1', value=0.25, min=0.1, max=0.4, vary=True)
        Double_Cos_Model.set_param_hint(
            'amp_2', value=0.25, min=0.1, max=0.4, vary=True)
        Double_Cos_Model.set_param_hint('osc_offset', value=0.5, min=0, max=1)
        params = Double_Cos_Model.make_params()
        fit_res = Double_Cos_Model.fit(data=measured_values,
                                       t=sweep_values,
                                       params=params)
        self.fit_plot = fit_res.model.func(sweep_values, **fit_res.best_values)
        return fit_res

    def save_fig(self, fig, figname='_DoubleFreq_', xlabel='x', ylabel='y',
                 fig_tight=True, **kw):
        plot_formats = kw.pop('plot_formats', ['png'])
        fail_counter = False
        close_fig = kw.pop('close_fig', True)
        if type(plot_formats) == str:
            plot_formats = [plot_formats]
        for plot_format in plot_formats:
            if figname is None:
                figname = (self.timestamp + figname + '.' + plot_format)
            else:
                figname = (figname + '.' + plot_format)
            self.savename = os.path.abspath(os.path.join(
                self.folder, figname))
            if fig_tight:
                try:
                    fig.tight_layout()
                except ValueError:
                    print('WARNING: Could not set tight layout')
            try:
                fig.savefig(
                    self.savename, dpi=300,
                    # value of 300 is arbitrary but higher than default
                    format=plot_format)
            except:
                fail_counter = True
        if fail_counter:
            logging.warning('Figure "%s" has not been saved.' % self.savename)
        if close_fig:
            plt.close(fig)
        return


class SWAPN_cost(object):

    def __init__(self, auto=True, label='SWAPN', cost_func='sum', timestamp=None, stepsize=10):
        if timestamp is None:
            self.folder = a_tools.latest_data(label)
            splitted = self.folder.split('\\')
            self.scan_start = splitted[-2] + '_' + splitted[-1][:6]
            self.scan_stop = self.scan_start
        else:
            self.scan_start = timestamp
            self.scan_stop = timestamp
            self.folder = a_tools.get_folder(timestamp=self.scan_start)
        self.pdict = {'I': 'amp',
                      'sweep_points': 'sweep_points'}
        self.opt_dict = {'scan_label': label}
        self.nparams = ['I', 'sweep_points']
        self.stepsize = stepsize
        self.label = label
        self.cost_func = cost_func
        if auto == True:
            self.analysis()

    def analysis(self):
        print(self.scan_start, self.scan_stop,
              self.opt_dict, self.pdict, self.nparams)
        sawpn_scan = ca.quick_analysis(t_start=self.scan_start,
                                       t_stop=self.scan_stop,
                                       options_dict=self.opt_dict,
                                       params_dict_TD=self.pdict,
                                       numeric_params=self.nparams)
        x = sawpn_scan.TD_dict['sweep_points'][0]
        y = sawpn_scan.TD_dict['I'][0]

        if self.cost_func == 'sum':
            self.cost_val = np.sum(
                np.power(y[:-4], np.divide(1, x[:-4]))) / float(len(y[:-4]))
        elif self.cost_func == 'slope':
            self.cost_val = abs(y[0] * (y[1] - y[0])) + abs(y[0])
        elif self.cost_func == 'dumb-sum':
            self.cost_val = (np.sum(y[:-4]) /
                             float(len(y[:-4]))) - y[:-4].min()
        elif self.cost_func == 'until-nonmono-sum':
            i = 0
            y_fil = deepcopy(y)
            lastval = y_fil[0]
            keep_going = 1
            while (keep_going):
                if i > 5:
                    latestthreevals = (
                        y_fil[i] + y_fil[i - 1] + y_fil[i - 2]) / 3
                    threevalsbefore = (
                        y_fil[i - 3] + y_fil[i - 4] + y_fil[i - 5]) / 3
                    if latestthreevals < (threevalsbefore - 0.12) or i > len(y_fil) - 4:
                        keep_going = 0
                i += 1
            y_fil[i - 1:-4] = threevalsbefore
            self.cost_val = (np.sum(y_fil[:-4]) / float(len(y_fil[:-4])))
        self.single_swap_fid = y[0]

        fig = plt.figure()
        ax = fig.add_subplot(111)

        plot_x = x
        plot_step = plot_x[1] - plot_x[0]

        ax.set_xlabel(r'# Swap pulses')
        ax.set_ylabel(r'$F |1\rangle$')
        ax.set_title('%s: SWAPN sequence' % self.scan_start)
        ax.set_xlim(plot_x.min() - plot_step / 2.,
                    plot_x.max() + plot_step / 2.)

        ax.plot(plot_x, y, 'bo')

        fig.tight_layout()
        self.save_fig(fig)

    def save_fig(self, fig, figname=None, xlabel='x', ylabel='y',
                 fig_tight=True, **kw):
        plot_formats = kw.pop('plot_formats', ['png'])
        fail_counter = False
        close_fig = kw.pop('close_fig', True)
        if type(plot_formats) == str:
            plot_formats = [plot_formats]
        for plot_format in plot_formats:
            if figname is None:
                figname = (self.scan_start +
                           '_DoubleFreq_' + '.' + plot_format)
            else:
                figname = (figname + '.' + plot_format)
            self.savename = os.path.abspath(os.path.join(
                self.folder, figname))
            if fig_tight:
                try:
                    fig.tight_layout()
                except ValueError:
                    print('WARNING: Could not set tight layout')
            try:
                fig.savefig(
                    self.savename, dpi=300,
                    # value of 300 is arbitrary but higher than default
                    format=plot_format)
            except:
                fail_counter = True
        if fail_counter:
            logging.warning('Figure "%s" has not been saved.' % self.savename)
        if close_fig:
            plt.close(fig)
        return


class AvoidedCrossingAnalysis(MeasurementAnalysis):
    """
    Performs analysis to fit the avoided crossing
    """

    def __init__(self, auto=True,
                 model='direct_coupling',
                 label=None,
                 timestamp=None,
                 transpose=True,
                 cmap='viridis',
                 filt_func_a=None, filt_func_x0=None, filt_func_y0=None,
                 filter_idx_low=[], filter_idx_high=[], filter_threshold=15e6,
                 force_keep_idx_low=[], force_keep_idx_high=[],
                 f1_guess=None, f2_guess=None, cross_flux_guess=None,
                 g_guess=30e6, coupling_label=r'$J_1/2\pi$',
                 break_before_fitting=False,
                 add_title=True,
                 xlabel=None, ylabel='Frequency (GHz)',
                 weight_function_magn=0,
                 use_distance=True,
                 quadratures=None,
                 blur=None,
                 **kw):
        super().__init__(timestamp=timestamp, label=label, **kw)
        self.get_naming_and_values_2D()
<<<<<<< HEAD
        if quadratures is not None:
            real = np.transpose(self.measured_values[quadratures[0]])
            imag = np.transpose(self.measured_values[quadratures[1]])
        else:
            measured_magns = np.transpose(self.measured_values[weight_function_magn])
            measured_phases = np.transpose(self.measured_values[1+weight_function_magn])
            rad = [(i * np.pi/180) for i in measured_phases]
            real = [measured_magns[j] * np.cos(i) for j, i in enumerate(rad)]
            imag = [measured_magns[j] * np.sin(i) for j, i in enumerate(rad)]
        dists = [a_tools.calculate_distance_ground_state(real[i],imag[i], normalize=True) for i in range(len(real))]

        self.S21dist = dists
        if use_distance:
            self.Z[0]=np.array(self.S21dist)
        if blur is not None:
            self.Z[0] = gaussian_filter(self.Z[0], blur)
=======
        measured_magns = np.transpose(
            self.measured_values[weight_function_magn])
        measured_phases = np.transpose(
            self.measured_values[1+weight_function_magn])
        rad = [(i * np.pi/180) for i in measured_phases]
        real = [measured_magns[j] * np.cos(i) for j, i in enumerate(rad)]
        imag = [measured_magns[j] * np.sin(i) for j, i in enumerate(rad)]
        dists = [a_tools.calculate_distance_ground_state(
            real[i], imag[i], normalize=True) for i in range(len(real))]

        self.S21dist = dists
        if use_distance:
            self.Z[0] = np.array(self.S21dist)
>>>>>>> dcc19dba
        flux = self.Y[:, 0]
        self.make_raw_figure(transpose=transpose, cmap=cmap,
                             add_title=add_title,
                             xlabel=xlabel, ylabel=ylabel)

        self.peaks_low, self.peaks_high = self.find_peaks()
        self.f, self.ax = self.make_unfiltered_figure(self.peaks_low, self.peaks_high,
                                                      transpose=transpose, cmap=cmap,
                                                      add_title=add_title,
                                                      xlabel=xlabel, ylabel=ylabel)

        self.filtered_dat = self.filter_data(flux, self.peaks_low, self.peaks_high,
<<<<<<< HEAD
                                        a=filt_func_a, x0=filt_func_x0,
                                        y0=filt_func_y0,
                                        filter_idx_low=filter_idx_low,
                                        filter_idx_high=filter_idx_high,
                                        force_keep_idx_low=force_keep_idx_low,
                                        force_keep_idx_high=force_keep_idx_high,
                                        filter_threshold=filter_threshold)
=======
                                             a=filt_func_a, x0=filt_func_x0,
                                             y0=filt_func_y0,
                                             filter_idx_low=filter_idx_low,
                                             filter_idx_high=filter_idx_high,
                                             force_keep_idx_low=force_keep_idx_low,
                                             force_keep_idx_high=force_keep_idx_high,
                                             filter_threshold=filter_threshold)
>>>>>>> dcc19dba
        filt_flux_low, filt_flux_high, filt_peaks_low, filt_peaks_high, \
            filter_func = self.filtered_dat

        self.f, self.ax = self.make_filtered_figure(filt_flux_low, filt_flux_high,
                                                    filt_peaks_low, filt_peaks_high, filter_func,
                                                    add_title=add_title,
                                                    transpose=transpose, cmap=cmap,
                                                    xlabel=xlabel, ylabel=ylabel)
        if break_before_fitting:
            return
        self.fit_res = self.fit_avoided_crossing(
            filt_flux_low, filt_flux_high, filt_peaks_low, filt_peaks_high,
            f1_guess=f1_guess, f2_guess=f2_guess,
            cross_flux_guess=cross_flux_guess, g_guess=g_guess,
            model=model)
        self.add_analysis_datagroup_to_file()
        self.save_fitted_parameters(self.fit_res, var_name='avoided crossing')
        self.f, self.ax = self.make_fit_figure(filt_flux_low, filt_flux_high,
                                               filt_peaks_low, filt_peaks_high,
                                               add_title=add_title,
                                               fit_res=self.fit_res,
                                               coupling_label=coupling_label,
                                               transpose=transpose, cmap=cmap,
                                               xlabel=xlabel, ylabel=ylabel)

    def run_default_analysis(self, **kw):
        # I'm doing this in the init in this function
        pass

    def find_peaks(self, **kw):

        peaks = np.zeros((len(self.X), 2))
        for i in range(len(self.X)):
            p_dict = a_tools.peak_finder_v2(self.X[i], self.Z[0][i])
            peaks[i, :] = np.sort(p_dict[:2])

        peaks_low = peaks[:, 0]
        peaks_high = peaks[:, 1]
        return peaks_low, peaks_high

    def filter_data(self, flux, peaks_low, peaks_high, a, x0=None, y0=None,
                    filter_idx_low=[], filter_idx_high=[],
                    force_keep_idx_low=[], force_keep_idx_high=[],
                    filter_threshold=15e5):
        """
        Filters the input data in three steps.
            1. remove outliers using the dm_tools.get_outliers function
            2. separate data in two branches using a line and filter data on the
                wrong side of the line.
            3. remove any data with indices specified by hand
            4. Keep any data with indeces specified by hand (will overwrite removal)
        """

        if a is None:
            a = -1 * (max(peaks_high) - min(peaks_low)) / \
                (max(flux) - min(flux))
        if x0 is None:
            x0 = np.mean(flux)
        if y0 is None:
            y0 = np.mean(np.concatenate([peaks_low, peaks_high]))

        def filter_func(x): return a * (x - x0) + y0

        filter_mask_high = [True] * len(peaks_high)
        filter_mask_high = ~dm_tools.get_outliers(peaks_high, filter_threshold)
        filter_mask_high = np.where(
            peaks_high < filter_func(flux), False, filter_mask_high)
        filter_mask_high[filter_idx_high] = False  # hand remove 1 datapoint
        filter_mask_high[force_keep_idx_high] = True

        filt_flux_high = flux[filter_mask_high]
        filt_peaks_high = peaks_high[filter_mask_high]

        filter_mask_low = [True] * len(peaks_low)
        filter_mask_low = ~dm_tools.get_outliers(peaks_low, filter_threshold)
        filter_mask_low = np.where(
            peaks_low > filter_func(flux), False, filter_mask_low)
        filter_mask_low[filter_idx_low] = False  # hand remove 2 datapoints
        filter_mask_low[force_keep_idx_low] = True

        filt_flux_low = flux[filter_mask_low]
        filt_peaks_low = peaks_low[filter_mask_low]

        return (filt_flux_low, filt_flux_high,
                filt_peaks_low, filt_peaks_high, filter_func)

    def make_raw_figure(self,  transpose, cmap,
                        xlabel=None, ylabel='Frequency (GHz)',
                        add_title=True):
        flux = self.Y[:, 0]
        title = ' raw data avoided crossing'
        f, ax = plt.subplots()
        if add_title:
            ax.set_title(self.timestamp_string + title)

        pl_tools.flex_colormesh_plot_vs_xy(self.X[0] * 1e-9, flux, self.Z[0],
                                           ax=ax, transpose=transpose,
                                           cmap=cmap)

        # self.ylabel because the axes are transposed
        xlabel = self.ylabel if xlabel is None else xlabel
        ax.set_xlabel(xlabel)
        ax.set_ylabel(ylabel)
        ax.set_ylim(min(self.X[0] * 1e-9), max(self.X[0] * 1e-9))
        ax.set_xlim(min(flux), max(flux))
        f.savefig(os.path.join(self.folder, title + '.png'), format='png',
                  dpi=600)
        return f, ax

    def make_unfiltered_figure(self, peaks_low, peaks_high, transpose, cmap,
                               xlabel=None, ylabel='Frequency (GHz)',
                               add_title=True):
        flux = self.Y[:, 0]
        title = ' unfiltered avoided crossing'
        f, ax = plt.subplots()
        if add_title:
            ax.set_title(self.timestamp_string + title)

        pl_tools.flex_colormesh_plot_vs_xy(self.X[0] * 1e-9, flux, self.Z[0],
                                           ax=ax, transpose=transpose,
                                           cmap=cmap)
        ax.plot(flux, peaks_high * 1e-9, 'o', markeredgewidth=1.,
                fillstyle='none', c='r')
        ax.plot(flux, peaks_low * 1e-9, 'o', markeredgewidth=1.,
                fillstyle='none', c='orange')

        # self.ylabel because the axes are transposed
        xlabel = self.ylabel if xlabel is None else xlabel
        ax.set_xlabel(xlabel)
        ax.set_ylabel(ylabel)
        ax.set_ylim(min(self.X[0] * 1e-9), max(self.X[0] * 1e-9))
        ax.set_xlim(min(flux), max(flux))
        f.savefig(os.path.join(self.folder, title + '.png'), format='png',
                  dpi=600)
        return f, ax

    def make_filtered_figure(self,
                             filt_flux_low, filt_flux_high,
                             filt_peaks_low, filt_peaks_high, filter_func,
                             transpose, cmap,
                             xlabel=None, ylabel='Frequency (GHz)',
                             add_title=True):
        flux = self.Y[:, 0]
        title = ' filtered avoided crossing'
        f, ax = plt.subplots()
        if add_title:
            ax.set_title(self.timestamp_string + title)

        pl_tools.flex_colormesh_plot_vs_xy(self.X[0] * 1e-9, flux, self.Z[0],
                                           ax=ax, transpose=transpose,
                                           cmap=cmap)
        ax.plot(filt_flux_high, filt_peaks_high * 1e-9,
                'o', fillstyle='none', markeredgewidth=1., c='r',
                label='upper branch peaks')
        ax.plot(filt_flux_low, filt_peaks_low * 1e-9,
                'o', fillstyle='none', markeredgewidth=1., c='orange',
                label='lower branch peaks')

        # self.ylabel because the axes are transposed
        xlabel = self.ylabel if xlabel is None else xlabel
        ax.set_xlabel(xlabel)
        ax.set_ylabel(ylabel)
        ax.set_ylim(min(self.X[0] * 1e-9), max(self.X[0] * 1e-9))
        ax.plot(flux, filter_func(flux) * 1e-9, ls='--', c='w',
                label='filter function')
        # ax.legend() # looks ugly, better after matplotlib update?
        f.savefig(os.path.join(self.folder, title + '.png'), format='png',
                  dpi=600)
        return f, ax

    def make_fit_figure(self,
                        filt_flux_low, filt_flux_high,
                        filt_peaks_low, filt_peaks_high, fit_res,
                        transpose, cmap, coupling_label=r'$J_1/2\pi$',
                        xlabel=None, ylabel='Frequency (GHz)',
                        add_title=True):
        flux = self.Y[:, 0]
        title_name = ' avoided crossing fit'
        extratitle = '\n%s' % (self.folder.split('\\')[-1][7:])
        title = title_name + extratitle
        f, ax = plt.subplots()
        if add_title:
            ax.set_title(self.timestamp_string + title)

        colorplot = pl_tools.flex_colormesh_plot_vs_xy(self.X[0] * 1e-9, flux, self.Z[0],
                                                       ax=ax, transpose=transpose,
                                                       cmap=cmap)
        f.colorbar(colorplot['cmap'], ax=colorplot['ax'])

        ax.plot(filt_flux_high, filt_peaks_high * 1e-9,
                'o', fillstyle='none', markeredgewidth=1., c='r',
                label='upper branch peaks')
        ax.plot(filt_flux_low, filt_peaks_low * 1e-9,
                'o', fillstyle='none', markeredgewidth=1., c='orange',
                label='lower branch peaks')

        # self.ylabel because the axes are transposed
        xlabel = self.ylabel if xlabel is None else xlabel
        ax.set_xlabel(xlabel)
        ax.set_ylabel(ylabel)
        ax.set_ylim(min(self.X[0] * 1e-9), max(self.X[0] * 1e-9))
        ax.set_xlim(min(flux), max(flux))

        ax.plot(flux, 1e-9 * fit_mods.avoided_crossing_direct_coupling(
            flux, **fit_res.best_values,
            flux_state=False), 'r-', label='fit')
        ax.plot(flux, 1e-9 * fit_mods.avoided_crossing_direct_coupling(
            flux, **fit_res.best_values,
            flux_state=True), 'y-', label='fit')

        g_legend = r'{} = {:.2f}$\pm${:.2f} MHz'.format(
            coupling_label,
            fit_res.params['g'] * 1e-6, fit_res.params['g'].stderr * 1e-6)
        ax.text(.6, .8, g_legend, transform=ax.transAxes, color='white')
        # ax.legend() # looks ugly, better after matplotlib update?
        f.savefig(os.path.join(self.folder, title_name + '.png'), format='png',
                  dpi=600)
        return f, ax

    def fit_avoided_crossing(self,
                             lower_flux, upper_flux, lower_freqs, upper_freqs,
                             f1_guess, f2_guess, cross_flux_guess, g_guess,
                             model='direct'):
        '''
        Fits the avoided crossing to a direct or mediated coupling model.

        models are located in
            fitMods.avoided_crossing_direct_coupling
            fitMods.avoided_crossing_mediated_coupling


        '''

        total_freqs = np.concatenate([lower_freqs, upper_freqs])
        total_flux = np.concatenate([lower_flux, upper_flux])
        total_mask = np.concatenate([np.ones(len(lower_flux)),
                                     np.zeros(len(upper_flux))])

        # Both branches must be combined in a single function for fitting
        # the model is combined in a single function here
        def resized_fit_func(flux, f_center1, f_center2, c1, c2, g):
            return fit_mods.avoided_crossing_direct_coupling(
                flux=flux, f_center1=f_center1, f_center2=f_center2,
                c1=c1, c2=c2,
                g=g, flux_state=total_mask)

        av_crossing_model = lmfit.Model(resized_fit_func)

        if cross_flux_guess is None:
            cross_flux_guess = np.mean(total_flux)
        if f1_guess is None:
            f1_guess = np.mean(total_freqs) - g_guess

        if f2_guess is None:
            # The factor *1000* is a magic number but seems to give a
            # reasonable guess that converges well.
            c1_guess = -1 * ((max(total_freqs) - min(total_freqs)) /
                             (max(total_flux) - min(total_flux))) / 1000

            c2_guess = 1 * ((max(total_freqs) - min(total_freqs)) /
                             (max(total_flux) - min(total_flux))) / 1000

            f2_guess = cross_flux_guess * (c1_guess - c2_guess) + f1_guess
        else:
            c1_guess = (f2_guess - f1_guess) / cross_flux_guess

        av_crossing_model.set_param_hint(
            'g', min=0., max=0.5e9, value=g_guess, vary=True)
        av_crossing_model.set_param_hint(
            'f_center1', min=0, max=20.0e9, value=f1_guess, vary=True)
        av_crossing_model.set_param_hint(
            'f_center2', min=0., max=20.0e9, value=f2_guess, vary=True)
        av_crossing_model.set_param_hint(
            'c1', min=-1.0e12, max=1.0e12, value=c1_guess, vary=True)
        av_crossing_model.set_param_hint(
            'c2', min=-1.0e12, max=1.0e12, value=c2_guess, vary=True)
        params = av_crossing_model.make_params()
        fit_res = av_crossing_model.fit(data=np.array(total_freqs),
                                        flux=np.array(total_flux),
                                        params=params)
        return fit_res


class Ram_Z_Analysis(MeasurementAnalysis):

    def __init__(self, timestamp_cos=None, timestamp_sin=None,
                 filter_raw=False, filter_deriv_phase=False, demodulate=True,
                 f_demod=0, f01max=None, E_c=None, flux_amp=None, V_offset=0,
                 V_per_phi0=None, auto=True, make_fig=True, TwoD=False,
                 mean_count=16, close_file=True, **kw):
        super().__init__(timestamp=timestamp_cos, label='cos',
                         TwoD=TwoD, **kw)
        self.cosTrace = np.array(self.measured_values[0])
        super().__init__(timestamp=timestamp_sin, label='sin',
                         TwoD=TwoD, close_file=False, **kw)
        self.sinTrace = np.array(self.measured_values[0])

        self.filter_raw = filter_raw
        self.filter_deriv_phase = filter_deriv_phase
        self.demod = demodulate
        self.f_demod = f_demod

        self.f01max = f01max
        self.E_c = E_c
        self.flux_amp = flux_amp
        self.V_offset = V_offset
        self.V_per_phi0 = V_per_phi0

        self.mean_count = mean_count

        if auto:
            if not TwoD:
                self.run_special_analysis(make_fig=make_fig)
            else:
                self.cosTrace = self.cosTrace.T
                self.sinTrace = self.sinTrace.T
                self.run_dac_arc_analysis(make_fig=make_fig)

        if close_file:
            self.data_file.close()

    def normalize(self, trace):
        # * -1 because cos starts at -1 instead of 1
        # trace *= -1
        # trace -= np.mean(trace)
        # trace /= max(np.abs(trace))
        trace = np.array(trace) * 2 - 1
        trace *= -1
        return trace

    def run_special_analysis(self, make_fig=True):
        self.df, self.raw_phases, self.phases, self.I, self.Q = \
            self.analyze_trace(
                self.cosTrace, self.sinTrace, self.sweep_points,
                filter_raw=self.filter_raw,
                filter_deriv_phase=self.filter_deriv_phase,
                demodulate=self.demod,
                f_demod=self.f_demod,
                return_all=True)

        self.add_dataset_to_analysisgroup('detuning', self.df)
        self.add_dataset_to_analysisgroup('phase', self.phases)
        self.add_dataset_to_analysisgroup('raw phase', self.raw_phases)

        if (self.f01max is not None and self.E_c is not None and
                self.flux_amp is not None and self.V_per_phi0 is not None):

            self.step_response = fit_mods.Qubit_freq_to_dac(
                frequency=self.f01max - self.df,
                f_max=self.f01max,
                E_c=self.E_c,
                dac_sweet_spot=self.V_offset,
                V_per_phi0=self.V_per_phi0,
                asymmetry=0) / self.flux_amp

            self.add_dataset_to_analysisgroup('step_response',
                                              self.step_response)
            plotStep = True
        else:
            print('To calculate step response, f01max, E_c, flux_amp, '
                  'V_per_phi0, and V_offset have to be specified.')
            plotStep = False

        if make_fig:
            self.make_figures(plot_step=plotStep)

    def analyze_trace(self, I, Q, x_pts,
                      filter_raw=False, filter_deriv_phase=False,
                      filter_width=1e-9,
                      demodulate=False, f_demod=0,
                      return_all=False):
        I = self.normalize(I)
        Q = self.normalize(Q)
        dt = x_pts[1] - x_pts[0]

        # Demodulate
        if demodulate:
            I, Q = self.demodulate(I, Q, f_demod, x_pts)

        # Filter raw data
        if filter_raw:
            I = self.gauss_filter(I, filter_width, dt, pad_val=1)
            Q = self.gauss_filter(Q, filter_width, dt, pad_val=0)

        # Calcualte phase and undo phase-wrapping
        raw_phases = np.arctan2(Q, I)
        phases = np.unwrap(raw_phases)

        # Filter phase and/or calculate the derivative
        if filter_deriv_phase:
            df = self.gauss_deriv_filter(phases, filter_width, dt, pad_val=0) \
                / (2 * np.pi)
        else:
            # Calculate central derivative
            df = np.gradient(phases, dt) / (2 * np.pi)

        # If the signal was demodulated df is now the detuning from f_demod
        if demodulate:
            df += f_demod
        df[0] = 0  # detuning must start at 0

        if return_all:
            return (df, np.rad2deg(raw_phases), np.rad2deg(phases), I, Q)
        else:
            return df

    def get_stepresponse(self, df, f01max, E_c, F_amp, V_per_phi0,
                         V_offset=0):
        '''
        Calculates the "volt per phi0" and the step response from the
        detuning.

        Args:
            df (array):     Detuning of the qubit.
            f01max (float): Sweet-spot frequency of the qubit.
            E_c (float):    Charging energy of the qubig.
            F_amp (float):  Amplitude of the applied pulse in V.
            V_per_phi0 (float): Voltage at a flux of phi0.
            V_offset (float): Offset from sweet spot in V.

        Returns:
            s (array):      Normalized step response in voltage space.
        '''
        s = (np.arccos((1 - df / (f01max + E_c)) ** 2) * np.pi / V_per_phi0 +
             V_offset) / F_amp

        return s

    def make_figures(self, plot_step=True):
        '''
        Plot figures. Step response is only plotted if plot_step == True.
        '''
        # Plot data, phases, and detuning
        fig, ax = plt.subplots(1, 1, figsize=(7, 5))
        ax.plot(self.sweep_points[:len(self.I)], self.I, '-o')
        ax.plot(self.sweep_points[:len(self.Q)], self.Q, '-o')
        pl_tools.set_xlabel(ax, self.parameter_names[0],
                            self.parameter_units[0])
        pl_tools.set_ylabel(ax, 'demodulated normalized trace', 'a.u.')
        ax.set_title(self.timestamp_string + ' demod. norm. data')
        ax.legend(['cos', 'sin'], loc=1)
        self.save_fig(fig, 'Ram-Z_normalized_data.png')

        fig, ax = plt.subplots(1, 1, figsize=(7, 5))
        ax.plot(self.sweep_points[:len(self.phases)], self.phases, '-o')
        pl_tools.set_xlabel(ax, self.parameter_names[0],
                            self.parameter_units[0])
        pl_tools.set_ylabel(ax, 'phase', 'deg')
        ax.set_title(self.timestamp_string + ' Phase')
        self.save_fig(fig, 'Ram-Z_phase.png')

        fig, ax = plt.subplots(1, 1, figsize=(7, 5))
        ax.plot(self.sweep_points[:len(self.df)], self.df, '-o')
        pl_tools.set_xlabel(ax, self.parameter_names[0],
                            self.parameter_units[0])
        pl_tools.set_ylabel(ax, 'detuning', 'Hz')
        ax.set_title(self.timestamp_string + ' Detuning')
        self.save_fig(fig, 'Ram-Z_detuning.png')

        if plot_step:
            fig, ax = plt.subplots(1, 1, figsize=(7, 5))
            ax.plot(self.sweep_points[:len(self.step_response)],
                    self.step_response, '-o')
            ax.axhline(y=1, color='0.75')
            pl_tools.set_xlabel(ax, self.parameter_names[0],
                                self.parameter_units[0])
            pl_tools.set_ylabel(ax, 'step response', '')
            ax.set_title(self.timestamp_string + ' Step Response')
            self.save_fig(fig, 'Ram-Z_step_response.png')
            # fig.savefig('Ram-Z_step_response.png', dpi=300)

    def demodulate(self, I, Q, f_demod, t_pts):
        '''
        Demodulate signal in I and Q, sampled at points t_pts, with frequency
        f_demod.
        '''
        cosDemod = np.cos(2 * np.pi * f_demod * t_pts)
        sinDemod = np.sin(2 * np.pi * f_demod * t_pts)
        Iout = I * cosDemod + Q * sinDemod
        Qout = Q * cosDemod - I * sinDemod

        return Iout, Qout

    def gauss_filter(self, data, sigma, d, nr_sigmas=4, pad_val=None):
        '''
        Convolves data with a normalized Gaussian with width sigma. When used
        as a low-pass filter, the width in the frequency domain is 1/sigma.
        The Gaussian is sampled at the same rate as the data, given by the
        sample distance d. The convolution is calculated only at points of
        complete overlap, and the result will thus contain less points than
        the input array. The data is padded with pad_val (or with data[0] if
        pad_val is not specified) at the front to ensure that the x-axis is
        not changed. No padding is done at the end of the data.

        Args:
            data (array):   Data to be filtered.
            sigma (float):  Width of the Gaussian filter.
            d (float):      Sampling distance of the data, i.e. distance
                            of points on the x-axis of the data.
            nr_sigmas (int): Up to how many sigmas away from the center the
                            Gaussian is sampled.  E.g. if d=1 ns, sigma=.5 ns,
                            nr_sigmas=4 ensure the Gaussian is sampled at
                            least up to +-2 ns, and the filter will have at
                            least nine samples.
            pad_val (float): Value used for padding in front of the data.
        '''
        filterHalfWidth = np.ceil(nr_sigmas * sigma / d)
        tMaxFilter = filterHalfWidth * d
        # upper limit of range has + dt/10 to include endpoint
        tFilter = np.arange(-tMaxFilter, tMaxFilter + d / 10, step=d)

        gaussFilter = np.exp(-tFilter ** 2 / (2 * sigma ** 2))
        gaussFilter /= np.sum(gaussFilter)

        if pad_val is None:
            pad_val = data[0]
        paddedData = np.concatenate((np.ones(int(filterHalfWidth)) *
                                     pad_val, data))
        return np.convolve(paddedData, gaussFilter, mode='valid')

    def gauss_deriv_filter(self, data, sigma, d, nr_sigmas=4, pad_val=None):
        '''
        Convolves data with the derivative of a normalized Gaussian with width
        sigma. This is useful to apply a low-pass filter (with cutoff 1/sigma)
        and simultaneously calculate the derivative. The Gaussian is sampled
        at the same rate as the data, given by the sample distance d. The
        convolution is calculated only at points of complete overlap, and the
        result will thus contain less points than the input array. The data is
        padded with pad_val (or with data[0] if pad_val is not specified) at
        the front to ensure that the x-axis is not changed. No padding is done
        at the end of the data.

        Args:
            data (array):   Data to be filtered.
            sigma (float):  Width of the Gaussian filter.
            d (float):      Sampling distance of the data, i.e. distance of
                            points on the x-axis of the data.
            nr_sigmas (int): Up to how many sigmas away from the center the
                            Gaussian is sampled.  E.g. if d=1 ns, sigma=.5 ns,
                            nr_sigmas=4 ensure the Gaussian is sampled at
                            least up to +-2 ns, and the filter will have at
                            least nine samples.
        '''
        filterHalfWidth = np.ceil(nr_sigmas * sigma / d)
        tMaxFilter = filterHalfWidth * d
        # upper limit of range has + dt/10 to include endpoint
        tFilter = np.arange(-tMaxFilter, tMaxFilter + d / 10, step=d)

        # First calculate normalized Gaussian, then derivative
        gaussFilter = np.exp(-tFilter ** 2 / (2 * sigma ** 2))
        gaussFilter /= np.sum(gaussFilter)
        gaussDerivFilter = gaussFilter * (-tFilter) / (sigma ** 2)

        if pad_val is None:
            pad_val = data[0]
        paddedData = np.concatenate(
            (np.ones(int(filterHalfWidth)) * pad_val, data))
        return np.convolve(paddedData, gaussDerivFilter, mode='valid')

    def run_dac_arc_analysis(self, make_fig=True):
        '''
        Analyze a 2D Ram-Z scan (pulse length vs. pulse amplitude), and
        exctract a dac arc.
        '''
        df = self.analyze_trace(
            self.cosTrace[0], self.sinTrace[0], self.sweep_points,
            filter_raw=self.filter_raw,
            filter_deriv_phase=self.filter_deriv_phase,
            demodulate=self.demod,
            f_demod=self.f_demod,
            return_all=False)

        if self.demod:
            # Take an initial guess for V_per_phi0, if it has not been
            # specified
            # Note: assumes symmetric qubit.
            if self.V_per_phi0 is None:
                self.V_per_phi0 = (
                    np.pi * (self.sweep_points_2D[0] - self.V_offset) /
                    np.arccos(((self.f01max - df + self.E_c) /
                               (self.f01max + self.E_c)) ** 2))

            # Set the demodulation frequencies based on the guess
            self.demod_freqs = [fit_mods.Qubit_dac_to_detun(
                v, f_max=self.f01max,
                E_c=self.E_c,
                dac_sweet_spot=self.V_offset,
                V_per_phi0=self.V_per_phi0) for v in self.sweep_points_2D]
        else:
            self.demod_freqs = np.zeros(len(self.sweep_points_2D))

        # Run analysis on the remaining traces
        self.all_df = np.empty((len(self.sweep_points_2D), len(df)))
        self.all_df[0] = df

        for i in range(1, len(self.sweep_points_2D)):
            df = self.analyze_trace(
                self.cosTrace[i], self.sinTrace[i], self.sweep_points,
                filter_raw=self.filter_raw,
                filter_deriv_phase=self.filter_deriv_phase,
                demodulate=self.demod,
                f_demod=self.demod_freqs[i],
                return_all=False)
            self.all_df[i] = df

        self.mean_freqs = np.array([np.mean(i[-self.mean_count:])
                                    for i in self.all_df])

        self.fit_freqs, self.fit_amps = self.remove_outliers(
            [len(self.sweep_points_2D) // 2])

        self.param_hints = {
            'f_max': self.f01max,
            'E_c': self.E_c,
            'V_per_phi0': self.V_per_phi0,
            'dac_sweet_spot': self.V_offset,
            'asymmetry': 0
        }

        self.fit_res = self.fit_dac_arc(self.fit_freqs,
                                        self.fit_amps,
                                        param_hints=self.param_hints)

        if make_fig:
            self.make_figures_2D()

    def fit_dac_arc(self, df, V, param_hints={}):
        '''
        Fit the model for the dac arc to the detunings df (y-axis) and appplied
        voltages V (x-axis).
        '''
        model = lmfit.Model(fit_mods.Qubit_dac_to_detun)
        model.set_param_hint('f_max', value=param_hints.pop('f_max', 6e9),
                             min=0, vary=False)
        model.set_param_hint('E_c', value=param_hints.pop('E_c', 0.25e9),
                             vary=False)
        model.set_param_hint('V_per_phi0',
                             value=param_hints.pop('V_per_phi0', 1))
        model.set_param_hint('dac_sweet_spot',
                             value=param_hints.pop('V_offset', 0))
        model.set_param_hint('asymmetry',
                             value=param_hints.pop('asymmetry', 0),
                             vary=False)
        params = model.make_params()

        fit_res = model.fit(df, dac_voltage=V, params=params)
        return fit_res

    def remove_outliers(self, indices):
        '''
        Removes the elementes at the given indices from the self.all_df and
        self.sweep_points_2D and returns the resulting arrays.

        Args:
            indices (tuple of ints):
                    Indices of elements which should be removed.
        '''
        fit_freqs = deepcopy(self.mean_freqs)
        fit_amps = deepcopy(self.sweep_points_2D)

        return np.delete(fit_freqs, indices), np.delete(fit_amps, indices)

    def make_figures_2D(self, figsize=(7, 5)):
        xFine = np.linspace(self.sweep_points_2D[0], self.sweep_points_2D[-1],
                            100)
        dacArc = self.fit_res.eval(dac_voltage=xFine)  # fit was in GHz

        fig, ax = plt.subplots(1, 1, figsize=figsize)
        ax.plot(self.sweep_points_2D, self.mean_freqs, '-o')
        ax.plot(xFine, dacArc)
        ax.text(.1, .8,
                '$V_{\mathsf{per }\Phi_0} = $'
                + str(self.fit_res.best_values['V_per_phi0'])
                + '\n$V_\mathsf{offset} = $'
                + str(self.fit_res.best_values['dac_sweet_spot']),
                transform=ax.transAxes)
        set_xlabel(ax, self.parameter_names[1], self.parameter_units[1])
        set_ylabel(ax, 'detuning', 'Hz')

        self.save_fig(fig, 'Ram-Z_dac_arc.png')


class GST_Analysis(TD_Analysis):
    '''
    Analysis for Gate Set Tomography. Extracts data from the files, bins it
    correctly and writes the counts to a file in the format required by
    pyGSTi. The actual analysis is then run using the tools from pyGSTi.
    '''

    def __init__(self, timestamp=None, nr_qubits: int = 1, **kw):
        '''
        Args:
            nr_qubits (int):
                    Number of qubits with which the GST was run.
        '''
        self.exp_per_file = 0
        self.hard_repetitions = 0
        self.soft_repetitions = 0
        self.exp_list = []
        self.gs_target = None
        self.prep_fids = None
        self.meas_fids = None
        self.germs = None
        self.max_lengths = []

        self.nr_qubits = nr_qubits
        self.counts = []
        super().__init__(cal_points=False, make_fig=False,
                         timestamp=timestamp, **kw)

    def run_default_analysis(self, **kw):
        self.close_file = kw.get('close_file', True)
        self.get_naming_and_values()
        self.exp_metadata = h5d.read_dict_from_hdf5(
            {}, self.data_file['Experimental Data']['Experimental Metadata'])

        self.gs_target = pygsti.io.load_gateset(
            self.exp_metadata['gs_target'])
        self.meas_fids = pygsti.io.load_gatestring_list(
            self.exp_metadata['meas_fids'])
        self.prep_fids = pygsti.io.load_gatestring_list(
            self.exp_metadata['prep_fids'])
        self.germs = pygsti.io.load_gatestring_list(
            self.exp_metadata['germs'])
        self.max_lengths = self.exp_metadata['max_lengths']
        self.exp_per_file = self.exp_metadata['exp_per_file']
        self.exp_last_file = self.exp_metadata['exp_last_file']
        self.hard_repetitions = self.exp_metadata['hard_repetitions']
        self.soft_repetitions = self.exp_metadata['soft_repetitions']
        self.nr_hard_segs = self.exp_metadata['nr_hard_segs']

        self.exp_list = pygsti.construction.make_lsgst_experiment_list(
            self.gs_target.gates.keys(), self.prep_fids, self.meas_fids,
            self.germs, self.max_lengths)

        # Count the results. Method depends on how many qubits were used.
        if self.nr_qubits == 1:
            self.counts, self.spam_label_order = self.count_results_1Q()
        elif self.nr_qubits == 2:
            self.counts, self.spam_label_order = self.count_results_2Q()
        else:
            raise NotImplementedError(
                'GST analysis for {} qubits is not implemented.'
                .format(self.nr_qubits))

        # Write extracted counts to file.
        self.pygsti_fn = os.path.join(self.folder, 'pyGSTi_dataset.txt')
        self.write_GST_datafile(self.pygsti_fn, self.counts,
                                self.spam_label_order)

        # Run pyGSTi analysis and create report.
        self.results = pygsti.do_long_sequence_gst(
            self.pygsti_fn, self.gs_target, self.prep_fids, self.meas_fids,
            self.germs, self.max_lengths)

        with open(os.path.join(self.folder,
                               'pyGSTi_results.p'), 'wb') as file:
            pickle.dump(self.results, file)

        self.report_fn = os.path.join(self.folder, 'pyGSTi_report.pdf')
        self.results.create_full_report_pdf(confidenceLevel=95,
                                            filename=self.report_fn,
                                            verbosity=2)

    def write_GST_datafile(self, filepath: str, counts: list, labels=()):
        '''
        Write the measured counts to a file in pyGSTi format.
        Args:
            filepath (string):
                    Full path of the file to be written.
            counts (list):
                    List pf tuples (gate_seq_str, ...), where the first
                    entry is the string representation of the gate sequence,
                    and the following entries are the counts for the counts
                    for the different measurement operators.
            labels (list):
                    List of the labels for the measurement operators. Note
                    that is just for readability and does not affect the
                    order in which the counts are written. The order should
                    be the same as in the pyGSTi gateset definition.
        '''
        # The directive strings tells the pyGSTi parser which column
        # corresponds to which SPAM label.
        directive_string = ('## Columns = ' +
                            ', '.join(['{} count'] * len(labels))
                            .format(*labels))
        with open(filepath, 'w') as file:
            file.writelines(directive_string)
            for tup in counts:
                file.writelines(('\n' + '{}  ' * len(tup)).format(*tup))

    def count_results_1Q(self):
        # Find the results that belong to the same GST sequence and sum up the
        # counts.

        # This determines in which order the results are written.
        # The strings in this list must be the same SPAM labels as defined
        # in the pyGSTi target gateset.
        spam_label_order = ['plus', 'minus']  # plus = |0>, minus = |1>

        # First, reshape data according to soft repetitions.
        counts = []
        data = np.reshape(self.measured_values[0],
                          (self.soft_repetitions, -1))
        # Each row (i.e. data[i, :]) now contains one of the soft repetitions
        # containing all of the required GST experiments. They are however
        # still ordered in segments according to the hard repetitions.
        # d: distance between measurements of same sequence
        # l: length of index range corresponding to one segment
        d = self.exp_per_file
        l = self.exp_per_file * self.hard_repetitions
        for i in range(self.nr_hard_segs - int(self.exp_last_file != 0)):
            # For every segment... subtract 1 from nr_hard_segs to exclude
            # last file if the last file has a different number of experiments
            block_idx = i * l

            for seq_idx in range(self.exp_per_file):
                # For every sequence in the current segment
                # The full index is index of the segment plus index
                # (block_idx) of the sequence in the segment (seq_idx)
                one_count = 0
                for soft_idx in range(self.soft_repetitions):
                    # For all soft repetitions: sum up "1" counts.
                    one_count += np.sum(
                        data[soft_idx, block_idx + seq_idx:block_idx + l:d],
                        dtype=int)
                zero_count = (self.hard_repetitions * self.soft_repetitions -
                              one_count)

                counts.append((self.exp_list[i + seq_idx].str,
                               zero_count, one_count))

        # If the last file has a different number of experiments, count those
        # separately
        if self.exp_last_file != 0:
            d_last = self.exp_last_file
            l_last = self.exp_last_file * self.hard_repetitions
            block_idx = l * (self.hard_repetitions - 1)

            for seq_idx in range(self.exp_last_file):
                one_count = 0
                for soft_idx in range(self.soft_repetitions):
                    one_count += np.sum(
                        data[soft_idx,
                             block_idx + seq_idx:block_idx + l_last:d_last],
                        dtype=int)
                zero_count = (self.hard_repetitions * self.soft_repetitions -
                              one_count)

                counts.append(
                    (self.exp_list[self.nr_hard_segs - 1 + seq_idx].str,
                     zero_count, one_count))
        return counts, spam_label_order

    def count_results_2Q(self):
        # Find the results that belong to the same GST sequence and sum up the
        # counts.

        # This determines in which order the results are written.
        # The strings in this list must be the same SPAM labels as defined
        # in the pyGSTi target gateset.
        # 'up' = |0>, 'dn' = |1>
        spam_label_order = ['upup', 'updn', 'dnup', 'dndn']

        # First, reshape data according to soft repetitions.
        # IMPORTANT NOTE: This assumes that the first column in the measured
        # values is the readout of the least significant qubit. This is
        # important because it has to be consistent with how the pyGSTi spam
        # labels are defined.
        counts = []
        data_q0 = np.reshape(self.measured_values[0],
                             (self.soft_repetitions, -1))
        data_q1 = np.reshape(self.measured_values[1],
                             (self.soft_repetitions, -1))

        # Each row (i.e. data[i, :]) now contains one of the soft repetitions
        # containing all of the required GST experiments. They are however
        # still ordered in segments according to the hard repetitions.
        # d: distance between measurements of same sequence
        # l: length of index range corresponding to one segment
        d = self.exp_per_file
        l = self.exp_per_file * self.hard_repetitions

        for i in range(self.nr_hard_segs - int(self.exp_last_file != 0)):
            # For every segment... subtract 1 from nr_hard_segs to exclude
            # last file if the last file has a different number of experiments
            block_idx = i * l

            for seq_idx in range(self.exp_per_file):
                # For every sequence in the current segment
                new_count = (0, 0, 0, 0)

                for soft_idx in range(self.soft_repetitions):
                    for x in range(0, l, d):
                        q0_bit = data_q0[soft_idx, block_idx + seq_idx + x]
                        q1_bit = data_q1[soft_idx, block_idx + seq_idx + x]
                        if not q0_bit and not q1_bit:
                            new_count[0] += 1
                        elif q0_bit and not q1_bit:
                            new_count[1] += 1
                        elif not q0_bit and q1_bit:
                            new_count[2] += 1
                        else:
                            new_count[3] += 1

                counts.append((self.exp_list[i + seq_idx].str, *new_count))

        # If the last file has a different number of experiments, count those
        # separately
        if self.exp_last_file != 0:
            d_last = self.exp_last_file
            l_last = self.exp_last_file * self.hard_repetitions
            block_idx = l * (self.hard_repetitions - 1)

            for seq_idx in range(self.exp_last_file):
                new_count = (0, 0, 0, 0)
                for soft_idx in range(self.soft_repetitions):
                    for x in range(0, l_last, d_last):
                        q0_bit = data_q0[soft_idx, block_idx + seq_idx + x]
                        q1_bit = data_q1[soft_idx, block_idx + seq_idx + x]
                        if not q0_bit and not q1_bit:
                            new_count[0] += 1
                        elif q0_bit and not q1_bit:
                            new_count[1] += 1
                        elif not q0_bit and q1_bit:
                            new_count[2] += 1
                        else:
                            new_count[3] += 1

                counts.append(
                    (self.exp_list[self.nr_hard_segs - 1 + seq_idx].str,
                     *new_count))

        return counts, spam_label_order


class CZ_1Q_phase_analysis(TD_Analysis):

    def __init__(self, use_diff: bool = True, meas_vals_idx: int = 0, **kw):
        self.use_diff = use_diff
        self.meas_vals_idx = meas_vals_idx
        super().__init__(rotate_and_normalize=False, cal_points=False, **kw)

    def run_default_analysis(self, **kw):
        super().run_default_analysis(make_fig=True, close_file=False)

        model = lmfit.models.QuadraticModel()

        if self.use_diff:
            dat_exc = self.measured_values[self.meas_vals_idx][1::2]
            dat_idx = self.measured_values[self.meas_vals_idx][::2]
            self.full_data = dat_idx - dat_exc
            self.x_points = self.sweep_points[::2]

            # Remove diff points thate are larger than one (parabola won't fit
            # there).
            self.del_indices = np.where(np.array(self.full_data) > 0)[0]
        else:
            self.full_data = self.measured_values[self.meas_vals_idx]
            self.x_points = self.sweep_points
            self.del_indices = np.where(np.array(self.full_data) > 0.5)[0]

        self.fit_data = np.delete(self.full_data, self.del_indices)
        self.x_points_del = np.delete(self.x_points, self.del_indices)

        if self.fit_data.size == 0:
            raise RuntimeError('No points left to fit after removing values '
                               '> 0! Check coarse calibration and adjust '
                               'measurement range.')

        params = model.guess(x=self.x_points_del, data=self.fit_data)

        self.fit_res = model.fit(self.fit_data, params=params,
                                 x=self.x_points_del)

        self.opt_z_amp = (-self.fit_res.best_values['b'] /
                          (2 * self.fit_res.best_values['a']))

        if self.make_fig:
            self.make_figures()

        if kw.get('close_file', True):
            self.data_file.close()

    def make_figures(self, **kw):
        xfine = np.linspace(self.x_points[0], self.x_points[-1], 100)
        fig, ax = plt.subplots()
        ax.plot(self.x_points, self.full_data, '-o')
        ax.plot(self.x_points[self.del_indices],
                self.full_data[self.del_indices], 'rx',
                label='excluded in fit')
        ax.plot(xfine,
                self.fit_res.eval(x=xfine, **self.fit_res.init_values),
                # self.fit_res.init_fit,
                '--',
                label='initial guess', c='k')
        ax.plot(xfine,
                self.fit_res.eval(x=xfine, **self.fit_res.best_values),
                label='best fit')
        set_xlabel(ax, self.parameter_names[0], self.parameter_units[0])
        set_ylabel(ax, 'Z-amp cost', 'a.u.')
        ax.set_title(kw.get('plot_title',
                            textwrap.fill(self.timestamp_string + '_' +
                                          self.measurementstring, 40)))
        ax.text(.1, .9, 'Optimal amplitude: {:.4f}'.format(self.opt_z_amp),
                transform=ax.transAxes)
        ax.legend()
        plt.tight_layout()
        self.save_fig(fig, **kw)


def DAC_scan_analysis_and_plot(**kwargs):
    raise DeprecationWarning(
        'Use FluxFrequency from analysis_v2.dac_scan_analysis instead.')


def time_domain_DAC_scan_analysis_and_plot(**kwargs):
    raise DeprecationWarning(
        'Use FluxFrequency from analysis_v2.dac_scan_analysis instead.')


def Input_average_analysis(IF, fig_format='png', alpha=1, phi=0, I_o=0, Q_o=0,
                           predistort=True, plot=True, timestamp_ground=None,
                           timestamp_excited=None, close_fig=True,
                           optimization_window=None, post_rotation_angle=None,
                           plot_max_time=4096/1.8e9):
    data_file = MeasurementAnalysis(
        label='_0', auto=True, TwoD=False, close_fig=True, timestamp=timestamp_ground)
    temp = data_file.load_hdf5data()
    data_file.get_naming_and_values()

    # using the last x samples for offset subtraction 720 is multiples of 2.5
    # MHz modulation
    offset_calibration_samples = 720

    x = data_file.sweep_points / 1.8
    offset_I = np.mean(data_file.measured_values[
        0][-offset_calibration_samples:])
    offset_Q = np.mean(data_file.measured_values[
        1][-offset_calibration_samples:])
    print('offset I {}, offset Q {}'.format(offset_I, offset_Q))
    y1 = data_file.measured_values[0] - offset_I
    y2 = data_file.measured_values[1] - offset_Q
    I0, Q0 = SSB_demod(y1, y2, alpha=alpha, phi=phi, I_o=I_o,
                       Q_o=Q_o, IF=IF, predistort=predistort)
    power0 = (I0 ** 2 + Q0 ** 2) / 50

    data_file = MeasurementAnalysis(
        label='_1', auto=True, TwoD=False, close_fig=True, plot=True, timestamp=timestamp_excited)
    temp = data_file.load_hdf5data()
    data_file.get_naming_and_values()

    x = data_file.sweep_points / 1.8
    offset_I = np.mean(data_file.measured_values[
        0][-offset_calibration_samples:])
    offset_Q = np.mean(data_file.measured_values[
        1][-offset_calibration_samples:])
    y1 = data_file.measured_values[0] - offset_I
    y2 = data_file.measured_values[1] - offset_Q
    I1, Q1 = SSB_demod(y1, y2, alpha=alpha, phi=phi, I_o=I_o,
                       Q_o=Q_o, IF=IF, predistort=predistort)
    power1 = (I1 ** 2 + Q1 ** 2) / 50

    amps = np.sqrt((I1 - I0) ** 2 + (Q1 - Q0) ** 2)
    amp_max = np.max(amps)
    # defining weight functions for postrotation
    weight_I = (I1 - I0) / amp_max
    weight_Q = (Q1 - Q0) / amp_max

    if post_rotation_angle == None:
        arg_max = np.argmax(amps)
        post_rotation_angle = np.arctan2(
            weight_I[arg_max], weight_Q[arg_max]) - np.pi / 2
        # print('found post_rotation angle {}'.format(post_rotation_angle))
    else:
        post_rotation_angle = 2 * np.pi * post_rotation_angle / 360
    I0rot = np.cos(post_rotation_angle) * I0 - np.sin(post_rotation_angle) * Q0
    Q0rot = np.sin(post_rotation_angle) * I0 + np.cos(post_rotation_angle) * Q0
    I1rot = np.cos(post_rotation_angle) * I1 - np.sin(post_rotation_angle) * Q1
    Q1rot = np.sin(post_rotation_angle) * I1 + np.cos(post_rotation_angle) * Q1
    I0 = I0rot
    Q0 = Q0rot
    I1 = I1rot
    Q1 = Q1rot

    # redefining weight functions after rotation
    weight_I = (I1 - I0) / amp_max
    weight_Q = (Q1 - Q0) / amp_max

    edge = 1.05 * max(max(np.sqrt(I0 ** 2 + Q0 ** 2)),
                      max(np.sqrt(I1 ** 2 + Q1 ** 2)))

    def rms(x):
        return np.sqrt(x.dot(x) / x.size)

    if optimization_window != None:
        optimization_start = optimization_window[0]
        optimization_stop = optimization_window[-1]
        start_sample = int(optimization_start * 1.8e9)
        stop_sample = int(optimization_stop * 1.8e9)
        shift_w = 0e-9
        start_sample_w = int((optimization_start - shift_w) * 1.8e9)
        stop_sample_w = int((optimization_stop - shift_w) * 1.8e9)
        depletion_cost_d = np.mean(rms(I0[start_sample:stop_sample]) +
                                   rms(Q0[start_sample:stop_sample]) +
                                   rms(I1[start_sample:stop_sample]) +
                                   rms(Q1[start_sample:stop_sample]))
        depletion_cost_w = 10 * np.mean(rms(I0[start_sample_w:stop_sample_w] - I1[start_sample_w:stop_sample_w]) +
                                        rms(Q0[start_sample_w:stop_sample_w] - Q1[
                                            start_sample_w:stop_sample_w]))  # +abs(np.mean(Q0[start_sample:stop_sample]))+abs(np.mean(I1[start_sample:stop_sample]))+abs(np.mean(Q1[start_sample:stop_sample]))
        depletion_cost = depletion_cost_d + depletion_cost_w
        # print('total {} direct {} weights {}'.format(1000*depletion_cost, 1000*depletion_cost_d, 1000*depletion_cost_w))
    else:
        depletion_cost = 0

    if plot:
        fig, ax = plt.subplots()
        time = np.arange(0, len(weight_I) / 1.8, 1/1.8)
        plt.plot(time, I0, label='I ground')
        plt.plot(time, I1, label='I excited')
        ax.set_ylim(-edge, edge)

        plt.title('Demodulated I')
        plt.xlabel('time (ns)')
        plt.ylabel('Demodulated voltage (V)')

        if optimization_window != None:
            plt.axvline(optimization_start * 1e9, linestyle='--',
                        color='k', label='depletion optimization window')
            plt.axvline(optimization_stop * 1e9, linestyle='--', color='k')
        ax.set_xlim(0, plot_max_time*1e9)
        plt.legend()

        plt.savefig(data_file.folder + '\\' +
                    'transients_I_demodulated.' + fig_format, format=fig_format)
        plt.close()

        fig, ax = plt.subplots()
        plt.plot(time, Q0, label='Q ground')
        plt.plot(time, Q1, label='Q excited')
        ax.set_ylim(-edge, edge)
        plt.title('Demodulated Q')
        plt.xlabel('time (ns)')
        plt.ylabel('Demodulated Q')
        if optimization_window != None:
            plt.axvline(optimization_start * 1e9, linestyle='--',
                        color='k', label='depletion optimization window')
            plt.axvline(optimization_stop * 1e9, linestyle='--', color='k')
        ax.set_xlim(0, plot_max_time*1e9)
        plt.legend()

        plt.savefig(data_file.folder + '\\' +
                    'transients_Q_demodulated.' + fig_format, format=fig_format)
        plt.close()

        fig, ax = plt.subplots()
        plt.plot(time, power0 * 1e6, label='ground', lw=4)
        plt.plot(time, power1 * 1e6, label='excited', lw=4)
        if optimization_window != None:
            plt.axvline(optimization_start * 1e9, linestyle='--',
                        color='k', label='depletion optimization window')
            plt.axvline(optimization_stop * 1e9, linestyle='--', color='k')
        ax.set_xlim(0, plot_max_time*1e9)
        plt.title('Signal power (uW)')
        plt.ylabel('Signal power (uW)')

        plt.savefig(data_file.folder + '\\' + 'transients_power.' +
                    fig_format, format=fig_format)
        plt.close()

    # sampling rate GHz
    A0I = I0
    A0Q = Q0

    A1I = I1
    A1Q = Q1
    Fs = 1.8e9
    f_axis, PSD0I = func.PSD(A0I, 1 / Fs)
    f_axis, PSD1I = func.PSD(A1I, 1 / Fs)
    f_axis, PSD0Q = func.PSD(A0Q, 1 / Fs)
    f_axis, PSD1Q = func.PSD(A1Q, 1 / Fs)

    f_axis_o, PSD0I_o = func.PSD(A0I[-1024:], 1 / Fs)
    f_axis_o, PSD1I_o = func.PSD(A1I[-1024:], 1 / Fs)
    f_axis_o, PSD0Q_o = func.PSD(A0Q[-1024:], 1 / Fs)
    f_axis_o, PSD1Q_o = func.PSD(A1Q[-1024:], 1 / Fs)

    n_spurious = int(round(2 * len(A0I) * abs(IF) / Fs))
    f_spurious = f_axis[n_spurious]
    n_offset = int(round(len(A0I[-1024:]) * abs(IF) / Fs))
    f_offset = f_axis_o[n_offset]

    # print('f_spurious', f_spurious)
    # print('f_offset', f_offset)
    # print(len(A0I), len(A0I[-1024:]))

    samples = 7
    cost_skew = 0
    cost_offset = 0

    for i in range(samples):
        n_s = int(n_spurious - samples / 2 + i)
        n_o = int(n_offset - samples / 2 + i)

        cost_skew = cost_skew + \
            np.abs(PSD0I[n_s]) + np.abs(PSD1I[n_s]) + \
            np.abs(PSD0Q[n_s]) + np.abs(PSD1Q[n_s])
        cost_offset = cost_offset + \
            np.abs(PSD0I_o[n_o]) + np.abs(PSD1I_o[n_o]) + \
            np.abs(PSD0Q_o[n_o]) + np.abs(PSD1Q_o[n_o])

    #         print('freq',f_axis[n])
    #         print('cost_skew', cost_skew)
    if plot:
        fig, ax = plt.subplots(2)
        ax[0].set_xlim(0, 0.4)
        # plotting the spectrum
        ax[0].plot(f_axis * 1e-9, abs(PSD0I), label='ground I')
        # plotting the spectrum
        ax[0].plot(f_axis * 1e-9, abs(PSD1I), label='excited I')
        ax[1].set_xlim(0, 0.4)
        # plotting the spectrum
        ax[1].plot(f_axis * 1e-9, abs(PSD0Q), label='ground Q')
        # plotting the spectrum
        ax[1].plot(f_axis * 1e-9, abs(PSD1Q), label='excited Q')
        ax[1].set_xlabel('Freq (GHz)')
        ax[0].set_ylabel('|PSD|')
        ax[0].set_yscale('log')
        ax[1].set_ylabel('|PSD|')
        ax[1].set_yscale('log')
        ax[0].legend()
        ax[1].legend()
        ax[0].set_title('PSD')

        plt.savefig(data_file.folder + '\\' + 'PSD.' +
                    fig_format, format=fig_format)
        plt.close()

        fig, ax = plt.subplots(2)
        ax[0].set_xlim(0, 0.4)
        # plotting the spectrum
        ax[0].plot(f_axis_o * 1e-9, abs(PSD0I_o), label='ground I')
        # plotting the spectrum
        ax[0].plot(f_axis_o * 1e-9, abs(PSD1I_o), label='excited I')
        ax[1].set_xlim(0, 0.4)
        # plotting the spectrum
        ax[1].plot(f_axis_o * 1e-9, abs(PSD0Q_o), label='ground Q')
        # plotting the spectrum
        ax[1].plot(f_axis_o * 1e-9, abs(PSD1Q_o), label='excited Q')
        ax[1].set_xlabel('Freq (GHz)')
        ax[0].set_ylabel('|PSD|')
        ax[0].set_yscale('log')
        ax[1].set_ylabel('|PSD|')
        ax[1].set_yscale('log')
        ax[0].legend()
        ax[1].legend()
        ax[0].set_title('PSD last quarter')

        plt.savefig(data_file.folder + '\\' + 'PSD_last_quarter.' +
                    fig_format, format=fig_format)
        plt.close()

        fig, ax = plt.subplots(figsize=[8, 7])
        plt.plot(I0, Q0, label='ground', lw=1)
        plt.plot(I1, Q1, label='excited', lw=1)
        ax.set_ylim(-edge, edge)
        ax.set_xlim(-edge, edge)
        plt.legend(frameon=False)
        plt.title('IQ trajectory alpha{} phi{}_'.format(
            alpha, phi) + data_file.timestamp_string)
        plt.xlabel('I (V)')
        plt.ylabel('Q (V)')
        plt.savefig(data_file.folder + '\\' + 'IQ_trajectory.' +
                    fig_format, format=fig_format)
        plt.close()

    fig, ax = plt.subplots(figsize=[8, 7])
    plt.plot(weight_I, weight_Q, label='weights', lw=1)
    ax.set_ylim(-1.1, 1.1)
    ax.set_xlim(-1.1, 1.1)
    plt.legend(frameon=False)
    plt.title('IQ trajectory weights')
    plt.xlabel('weight I')
    plt.ylabel('weight Q')
    plt.savefig(data_file.folder + '\\' + 'IQ_trajectory_weights')
    plt.close()

    time = np.arange(0, len(weight_I) / 1.8, 1/1.8)
    fig, ax = plt.subplots()
    plt.plot(time, weight_I, label='weight I')
    plt.plot(time, weight_Q, label='weight Q')
    if optimization_window != None:
        plt.axvline((optimization_start - shift_w) * 1e9, linestyle='--',
                    color='k', label='depletion optimization window')
        plt.axvline((optimization_stop - shift_w) *
                    1e9, linestyle='--', color='k')
    plt.legend()
    plt.xlabel('time (ns)')
    plt.ylabel('Integration weight (V)')
    plt.title('weight functions_' + data_file.timestamp_string)
    plt.axhline(0, linestyle='--')
    edge = 1.05 * max(max(abs(weight_I)), max(abs(weight_Q)))
    ax.set_xlim(0, plot_max_time*1e9)
    plt.savefig(data_file.folder + '\\' + 'weight_functions.' +
                fig_format, format=fig_format)
    plt.close()

    # should return a dict for the function detector
    # return cost_skew, cost_offset, depletion_cost, x, y1, y2, I0, Q0, I1, Q1
    return {'cost_skew': cost_skew, 'cost_offset': cost_offset,
            'depletion_cost': depletion_cost, 'x': x, 'y1': y1, 'y2': y2,
            'I0': I0, 'Q0': Q0, 'I1': I1, 'Q1': Q1}


# analysis functions
def SSB_demod(Ivals, Qvals, alpha=1, phi=0, I_o=0, Q_o=0, IF=10e6, predistort=True):
    # predistortion_matrix = np.array(
    #     ((1,  np.tan(phi*2*np.pi/360)),
    #      (0, 1/alpha * 1/np.cos(phi*2*np.pi/360))))
    predistortion_matrix = np.array(
        ((1, -alpha * np.sin(phi * 2 * np.pi / 360)),
         (0, alpha * np.cos(phi * 2 * np.pi / 360))))

    trace_length = len(Ivals)
    tbase = np.arange(0, trace_length / 1.8e9, 1 / 1.8e9)
    if predistort:
        Ivals = Ivals - I_o
        Qvals = Qvals - Q_o
        [Ivals, Qvals] = np.dot(predistortion_matrix, [Ivals, Qvals])
    cosI = np.array(np.cos(2 * np.pi * IF * tbase))
    sinI = np.array(np.sin(2 * np.pi * IF * tbase))
    I = np.multiply(Ivals, cosI) - np.multiply(Qvals, sinI)
    Q = np.multiply(Ivals, sinI) + np.multiply(Qvals, cosI)
    return I, Q<|MERGE_RESOLUTION|>--- conflicted
+++ resolved
@@ -18,11 +18,8 @@
 from scipy.interpolate import interp1d
 import pylab
 from pycqed.analysis.tools import data_manipulation as dm_tools
-<<<<<<< HEAD
+from pycqed.utilities.general import SafeFormatter, format_value_string
 from scipy.ndimage.filters import gaussian_filter
-=======
-from pycqed.utilities.general import SafeFormatter, format_value_string
->>>>>>> dcc19dba
 import imp
 import math
 
@@ -2291,12 +2288,7 @@
 
 
 class Echo_analysis(TD_Analysis):
-<<<<<<< HEAD
     def __init__(self,vary_n=False,**kw):
-=======
-
-    def __init__(self, vary_n=False, **kw):
->>>>>>> dcc19dba
         self.vary_n = vary_n
         super(Echo_analysis, self).__init__(**kw)
 
@@ -2322,13 +2314,8 @@
         model.guess = fit_mods.exp_dec_guess
 
         params = model.guess(model, data=self.corr_data[:-self.NoCalPoints],
-<<<<<<< HEAD
-                             t=self.sweep_points[:-self.NoCalPoints],vary_n=self.vary_n)
-
-=======
                              t=self.sweep_points[:-self.NoCalPoints],
                              vary_n=self.vary_n)
->>>>>>> dcc19dba
         self.fit_res = model.fit(data=self.corr_data[:-self.NoCalPoints],
                                  t=self.sweep_points[:-self.NoCalPoints],
                                  params=params)
@@ -8657,7 +8644,6 @@
                  **kw):
         super().__init__(timestamp=timestamp, label=label, **kw)
         self.get_naming_and_values_2D()
-<<<<<<< HEAD
         if quadratures is not None:
             real = np.transpose(self.measured_values[quadratures[0]])
             imag = np.transpose(self.measured_values[quadratures[1]])
@@ -8674,21 +8660,6 @@
             self.Z[0]=np.array(self.S21dist)
         if blur is not None:
             self.Z[0] = gaussian_filter(self.Z[0], blur)
-=======
-        measured_magns = np.transpose(
-            self.measured_values[weight_function_magn])
-        measured_phases = np.transpose(
-            self.measured_values[1+weight_function_magn])
-        rad = [(i * np.pi/180) for i in measured_phases]
-        real = [measured_magns[j] * np.cos(i) for j, i in enumerate(rad)]
-        imag = [measured_magns[j] * np.sin(i) for j, i in enumerate(rad)]
-        dists = [a_tools.calculate_distance_ground_state(
-            real[i], imag[i], normalize=True) for i in range(len(real))]
-
-        self.S21dist = dists
-        if use_distance:
-            self.Z[0] = np.array(self.S21dist)
->>>>>>> dcc19dba
         flux = self.Y[:, 0]
         self.make_raw_figure(transpose=transpose, cmap=cmap,
                              add_title=add_title,
@@ -8701,15 +8672,6 @@
                                                       xlabel=xlabel, ylabel=ylabel)
 
         self.filtered_dat = self.filter_data(flux, self.peaks_low, self.peaks_high,
-<<<<<<< HEAD
-                                        a=filt_func_a, x0=filt_func_x0,
-                                        y0=filt_func_y0,
-                                        filter_idx_low=filter_idx_low,
-                                        filter_idx_high=filter_idx_high,
-                                        force_keep_idx_low=force_keep_idx_low,
-                                        force_keep_idx_high=force_keep_idx_high,
-                                        filter_threshold=filter_threshold)
-=======
                                              a=filt_func_a, x0=filt_func_x0,
                                              y0=filt_func_y0,
                                              filter_idx_low=filter_idx_low,
@@ -8717,7 +8679,6 @@
                                              force_keep_idx_low=force_keep_idx_low,
                                              force_keep_idx_high=force_keep_idx_high,
                                              filter_threshold=filter_threshold)
->>>>>>> dcc19dba
         filt_flux_low, filt_flux_high, filt_peaks_low, filt_peaks_high, \
             filter_func = self.filtered_dat
 
