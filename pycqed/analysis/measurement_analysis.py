--- conflicted
+++ resolved
@@ -18,10 +18,7 @@
 from scipy.interpolate import interp1d
 import pylab
 from pycqed.analysis.tools import data_manipulation as dm_tools
-<<<<<<< HEAD
-=======
 from pycqed.utilities.general import SafeFormatter, format_value_string
->>>>>>> 2aa53500
 from scipy.ndimage.filters import gaussian_filter
 import imp
 import math
@@ -2317,13 +2314,8 @@
         model.guess = fit_mods.exp_dec_guess
 
         params = model.guess(model, data=self.corr_data[:-self.NoCalPoints],
-<<<<<<< HEAD
-                             t=self.sweep_points[:-self.NoCalPoints],vary_n=self.vary_n)
-
-=======
                              t=self.sweep_points[:-self.NoCalPoints],
                              vary_n=self.vary_n)
->>>>>>> 2aa53500
         self.fit_res = model.fit(data=self.corr_data[:-self.NoCalPoints],
                                  t=self.sweep_points[:-self.NoCalPoints],
                                  params=params)
@@ -7505,11 +7497,7 @@
 
     def run_default_analysis(self, f01=None, f12=None,
                              amp_lims=[None, None], line_color='k',
-<<<<<<< HEAD
                              phase_lims=[None, None], **kw):
-=======
-                             **kw):
->>>>>>> 2aa53500
         self.get_naming_and_values_2D()
         # figsize wider for colorbar
         fig1, ax1 = self.default_ax(figsize=(8, 5))
@@ -8684,15 +8672,6 @@
                                                       xlabel=xlabel, ylabel=ylabel)
 
         self.filtered_dat = self.filter_data(flux, self.peaks_low, self.peaks_high,
-<<<<<<< HEAD
-                                        a=filt_func_a, x0=filt_func_x0,
-                                        y0=filt_func_y0,
-                                        filter_idx_low=filter_idx_low,
-                                        filter_idx_high=filter_idx_high,
-                                        force_keep_idx_low=force_keep_idx_low,
-                                        force_keep_idx_high=force_keep_idx_high,
-                                        filter_threshold=filter_threshold)
-=======
                                              a=filt_func_a, x0=filt_func_x0,
                                              y0=filt_func_y0,
                                              filter_idx_low=filter_idx_low,
@@ -8700,7 +8679,6 @@
                                              force_keep_idx_low=force_keep_idx_low,
                                              force_keep_idx_high=force_keep_idx_high,
                                              filter_threshold=filter_threshold)
->>>>>>> 2aa53500
         filt_flux_low, filt_flux_high, filt_peaks_low, filt_peaks_high, \
             filter_func = self.filtered_dat
 
