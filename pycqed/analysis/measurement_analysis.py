import os
import logging
import numpy as np
from scipy import stats
import h5py
from matplotlib import pyplot as plt
from pycqed.analysis import analysis_toolbox as a_tools
from pycqed.analysis import fitting_models as fit_mods
from mpl_toolkits.axes_grid1 import make_axes_locatable
import scipy.optimize as optimize
import lmfit
from collections import Counter  # used in counting string fractions
import textwrap
from scipy.interpolate import interp1d
import pylab
from pycqed.analysis.tools import data_manipulation as dm_tools
import imp
import math
from math import erfc
from scipy.signal import argrelextrema, argrelmax, argrelmin
from copy import deepcopy

import pycqed.analysis.tools.plotting as pl_tools

from pycqed.analysis.tools.plotting import set_xlabel, set_ylabel

try:
    from nathan_plotting_tools import *
except:
    pass
from pycqed.analysis import composite_analysis as ca

try:
    import qutip as qtp

except ImportError as e:
    if str(e).find('qutip') >= 0:
        logging.warning('Could not import qutip')
    else:
        raise


imp.reload(dm_tools)


class MeasurementAnalysis(object):

    def __init__(self, TwoD=False, folder=None, auto=True,
                 cmap_chosen='viridis', **kw):
        if folder is None:
            self.folder = a_tools.get_folder(**kw)
        else:
            self.folder = folder
        self.load_hdf5data(**kw)
        self.fit_results = []
        self.box_props = dict(boxstyle='Square', facecolor='white', alpha=0.8)
        self.cmap_chosen = cmap_chosen
        if auto is True:
            self.run_default_analysis(TwoD=TwoD, **kw)

    def load_hdf5data(self, folder=None, file_only=False, **kw):
        if folder is None:
            folder = self.folder
        self.h5filepath = a_tools.measurement_filename(folder)
        h5mode = kw.pop('h5mode', 'r+')
        self.data_file = h5py.File(self.h5filepath, h5mode)
        if not file_only:
            for k in list(self.data_file.keys()):
                if type(self.data_file[k]) == h5py.Group:
                    self.name = k
            self.g = self.data_file['Experimental Data']
            self.measurementstring = os.path.split(folder)[1]
            self.timestamp = os.path.split(os.path.split(folder)[0])[1] \
                + '/' + self.measurementstring[:6]
            self.timestamp_string = os.path.split(os.path.split(folder)[0])[1] \
                + '_' + self.measurementstring[:6]
            self.measurementstring = self.measurementstring[7:]
            self.default_plot_title = self.measurementstring
        return self.data_file

    def finish(self, close_file=True, **kw):
        if close_file:
            self.data_file.close()

    def analysis_h5data(self, name='analysis'):
        if not os.path.exists(os.path.join(self.folder, name+'.hdf5')):
            mode = 'w'
        else:
            mode = 'r+'
        return h5py.File(os.path.join(self.folder, name+'.hdf5'), mode)

    def default_fig(self, **kw):
        figsize = kw.pop('figsize', None)
        return plt.figure(figsize=figsize, **kw)

    def default_ax(self, fig=None, *arg, **kw):
        if fig is None:
            fig = self.default_fig(*arg, **kw)
        ax = fig.add_subplot(111)
        ax.set_title(self.timestamp_string+'\n'+self.measurementstring)
        ax.ticklabel_format(useOffset=False)
        return fig, ax

    def save_fig(self, fig, figname=None, xlabel='x', ylabel='y',
                 fig_tight=True, **kw):
        plot_formats = kw.pop('plot_formats', ['png'])
        fail_counter = False
        close_fig = kw.pop('close_fig', True)
        if type(plot_formats) == str:
            plot_formats = [plot_formats]
        for plot_format in plot_formats:
            if figname is None:
                figname = (self.sweep_name+'_'+xlabel +
                           '_vs_'+ylabel+'.'+plot_format)
            else:
                figname = (figname+'.' + plot_format)
            self.savename = os.path.abspath(os.path.join(
                self.folder, figname))
            if fig_tight:
                try:
                    fig.tight_layout()
                except ValueError:
                    print('WARNING: Could not set tight layout')
            try:
                fig.savefig(
                    self.savename, dpi=300,
                    # value of 300 is arbitrary but higher than default
                    format=plot_format)
            except:
                fail_counter = True
        if fail_counter:
            logging.warning('Figure "%s" has not been saved.' % self.savename)
        if close_fig:
            plt.close(fig)
        return

    def get_folder(self, timestamp=None, older_than=None, label='', **kw):
        suppress_printing = kw.pop('suppress_printing', False)
        if timestamp is not None:
            folder = a_tools.data_from_time(timestamp)
            if not suppress_printing:
                print('loaded "%s"' % (folder))
        elif older_than is not None:
            folder = a_tools.latest_data(older_than=older_than)
            if not suppress_printing:
                print('loaded "%s"' % (folder))
        else:
            folder = a_tools.latest_data(label)
            if not suppress_printing:
                print('loaded "%s"' % (folder))
        return folder

    def setup_figures_and_axes(self, main_figs=1):

        # The main figure
        for main_fig in range(main_figs):
            self.f = [self.default_fig() for fig in range(main_figs)]
            self.ax = [self.f[k].add_subplot(111) for k in range(main_figs)]
        val_len = len(self.value_names)
        if val_len == 4:
            self.figarray, self.axarray = plt.subplots(
                val_len, 1, figsize=(min(6*len(self.value_names), 11),
                                     1.5*len(self.value_names)))
        else:
            self.figarray, self.axarray = plt.subplots(
                max(len(self.value_names), 1), 1,
                figsize=(6, 1.5*len(self.value_names)))
        return tuple(self.f + [self.figarray] + self.ax + [self.axarray])

    def get_values(self, key):
        if key in self.get_key('sweep_parameter_names'):
            names = self.get_key('sweep_parameter_names')

            ind = names.index(key)
            values = self.g['Data'].value[:, ind]
        elif key in self.get_key('value_names'):
            names = self.get_key('value_names')
            ind = (names.index(key) +
                   len(self.get_key('sweep_parameter_names')))
            values = self.g['Data'].value[:, ind]
        else:
            values = self.g[key].value
        # Makes sure all data is np float64
        return np.asarray(values, dtype=np.float64)

    def get_key(self, key):
        '''
        Returns an attribute "key" of the group "Experimental Data"
        in the hdf5 datafile.
        '''
        s = self.g.attrs[key]
        # converts byte type to string because of h5py datasaving
        if type(s) == bytes:
            s = s.decode('utf-8')
        # If it is an array of value decodes individual entries
        if type(s) == np.ndarray:
            s = [s.decode('utf-8') for s in s]
        return s

    def group_values(self, group_name):
        '''
        Returns values for group with the name "group_name" from the
        hdf5 data file.
        '''
        group_values = self.g[group_name].value
        return np.asarray(group_values, dtype=np.float64)

    def add_analysis_datagroup_to_file(self, group_name='Analysis'):
        if group_name in self.data_file:
            self.analysis_group = self.data_file[group_name]
        else:
            self.analysis_group = self.data_file.create_group(group_name)

    def add_dataset_to_analysisgroup(self, datasetname, data):
        try:
            self.analysis_group.create_dataset(
                name=datasetname, data=data)
        except:
            self.add_analysis_datagroup_to_file()
            try:
                self.analysis_group.create_dataset(
                    name=datasetname, data=data)
            except:
                del self.analysis_group[datasetname]
                self.analysis_group.create_dataset(
                    name=datasetname, data=data)

    def save_fitted_parameters(self, fit_res, var_name, save_peaks=False,
                               weights=None):
        fit_name = 'Fitted Params ' + var_name
        if fit_name not in self.analysis_group:
            fit_grp = self.analysis_group.create_group(fit_name)
        else:
            fit_grp = self.analysis_group[fit_name]

        # fit_grp.attrs['Fit Report'] = \
        #     '\n'+'*'*80+'\n' + \
        #     fit_res.fit_report() + \
        #     '\n'+'*'*80 + '\n\n'
        fit_grp.attrs['Fit Report'] = \
            '\n'+'*'*80+'\n' + \
            lmfit.fit_report(fit_res) + \
            '\n'+'*'*80 + '\n\n'

        fit_grp.attrs.create(name='chisqr', data=fit_res.chisqr)
        fit_grp.attrs.create(name='var_name', data=var_name.encode('utf-8'))
        if fit_res.covar is not None:
            if 'covar' in list(fit_grp.keys()):
                del fit_grp['covar']
            fit_grp.create_dataset(name='covar', data=fit_res.covar)
        for parname, par in fit_res.params.items():
            try:
                par_group = fit_grp.create_group(parname)
            except:  # if it already exists overwrite existing
                par_group = fit_grp[parname]
            par_dict = vars(par)
            for val_name, val in par_dict.items():
                if val_name == '_val':
                    val_name = 'value'
                if val_name == 'correl' and val is not None:
                    try:
                        correl_group = par_group.create_group(val_name)
                    except:
                        correl_group = par_group[val_name]
                    for cor_name, cor_val in val.items():
                        correl_group.attrs.create(name=cor_name, data=cor_val)
                else:
                    try:
                        par_group.attrs.create(name=val_name, data=val)
                    except:
                        pass

        if save_peaks and hasattr(self, 'peaks'):
            if 'Peaks' not in fit_grp:
                peaks_grp = fit_grp.create_group('Peaks')
            else:
                peaks_grp = fit_grp['Peaks']
            for key, value in list(self.peaks.items()):
                if value is not None:
                    peaks_grp.attrs.create(name=key, data=value)
        if weights is not None:
            mean = np.mean(fit_res.data)
            std = np.std(fit_res.data)
            weight = ((fit_res.data - mean)/std)**weights
            weighted_chisqr = np.sum(weight*(fit_res.data-fit_res.best_fit)**2)
            fit_grp.attrs.create(name='weighted_chisqr', data=weighted_chisqr)

    def run_default_analysis(self, TwoD=False, close_file=True,
                             show=False, log=False, transpose=False, **kw):
        if TwoD is False:
            self.get_naming_and_values()
            self.sweep_points = kw.pop('sweep_points', self.sweep_points)
            # Preallocate the array of axes in the figure
            # Creates either a 2x2 grid or a vertical list
            if len(self.value_names) == 4:
                fig, axs = plt.subplots(
                    nrows=int(len(self.value_names)/2), ncols=2,
                    figsize=(min(6*len(self.value_names), 11),
                             1.5*len(self.value_names)))
            else:
                fig, axs = plt.subplots(max(len(self.value_names), 1), 1,
                                        figsize=(5, 3*len(self.value_names)))
                # Add all the sweeps to the plot 1 by 1
                # indices are determined by it's shape/number of sweeps
            for i in range(len(self.value_names)):
                if len(self.value_names) == 1:
                    ax = axs
                elif len(self.value_names) == 2:
                    ax = axs[i % 2]
                elif len(self.value_names) == 4:
                    ax = axs[i//2, i % 2]
                else:
                    ax = axs[i]  # If not 2 or 4 just gives a list of plots
                if i != 0:
                    plot_title = ' '
                else:
                    plot_title = kw.pop('plot_title', textwrap.fill(
                                        self.timestamp_string + '_' +
                                        self.measurementstring, 40))
                ax.ticklabel_format(useOffset=False)
                self.plot_results_vs_sweepparam(x=self.sweep_points,
                                                y=self.measured_values[i],
                                                fig=fig, ax=ax, log=log,
                                                xlabel=self.xlabel,
                                                ylabel=self.ylabels[i],
                                                save=False, show=show,
                                                plot_title=plot_title)

        elif TwoD is True:
            self.get_naming_and_values_2D()
            self.sweep_points = kw.pop('sweep_points', self.sweep_points)
            self.sweep_points_2D = kw.pop(
                'sweep_points_2D', self.sweep_points_2D)

            if len(self.value_names) == 4:
                fig, axs = plt.subplots(int(len(self.value_names)/2), 2,
                                        figsize=(min(6*len(self.value_names),
                                                     11),
                                                 1.5*len(self.value_names)))
            else:
                fig, axs = plt.subplots(max(len(self.value_names), 1), 1,
                                        figsize=(5, 3*len(self.value_names)))

            for i in range(len(self.value_names)):
                if len(self.value_names) == 1:
                    ax = axs
                elif len(self.value_names) == 2:
                    ax = axs[i % 2]
                elif len(self.value_names) == 4:
                    ax = axs[i//2, i % 2]
                else:
                    ax = axs[i]  # If not 2 or 4 just gives a list of plots
                a_tools.color_plot(
                    x=self.sweep_points,
                    y=self.sweep_points_2D,
                    z=self.measured_values[i].transpose(),
                    plot_title=self.zlabels[i],
                    fig=fig, ax=ax,
                    xlabel=self.xlabel,
                    ylabel=self.ylabel,
                    zlabel=self.zlabels[i],
                    save=False,
                    transpose=transpose,
                    cmap_chosen=self.cmap_chosen,
                    **kw)

            fig.tight_layout(h_pad=1.5)
            fig.subplots_adjust(top=3.0)
            plot_title = '{timestamp}_{measurement}'.format(
                timestamp=self.timestamp_string,
                measurement=self.measurementstring)
            fig.suptitle(plot_title, fontsize=18)
            # Make space for title

        self.save_fig(fig, fig_tight=True, **kw)

        if close_file:
            self.data_file.close()

    def get_naming_and_values(self):
        '''
        Works both for the 'old' 1D sweeps and the new datasaving format.
        The new datasaving format also works for nD sweeps but the loading is
        done in such a way that all the old analysis should keep working if
        the data is saved in this new format.
        '''

        if 'datasaving_format' in list(self.g.attrs.keys()):
            datasaving_format = self.get_key('datasaving_format')
        else:
            print('Using legacy data loading, assuming old formatting')
            datasaving_format = 'Version 1'

        if datasaving_format == 'Version 1':
            # Get naming
            self.sweep_name = self.get_key('sweep_parameter_name')
            self.sweep_unit = self.get_key('sweep_parameter_unit')
            self.value_names = self.get_key('value_names')
            value_units = self.get_key('value_units')
            # get values
            self.sweep_points = self.get_values(self.sweep_name)
            self.measured_values = []
            self.ylabels = []
            for i in range(len(self.value_names)):
                self.measured_values.append(
                    self.get_values(self.value_names[i]))
                self.ylabels.append(str(
                    self.value_names[i] + '('+value_units[i]+')'))
            self.xlabel = str(self.sweep_name + '('+self.sweep_unit+')')
        elif datasaving_format == 'Version 2':

            self.parameter_names = self.get_key('sweep_parameter_names')
            self.sweep_name = self.parameter_names[0]
            self.parameter_units = self.get_key('sweep_parameter_units')
            self.sweep_unit = self.parameter_units  # for legacy reasons
            self.value_names = self.get_key('value_names')
            self.value_units = self.get_key('value_units')

            # data is transposed first to allow the individual parameter or value
            # types to be read out using a single array index (no colons
            # required)
            self.data = self.get_values('Data').transpose()
            if len(self.parameter_names) == 1:
                self.sweep_points = self.data[0, :]
            else:
                self.sweep_points = self.data[0:len(self.parameter_names), :]
            self.measured_values = self.data[-len(self.value_names):, :]

            self.xlabel = self.parameter_names[0] + ' (' +  \
                self.parameter_units[0] + ')'
            self.parameter_labels = [a+' (' + b + ')' for a, b in zip(
                                     self.parameter_names,
                                     self.parameter_units)]

            self.ylabels = [a+' (' + b + ')' for a, b in zip(self.value_names,
                                                             self.value_units)]
        else:
            raise ValueError('datasaving_format "%s " not recognized'
                             % datasaving_format)

    def plot_results_vs_sweepparam(self, x, y, fig, ax, show=False, marker='-o',
                                   log=False, label=None, **kw):
        save = kw.pop('save', False)
        self.plot_title = kw.pop('plot_title',
                                 textwrap.fill(self.timestamp_string + '_' +
                                               self.measurementstring, 40))
        xlabel = kw.pop('xlabel', None)
        ylabel = kw.pop('ylabel', None)
        ax.set_title(self.plot_title)
        if xlabel is not None:
            ax.set_xlabel(xlabel)
        if ylabel is not None:
            ax.set_ylabel(ylabel)
        ax.plot(x, y, marker, label=label)
        if log:
            ax.set_yscale('log')
        if show:
            plt.show()
        if save:
            if log:
                # litle hack to only change savename if logarithmic
                self.save_fig(fig, xlabel=xlabel, ylabel=(ylabel+'_log'), **kw)
            else:
                self.save_fig(fig, xlabel=xlabel, ylabel=ylabel, **kw)
        return

    def plot_complex_results(self, cmp_data, fig, ax, show=False, marker='.', **kw):
        '''
        Plot real and imaginary values measured vs a sweeped parameter
        Example: complex S21 of a resonator

        Author: Stefano Poletto
        Date: November 15, 2016
        '''
        save = kw.pop('save', False)
        self.plot_title = kw.pop('plot_title',
                                 textwrap.fill(self.timestamp_string + '_' +
                                               self.measurementstring, 40))

        xlabel = 'Real'
        ylabel = 'Imag'
        ax.set_title(self.plot_title)
        ax.set_xlabel(xlabel)
        ax.set_ylabel(ylabel)
        ax.plot(np.real(cmp_data), np.imag(cmp_data), marker)
        if show:
            plt.show()
        if save:
            self.save_fig(fig, xlabel=xlabel, ylabel=ylabel, **kw)

        return

    def plot_dB_from_linear(self, x, lin_amp, fig, ax, show=False, marker='.', **kw):
        '''
        Plot linear data in dB.
        This is usefull for measurements performed with VNA and Homodyne

        Author: Stefano Poletto
        Date: May 5, 2017
        '''
        save = kw.pop('save', False)
        self.plot_title = kw.pop('plot_title',
                                 textwrap.fill(self.timestamp_string + '_' +
                                               self.measurementstring, 40))

        xlabel = 'Freq'
        ylabel = 'Transmission (dB)'
        ax.set_title(self.plot_title)
        ax.set_xlabel(xlabel)
        ax.set_ylabel(ylabel)
        y_dB = 20*np.log10(lin_amp)
        ax.plot(x, y_dB, marker)
        if show:
            plt.show()
        if save:
            self.save_fig(fig, xlabel=xlabel, ylabel=ylabel, **kw)

        return

    def get_naming_and_values_2D(self):
        '''
        This should also be adjusted for 2D.
        Data should directly be turned into a convenient
        Matrix.
        '''
        if 'datasaving_format' in list(self.g.attrs.keys()):
            datasaving_format = self.get_key('datasaving_format')
        else:
            print('Using legacy data loading, assuming old formatting')
            datasaving_format = 'Version 1'

        if datasaving_format == 'Version 1':
            # Get naming
            self.sweep_name = self.get_key('sweep_parameter_name')
            self.sweep_unit = self.get_key('sweep_parameter_unit')
            self.sweep_name_2D = self.get_key('sweep_parameter_2D_name')
            self.sweep_unit_2D = self.get_key('sweep_parameter_2D_unit')
            self.value_names = self.get_key('value_names')

            value_units = self.get_key('value_units')

            # get values
            self.sweep_points = self.get_values(self.sweep_name)
            self.sweep_points_2D = self.get_values(self.sweep_name_2D)
            self.measured_values = []
            self.zlabels = []
            for i in range(len(self.value_names)):
                self.measured_values.append(
                    self.get_values(self.value_names[i]))
                self.zlabels.append(str(
                    self.value_names[i] + '('+value_units[i]+')'))
            self.xlabel = str(self.sweep_name + '('+self.sweep_unit+')')
            self.ylabel = str(self.sweep_name_2D + '('+self.sweep_unit_2D+')')

        elif datasaving_format == 'Version 2':

            self.parameter_names = self.get_key('sweep_parameter_names')
            self.parameter_units = self.get_key('sweep_parameter_units')
            self.sweep_name = self.parameter_names[0]
            self.sweep_name_2D = self.parameter_names[1]
            self.sweep_unit = self.parameter_units[0]
            self.sweep_unit_2D = self.parameter_units[1]

            self.value_names = self.get_key('value_names')
            self.value_units = self.get_key('value_units')

            self.data = self.get_values('Data').transpose()
            x = self.data[0]
            y = self.data[1]
            cols = np.unique(x).shape[0]
            # X,Y,Z can be put in colormap directly
            self.X = x.reshape(-1, cols)
            self.Y = y.reshape(-1, cols)
            self.sweep_points = self.X[0]
            self.sweep_points_2D = self.Y.T[0]

            if len(self.value_names) == 1:
                z = self.data[2]
                self.Z = z.reshape(-1, cols)
                self.measured_values = [self.Z.T]
            else:
                self.Z = []
                self.measured_values = []
                for i in range(len(self.value_names)):
                    z = self.data[2+i]
                    Z = z.reshape(-1, cols)
                    self.Z.append(Z)
                    self.measured_values.append(Z.T)

            self.xlabel = self.parameter_names[0] + ' (' +  \
                self.parameter_units[0] + ')'
            self.ylabel = self.parameter_names[1] + ' (' +  \
                self.parameter_units[1] + ')'

            self.parameter_labels = [a+' (' + b + ')' for a, b in zip(
                                     self.parameter_names,
                                     self.parameter_units)]

            self.zlabels = [a+' (' + b + ')' for a, b in zip(self.value_names,
                                                             self.value_units)]

        else:
            raise ValueError('datasaving_format "%s " not recognized'
                             % datasaving_format)

    def get_best_fit_results(self, peak=False, weighted=False):
        if len(self.data_file['Analysis']) is 1:
            return list(self.data_file['Analysis'].values())[0]
        else:
            normalized_chisquares = {}
            haspeak_lst = []
            for key, item in self.data_file['Analysis'].items():
                if weighted is False:
                    chisqr = item.attrs['chisqr']
                else:
                    chisqr = item.attrs['weighted_chisqr']
                var = item.attrs['var_name']
                i = np.where(self.value_names == var)[0]  # relies
                # on looping order
                # of get_naming and variables, not the most robust way
                norm_chisq = chisqr/np.std(self.measured_values[i])
                normalized_chisquares[key] = norm_chisq

                if peak:
                    try:
                        if ('dip' in item['Peaks'].attrs) or \
                           ('peak' in item['Peaks'].attrs):
                            haspeak_lst += [key]
                    except:
                        pass
            if haspeak_lst != []:
                chisquares = {k: v for (k, v) in list(normalized_chisquares.items())
                              if k in haspeak_lst}
                best_key = min(chisquares, key=normalized_chisquares.get)
            else:
                best_key = min(normalized_chisquares,
                               key=normalized_chisquares.get)
            print('Best key: ', best_key)
            best_fit_results = self.data_file['Analysis'][best_key]
            return best_fit_results


class OptimizationAnalysis_v2(MeasurementAnalysis):

    def run_default_analysis(self, close_file=True, **kw):
        self.get_naming_and_values()
        self.make_figures(**kw)
        if close_file:
            self.data_file.close()
        return

    def make_figures(self, **kw):
        base_figname = 'optimization of ' + self.value_names[0]
        if np.shape(self.sweep_points)[0] == 2:
            f, ax = plt.subplots()
            a_tools.color_plot_interpolated(
                x=self.sweep_points[0], y=self.sweep_points[1],
                z=self.measured_values[0], ax=ax,
                zlabel=self.value_names[0])
            ax.set_xlabel(self.parameter_labels[0])
            ax.set_ylabel(self.parameter_labels[1])
            ax.plot(self.sweep_points[0], self.sweep_points[1], '-o', c='grey')
            ax.plot(self.sweep_points[0][-1], self.sweep_points[1][-1],
                    'o', markersize=5, c='w')
            plot_title = kw.pop('plot_title', textwrap.fill(
                                self.timestamp_string + '_' +
                                self.measurementstring, 40))
            ax.set_title(plot_title)

            self.save_fig(f, figname=base_figname, **kw)


class OptimizationAnalysis(MeasurementAnalysis):

    def run_default_analysis(self, close_file=True, show=False, plot_all=False, **kw):
        self.get_naming_and_values()
        try:
            optimization_method = self.data_file['Instrument settings']\
                ['MC'].attrs['optimization_method']
        except:
            optimization_method = 'Numerical'
            # This is because the MC is no longer an instrument and thus
            # does not get saved, I have to re add this (MAR 1/2016)
            logging.warning('Could not extract optimization method from' +
                            ' data file')

        for i, meas_vals in enumerate(self.measured_values):
            if (not plot_all) & (i >= 1):
                break

            base_figname = optimization_method + ' optimization of ' + \
                self.value_names[i]
            # Optimizable value vs n figure
            fig1_type = '%s vs n' % self.value_names[i]
            figname1 = base_figname + '\n' + fig1_type
            savename1 = self.timestamp_string + '_' + base_figname + '_' + \
                fig1_type
            fig1, ax = self.default_ax()
            ax.plot(self.measured_values[i], marker='o')
            # assumes only one value exists because it is an optimization
            ax.set_xlabel('iteration (n)')
            ax.set_ylabel(self.ylabels[i])
            ax.set_title(self.timestamp_string + ' ' + figname1)

            textstr = 'Optimization converged to: \n   %s: %.3g %s' % (
                self.value_names[i], self.measured_values[0][-1],
                self.value_units[i])
            for j in range(len(self.parameter_names)):
                textstr += '\n   %s: %.4g %s' % (self.parameter_names[j],
                                                 self.sweep_points[j][-1],
                                                 self.parameter_units[j])

            # y coord 0.4 ensures there is no overlap for both maximizing and
            # minim
            if i == 0:
                ax.text(0.95, 0.4, textstr,
                        transform=ax.transAxes,
                        fontsize=11, verticalalignment='bottom',
                        horizontalalignment='right',
                        bbox=self.box_props)

            self.save_fig(fig1, figname=savename1, **kw)

        # Parameters vs n figure
        fig2, axarray = plt.subplots(len(self.parameter_names), 1,
                                     figsize=(8,
                                              4*len(self.parameter_names)))
        fig2_type = 'parameters vs n'
        figname2 = base_figname + '\n' + fig2_type
        savename2 = self.timestamp_string + '_' + base_figname + '_' + \
            fig2_type

        if len(self.parameter_names) != 1:
            axarray[0].set_title(self.timestamp_string + ' ' + figname2)
            for i in range(len(self.parameter_names)):
                axarray[i].plot(self.sweep_points[i], marker='o')
                # assumes only one value exists because it is an optimization
                axarray[i].set_xlabel('iteration (n)')
                axarray[i].set_ylabel(self.parameter_labels[i])
        else:
            axarray.plot(self.sweep_points, marker='o')
            # assumes only one value exists because it is an optimization
            axarray.set_xlabel('iteration (n)')
            axarray.set_ylabel(self.parameter_labels[0])
            axarray.set_title(self.timestamp_string + ' ' + figname2)

        # Optimizable value vs paramter
        fig3, axarray = plt.subplots(len(self.parameter_names), 1,
                                     figsize=(8,
                                              4*len(self.parameter_names)))
        fig3_type = '%s vs parameters' % self.value_names[0]
        figname3 = base_figname + '\n' + fig3_type
        savename3 = self.timestamp_string + '_' + base_figname + '_' + \
            fig3_type

        cm = plt.cm.get_cmap('RdYlBu')
        if len(self.parameter_names) != 1:
            axarray[0].set_title(self.timestamp_string + ' ' + figname3)
            for i in range(len(self.parameter_names)):
                axarray[i].plot(self.sweep_points[i], self.measured_values[0],
                                linestyle='--', c='k')
                # assumes only one value exists because it is an optimization
                sc = axarray[i].scatter(self.sweep_points[i],
                                        self.measured_values[0],
                                        c=np.arange(len(self.sweep_points[i])),
                                        cmap=cm, marker='o', lw=0.1)
                axarray[i].set_xlabel(self.parameter_labels[i])
                axarray[i].set_ylabel(self.ylabels[0])
            fig3.subplots_adjust(right=0.8)
            # WARNING: Command does not work in ipython notebook
            cbar_ax = fig3.add_axes([.85, 0.15, 0.05, 0.7])
            cbar = fig3.colorbar(sc, cax=cbar_ax)
            cbar.set_label('iteration (n)')
        else:
            axarray.plot(self.sweep_points, self.measured_values[0],
                         linestyle='--', c='k')
            sc = axarray.scatter(self.sweep_points, self.measured_values[0],
                                 c=np.arange(len(self.sweep_points)),
                                 cmap=cm, marker='o', lw=0.1)
            # assumes only one value exists because it is an optimization
            axarray.set_xlabel(self.parameter_labels[0])
            axarray.set_ylabel(self.ylabels[0])
            axarray.set_title(self.timestamp_string + ' ' + figname3)
            cbar = fig3.colorbar(sc)
            cbar.set_label('iteration (n)')

        self.save_fig(fig2, figname=savename2, **kw)
        self.save_fig(fig3, figname=savename3, fig_tight=False, **kw)

        self.add_analysis_datagroup_to_file()
        if 'optimization_result' not in self.analysis_group:
            fid_grp = self.analysis_group.create_group('optimization_result')
        else:
            fid_grp = self.analysis_group['optimization_result']
        fid_grp.attrs.create(name=self.value_names[0],
                             data=self.measured_values[0, -1])

        for i in range(len(self.parameter_names)):
            fid_grp.attrs.create(name=self.parameter_names[i],
                                 data=self.sweep_points[i][-1])

        print('Optimization converged to:')
        prt_str = '    %s: %.4f %s' % (self.value_names[0],
                                       self.measured_values[0][-1],
                                       self.value_units[0])
        print(prt_str)

        for i in range(len(self.parameter_names)):
            prt_str = '    %s: %.4f %s' % (self.parameter_names[i],
                                           self.sweep_points[i][-1],
                                           self.parameter_units[i])
            print(prt_str)

        if show:
            plt.show()

        self.optimization_result = (self.sweep_points[:, -1],
                                    self.measured_values[:, -1])
        if close_file:
            self.data_file.close()


class TD_Analysis(MeasurementAnalysis):

    '''
    Parent class for Time Domain (TD) analysis. Contains functions for
    rotating and normalizing data based on calibration coordinates.
    '''

    def __init__(self, NoCalPoints=4, center_point=31, make_fig=True,
                 zero_coord=None, one_coord=None, cal_points=None,
                 rotate_and_normalize=True,
                 plot_cal_points=True, **kw):
        self.NoCalPoints = NoCalPoints
        self.normalized_values = []
        self.normalized_cal_vals = []
        self.normalized_data_points = []
        self.cal_points = cal_points
        self.make_fig = make_fig
        self.rotate_and_normalize = rotate_and_normalize
        self.zero_coord = zero_coord
        self.one_coord = one_coord
        self.center_point = center_point
        self.plot_cal_points = plot_cal_points
        super(TD_Analysis, self).__init__(**kw)

    # def run_default_analysis(self, close_file=True, **kw):
    #     self.get_naming_and_values()
    #     self.fit_data(**kw)
    #     self.make_figures(**kw)
    #     if close_file:
    #         self.data_file.close()
    #     return self.fit_res

    def rotate_and_normalize_data(self):
        if len(self.measured_values) == 1:
            # if only one weight function is used rotation is not required
            self.norm_data_to_cal_points()
            return

        if self.cal_points is None:
            # 42 is nr. of points in AllXY
            if len(self.measured_values[0]) == 42:
                self.corr_data, self.zero_coord, self.one_coord = \
                    a_tools.rotate_and_normalize_data(
                        data=self.measured_values[0:2],
                        zero_coord=self.zero_coord,
                        one_coord=self.one_coord,
                        cal_zero_points=list(range(2)),
                        cal_one_points=list(range(-8, -4)))
            elif len(self.measured_values[0]) == 21:
                self.corr_data, self.zero_coord, self.one_coord = \
                    a_tools.rotate_and_normalize_data(
                        data=self.measured_values[0:2],
                        zero_coord=self.zero_coord,
                        one_coord=self.one_coord,
                        cal_zero_points=list(range(1)),
                        cal_one_points=list(range(-4, -2)))
            else:
                self.corr_data, self.zero_coord, self.one_coord = \
                    a_tools.rotate_and_normalize_data(
                        data=self.measured_values[0:2],
                        zero_coord=self.zero_coord,
                        one_coord=self.one_coord,
                        cal_zero_points=list(range(1)),
                        cal_one_points=list(range(-2, 0)))
        else:
            self.corr_data, self.zero_coord, self.one_coord = \
                a_tools.rotate_and_normalize_data(
                    data=self.measured_values[0:2],
                    zero_coord=self.zero_coord,
                    one_coord=self.one_coord,
                    cal_zero_points=self.cal_points[0],
                    cal_one_points=self.cal_points[1])

    def norm_data_to_cal_points(self):
        # Used if data is based on only one weight
        if self.cal_points is None:
            # implicit in double point AllXY
            if len(self.measured_values[0]) == 42:
                cal_zero_points = list(range(2))
                cal_one_points = list(range(-8, -4))
            # implicit in single point AllXY
            elif len(self.measured_values[0]) == 21:
                cal_zero_points = list(range(1))
                cal_one_points = list(range(-4, -2))
            else:
                cal_zero_points = list(range(1))
                cal_one_points = list(range(-2, 0))
        else:
            cal_zero_points = self.cal_points[0]
            cal_one_points = self.cal_points[1]
        self.corr_data = a_tools.normalize_data_v3(
            self.measured_values[0],
            cal_zero_points=cal_zero_points,
            cal_one_points=cal_one_points)

    def run_default_analysis(self,
                             close_main_fig=True,  **kw):
        close_file = kw.pop('close_file', True)
        self.add_analysis_datagroup_to_file()
        self.get_naming_and_values()
        if self.rotate_and_normalize:
            self.rotate_and_normalize_data()
        else:
            self.corr_data = self.measured_values[0]
        self.add_dataset_to_analysisgroup('Corrected data',
                                          self.corr_data)
        self.analysis_group.attrs.create('corrected data based on',
                                         'calibration points'.encode('utf-8'))

        # Plotting
        if self.make_fig:
            self.fig1, fig2, self.ax1, axarray = self.setup_figures_and_axes()
            # print(len(self.value_names))
            for i in range(len(self.value_names)):
                if len(self.value_names) >= 4:
                    ax = axarray[i/2, i % 2]
                elif len(self.value_names) == 1:
                    ax = self.ax1
                else:
                    ax = axarray[i]
                self.plot_results_vs_sweepparam(x=self.sweep_points,
                                                y=self.measured_values[i],
                                                fig=fig2, ax=ax,
                                                xlabel=self.xlabel,
                                                ylabel=str(
                                                    self.value_names[i]),
                                                save=False)
            ylabel = r'$F$ $\left(|1 \rangle \right)$'

            if self.plot_cal_points:
                x = self.sweep_points
                y = self.corr_data
            else:
                logging.warning('not tested for all types of calpoints')
                if type(self.cal_points[0]) is int:
                    x = self.sweep_points[:-2]
                    y = self.corr_data[:-2]
                else:
                    x = self.sweep_points[:-1*(len(self.cal_points[0])*2)]
                    y = self.corr_data[:-1*(len(self.cal_points[0])*2)]

            self.plot_results_vs_sweepparam(x=x,
                                            y=y,
                                            fig=self.fig1, ax=self.ax1,
                                            xlabel=self.xlabel,
                                            ylabel=ylabel,
                                            save=False)
            self.ax1.set_ylim(min(min(self.corr_data)-.1, -.1),
                              max(max(self.corr_data)+.1, 1.1))
            if not close_main_fig:
                # Hacked in here, good idea to only show the main fig but can
                # be optimized somehow
                self.save_fig(self.fig1, ylabel='Amplitude (normalized)',
                              close_fig=False, **kw)
            else:
                self.save_fig(self.fig1, ylabel='Amplitude (normalized)', **kw)
            self.save_fig(fig2, ylabel='Amplitude', **kw)
        if close_file:
            self.data_file.close()
        return

    def normalize_data_to_calibration_points(self, values, calsteps,
                                             save_norm_to_data_file=True):
        '''
        Rotates and normalizes the data based on the calibration points.

        values: array of measured values, uses only the length of this
        calsteps: number of points that corresponds to calibration points
        '''
        NoPts = len(values)
        cal_zero_points = list(range(NoPts-int(calsteps),
                                     int(NoPts-int(calsteps)/2)))
        cal_one_points = list(range(int(NoPts-int(calsteps)/2), NoPts))

        if len(self.measured_values) == 1:
            self.corr_data = a_tools.normalize_data_v3(
                self.measured_values[0], cal_zero_points, cal_one_points)
        else:
            self.corr_data = a_tools.rotate_and_normalize_data(
                self.measured_values[0:2], cal_zero_points, cal_one_points)[0]
        if save_norm_to_data_file:
            self.add_dataset_to_analysisgroup('Corrected data',
                                              self.corr_data)
            self.analysis_group.attrs.create('corrected data based on',
                                             'calibration points'.encode('utf-8'))
        normalized_values = self.corr_data
        normalized_data_points = normalized_values[:-int(calsteps)]
        normalized_cal_vals = normalized_values[-int(calsteps):]
        return [normalized_values, normalized_data_points, normalized_cal_vals]

    def fit_data(*kw):
        '''
        Exists to be able to include it in the TD_Analysis run default
        '''
        pass


class chevron_optimization_v1(TD_Analysis):

    def __init__(self, cost_function=0, NoCalPoints=4, center_point=31, make_fig=True,
                 zero_coord=None, one_coord=None, cal_points=None,
                 plot_cal_points=True, **kw):
        self.cost_function = cost_function
        super(chevron_optimization_v1, self).__init__(**kw)

    def run_default_analysis(self,
                             close_main_fig=True,  **kw):
        super(chevron_optimization_v1, self).run_default_analysis(**kw)
        sweep_points_wocal = self.sweep_points[:-4]
        measured_values_wocal = self.measured_values[0][:-4]

        output_fft = np.real_if_close(np.fft.rfft(measured_values_wocal))
        ax_fft = np.fft.rfftfreq(len(measured_values_wocal),
                                 d=sweep_points_wocal[1]-sweep_points_wocal[0])
        order_mask = np.argsort(ax_fft)
        y = output_fft[order_mask]
        y = y/np.sum(np.abs(y))

        u = np.where(np.arange(len(y)) == 0, 0, y)
        array_peaks = a_tools.peak_finder(np.arange(len(np.abs(y))),
                                          np.abs(u),
                                          window_len=0)
        if array_peaks['peak_idx'] is None:
            self.period = 0.
            self.cost_value = 100.
        else:
            self.period = 1./ax_fft[order_mask][array_peaks['peak_idx']]
            if self.period == np.inf:
                self.period = 0.
            if self.cost_function == 0:
                self.cost_value = -np.abs(y[array_peaks['peak_idx']])
            else:
                self.cost_value = self.get_cost_value(sweep_points_wocal,
                                                      measured_values_wocal)

    def get_cost_value(self, x, y):
        num_periods = np.floor(x[-1]/self.period)
        if num_periods == np.inf:
            num_periods = 0
        # sum of mins
        sum_min = 0.
        for i in range(int(num_periods)):
            sum_min += np.interp((i+0.5)*self.period, x, y)
            # print(sum_min)

        # sum of maxs
        sum_max = 0.
        for i in range(int(num_periods)):
            sum_max += 1.-np.interp(i*self.period, x, y)
            # print(sum_max)

        return sum_max+sum_min


class chevron_optimization_v2(TD_Analysis):

    def __init__(self, NoCalPoints=4, center_point=31, make_fig=True,
                 zero_coord=None, one_coord=None, cal_points=None,
                 plot_cal_points=True, **kw):
        super(chevron_optimization_v2, self).__init__(**kw)

    def run_default_analysis(self,
                             close_main_fig=True,  **kw):
        super(chevron_optimization_v2, self).run_default_analysis(**kw)
        measured_values = a_tools.normalize_data_v3(self.measured_values[0])
        self.cost_value_1, self.period = self.sum_cost(self.sweep_points*1e9,
                                                       measured_values)
        self.cost_value_2 = self.swap_cost(self.sweep_points*1e9,
                                           measured_values)
        self.cost_value = [self.cost_value_1, self.cost_value_2]

        fig, ax = plt.subplots(1, figsize=(8, 6))

        min_idx, max_idx = self.return_max_min(self.sweep_points*1e9,
                                               measured_values, 1)
        ax.plot(self.sweep_points*1e9, measured_values, 'b-')
        ax.plot(self.sweep_points[min_idx]*1e9, measured_values[min_idx], 'r*')
        ax.plot(self.sweep_points[max_idx]*1e9, measured_values[max_idx], 'g*')
        ax.plot(self.period*0.5, self.cost_value_2, 'b*', label='SWAP cost')
        ax.set_ylim(-0.05, 1.05)
        ax.text(35, 0.05, r'%.3f' % (self.cost_value_1), color='red')
        ax.xaxis.label.set_fontsize(13)
        ax.yaxis.label.set_fontsize(13)
        ax.set_xlabel('Time (ns)')
        ax.set_ylabel(r'$F |1\rangle$')

        ax.set_title('%s: Chevorn slice: Cost functions' %
                     self.timestamp_string)

        self.save_fig(fig, fig_tight=False, **kw)

    def analysis_on_fig(self, ax):
        measured_values = a_tools.normalize_data_v3(self.measured_values[0])
        self.cost_value_1, self.period = self.sum_cost(self.sweep_points*1e9,
                                                       measured_values)
        self.cost_value_2 = self.swap_cost(self.sweep_points*1e9,
                                           measured_values)
        self.cost_value = [self.cost_value_1, self.cost_value_2]

        min_idx, max_idx = self.return_max_min(self.sweep_points*1e9,
                                               measured_values, 1)
        ax.plot(self.sweep_points*1e9, measured_values, 'b-')
        ax.plot(self.sweep_points[min_idx]*1e9, measured_values[min_idx], 'r*')
        ax.plot(self.sweep_points[max_idx]*1e9, measured_values[max_idx], 'g*')
        ax.plot(self.period*0.5, self.cost_value_2, 'b*', label='SWAP cost')
        ax.set_ylim(-0.05, 1.05)
        ax.text(35, 0.05, r'%.3f' % (self.cost_value_1), color='red')
        ax.xaxis.label.set_fontsize(13)
        ax.yaxis.label.set_fontsize(13)
        ax.set_xlabel('Time (ns)')
        ax.set_ylabel(r'$F |1\rangle$')

        ax.set_title('%s: Chevorn slice: Cost functions' %
                     self.timestamp_string)

    def return_max_min(self, data_x, data_y, window):
        x_points = data_x[:-4]
        y_points = a_tools.smooth(data_y[:-4], window_len=window)
        return argrelmin(y_points), argrelmax(y_points)

    def get_period(self, min_array, max_array):
        all_toghether = np.concatenate((min_array, max_array))
        sorted_vec = np.sort(all_toghether)
        diff = sorted_vec[1:] - sorted_vec[:-1]
        avg = np.mean(diff)
        std = np.std(diff)
        diff_filtered = np.where(np.abs(diff-avg) < std, diff, np.nan)
        diff_filtered = diff_filtered[~np.isnan(diff_filtered)]
    #     diff_filtered = diff
        return 2.*np.mean(diff_filtered), np.std(diff_filtered)

    def spec_power(self, data_x, data_y):
        x_points = data_x[:-4]
        y_points = data_y[:-4]
        min_idx, max_idx = self.return_max_min(data_x, data_y, 1)
        period, st = self.get_period(data_x[min_idx], data_x[max_idx])
        f = 1./period

        output_fft = np.real_if_close(np.fft.rfft(y_points))
        ax_fft = np.fft.rfftfreq(len(y_points),
                                 d=x_points[1]-x_points[0])
        order_mask = np.argsort(ax_fft)
        y = output_fft[order_mask]
        y = y/np.sum(np.abs(y))
        return -np.interp(f, ax_fft, np.abs(y))

    def sum_cost(self, data_x, data_y):
        x_points = data_x[:-4]
        y_points = data_y[:-4]
        min_idx, max_idx = self.return_max_min(data_x, data_y, 4)
        period, st = self.get_period(data_x[min_idx], data_x[max_idx])
        num_periods = np.floor(x_points[-1]/period)

        sum_min = 0.
        for i in range(int(num_periods)):
            sum_min += np.interp((i+0.5)*period, x_points, y_points)
        sum_max = 0.
        for i in range(int(num_periods)):
            sum_max += 1.-np.interp(i*period, x_points, y_points)

        return sum_max+sum_min, period

    def swap_cost(self, data_x, data_y):
        x_points = data_x[:-4]
        y_points = data_y[:-4]
        min_idx, max_idx = self.return_max_min(data_x, data_y, 4)
        period, st = self.get_period(data_x[min_idx], data_x[max_idx])
        return np.interp(period*0.5, x_points, y_points)


class Rabi_Analysis(TD_Analysis):

    def __init__(self, label='Rabi', **kw):
        kw['label'] = label
        kw['h5mode'] = 'r+'
        super().__init__(**kw)

    def run_default_analysis(self, close_file=True, **kw):
        self.get_naming_and_values()
        # if optimal weight there is only 1 channel otherwise I and Q
        self.nr_quadratures = len(self.ylabels)
        self.fit_data(**kw)
        self.make_figures(**kw)
        if close_file:
            self.data_file.close()
        return self.fit_res

    def make_figures(self, **kw):
        show_guess = kw.pop('show_guess', False)
        if self.nr_quadratures == 2:
            self.fig, self.axs = plt.subplots(self.nr_quadratures, 1,
                                              figsize=(5, 6))
        else:
            self.fig, ax = plt.subplots(self.nr_quadratures, 1,
                                        figsize=(5, 6))
            self.axs = [ax]
            # to ensure it is a list of axes, as figure making relies on this
        x_fine = np.linspace(min(self.sweep_points), max(self.sweep_points),
                             1000)
        for i in range(self.nr_quadratures):
            if i == 0:
                plot_title = kw.pop('plot_title', textwrap.fill(
                                    self.timestamp_string + '_' +
                                    self.measurementstring, 40))
            else:
                plot_title = ''
            self.axs[i].ticklabel_format(useOffset=False)
            self.plot_results_vs_sweepparam(x=self.sweep_points,
                                            y=self.measured_values[i],
                                            fig=self.fig, ax=self.axs[i],
                                            xlabel=self.xlabel,
                                            ylabel=self.ylabels[i],
                                            save=False,
                                            plot_title=plot_title)

            fine_fit = self.fit_res[i].model.func(
                x_fine, **self.fit_res[i].best_values)
            # adding the fitted amp180
            if 'period' in self.fit_res[i].params.keys():
                label = 'amp180 = {:.3e}'.format(
                    abs(self.fit_res[i].params['period'].value)/2)
            else:
                label = 'amp180 = {:.3e}'.format(
                    abs(self.fit_res[i].params['x0'].value))
            self.axs[i].plot(x_fine, fine_fit, label=label)
            ymin = min(self.measured_values[i])
            ymax = max(self.measured_values[i])
            yspan = ymax-ymin
            self.axs[i].set_ylim(ymin-0.23*yspan, 0.05*yspan+ymax)
            self.axs[i].legend(frameon=False, loc='lower left')

            if show_guess:
                fine_fit = self.fit_res[i].model.func(
                    x_fine, **self.fit_res[i].init_values)
                self.axs[i].plot(x_fine, fine_fit, label='guess')
                self.axs[i].legend(loc='best')
        self.save_fig(self.fig, fig_tight=False, **kw)

    def fit_data(self, print_fit_results=False, **kw):
        model = fit_mods.lmfit.Model(fit_mods.CosFunc)

        self.fit_res = ['']*self.nr_quadratures
        if self.nr_quadratures != 1:
            # It would be best to do 1 fit to both datasets but since it is
            # easier to do just one fit we stick to that.
            # We make an initial guess of the Rabi period using both
            # quadratures
            data = np.sqrt(self.measured_values[
                           0]**2+self.measured_values[1]**2)
            params = fit_mods.Cos_guess(model, data=data, t=self.sweep_points)
            fit_res = model.fit(
                data=data,
                t=self.sweep_points,
                params=params)
            freq_guess = fit_res.values['frequency']
        for i in range(self.nr_quadratures):
            model = fit_mods.lmfit.Model(fit_mods.CosFunc)
            params = fit_mods.Cos_guess(model, data=self.measured_values[i],
                                        t=self.sweep_points)
            if self.nr_quadratures != 1:
                params['frequency'].value = freq_guess
            self.fit_res[i] = model.fit(
                data=self.measured_values[i],
                t=self.sweep_points,
                params=params)
            try:
                self.add_analysis_datagroup_to_file()
                self.save_fitted_parameters(fit_res=self.fit_res[i],
                                            var_name=self.value_names[i])
            except Exception as e:
                logging.warning(e)

    def get_measured_amp180(self):
        fit_grps = list(self.data_file['Analysis'].keys())
        fitted_pars_0 = self.data_file['Analysis'][fit_grps[0]]
        amp180 = fitted_pars_0['period'].attrs['value']/2
        # If there are two quadratures, return the amplitude with the smallest
        # errorbar
        if len(fit_grps) == 2:
            fitted_pars_1 = self.data_file['Analysis'][fit_grps[1]]
            if (fitted_pars_1['period'].attrs['stderr'] <
                    fitted_pars_0['period'].attrs['stderr']):
                amp180 = fitted_pars_1['period'].attrs['value']/2
        return amp180


class TD_UHFQC(TD_Analysis):

    def __init__(self, NoCalPoints=4, center_point=31, make_fig=True,
                 zero_coord=None, one_coord=None, cal_points=None,
                 plot_cal_points=True, **kw):
        super(TD_UHFQC, self).__init__(**kw)

    def run_default_analysis(self,
                             close_main_fig=True,  **kw):
        super(TD_UHFQC, self).run_default_analysis(**kw)
        measured_values = a_tools.normalize_data_v3(self.measured_values[0])

        fig, ax = plt.subplots(1, figsize=(8, 6))

        ax.plot(self.sweep_points*1e9, measured_values, '-o')
        ax.set_ylim(-0.05, 1.05)
        ax.xaxis.label.set_fontsize(13)
        ax.yaxis.label.set_fontsize(13)
        ax.set_xlabel('Time (ns)')
        ax.set_ylabel(r'$F |1\rangle$')

        ax.set_title('%s: TD Scan' % self.timestamp_string)

        self.save_fig(fig, fig_tight=False, **kw)


class Echo_analysis(TD_Analysis):

    def run_default_analysis(self, close_file=True, **kw):
        self.get_naming_and_values()
        norm = self.normalize_data_to_calibration_points(
            self.measured_values[0], self.NoCalPoints)
        self.normalized_values = norm[0]
        self.normalized_data_points = norm[1]
        self.normalized_cal_vals = norm[2]
        self.fit_data(**kw)
        self.make_figures(**kw)
        if close_file:
            self.data_file.close()
        return self.fit_res
        pass

    def fit_data(self, print_fit_results=False, **kw):

        self.add_analysis_datagroup_to_file()
        # Instantiating here ensures models have no memory of constraints
        model = lmfit.Model(fit_mods.ExpDecayFunc)
        model.guess = fit_mods.exp_dec_guess

        params = model.guess(model, data=self.corr_data[:-self.NoCalPoints],
                             t=self.sweep_points[:-self.NoCalPoints])
        self.fit_res = model.fit(data=self.corr_data[:-self.NoCalPoints],
                                 t=self.sweep_points[:-self.NoCalPoints],
                                 params=params)
        self.save_fitted_parameters(fit_res=self.fit_res,
                                    var_name='corr_data')

    def make_figures(self, **kw):
        show_guess = kw.pop('show_guess', False)
        self.fig, self.ax = plt.subplots(figsize=(5, 3))
        x_fine = np.linspace(min(self.sweep_points), max(self.sweep_points),
                             1000)
        plot_title = kw.pop('plot_title', textwrap.fill(
                            self.timestamp_string + '_' +
                            self.measurementstring, 40))
        self.plot_results_vs_sweepparam(x=self.sweep_points,
                                        y=self.corr_data,
                                        fig=self.fig, ax=self.ax,
                                        xlabel=self.xlabel,
                                        ylabel=r'F$|1\rangle$',
                                        save=False,
                                        plot_title=plot_title)

        self.ax.plot(x_fine, self.fit_res.eval(t=x_fine), label='fit')
        textstr = '$T_2$={:.3g}$\pm$({:.3g})s '.format(
            self.fit_res.params['tau'].value,
            self.fit_res.params['tau'].stderr)
        if show_guess:
            self.ax.plot(x_fine, self.fit_res.eval(
                t=x_fine, **self.fit_res.init_values), label='guess')
            self.ax.legend(loc='best')

        self.ax.ticklabel_format(style='sci', scilimits=(0, 0))
        self.ax.text(0.4, 0.95, textstr, transform=self.ax.transAxes,
                     fontsize=11, verticalalignment='top',
                     bbox=self.box_props)
        self.save_fig(self.fig, fig_tight=True, **kw)


class Rabi_parabola_analysis(Rabi_Analysis):

    def fit_data(self, print_fit_results=False, **kw):
        self.add_analysis_datagroup_to_file()
        model = lmfit.models.ParabolicModel()
        self.fit_res = ['', '']
        # It would be best to do 1 fit to both datasets but since it is
        # easier to do just one fit we stick to that.
        for i in [0, 1]:
            model.set_param_hint('x0', expr='-b/(2*a)')
            params = model.guess(data=self.measured_values[i],
                                 x=self.sweep_points)
            self.fit_res[i] = model.fit(
                data=self.measured_values[i],
                x=self.sweep_points,
                params=params)
            self.save_fitted_parameters(fit_res=self.fit_res[i],
                                        var_name=self.value_names[i])


class CPhase_2Q_amp_cost_analysis(Rabi_Analysis):

    def __init__(self, label='', **kw):
        super().__init__(label=label, **kw)

    def run_default_analysis(self, close_file=True, **kw):
        normalize_to_cal_points = kw.pop('normalize_to_cal_points', True)
        self.get_naming_and_values()
        print('normalize_to_cal_points', normalize_to_cal_points)
        if normalize_to_cal_points:
            cal_0I = np.mean([self.measured_values[0][-4],
                              self.measured_values[0][-3]])
            cal_1I = np.mean([self.measured_values[0][-2],
                              self.measured_values[0][-1]])

            cal_0Q = np.mean([self.measured_values[1][-4],
                              self.measured_values[1][-2]])
            cal_1Q = np.mean([self.measured_values[1][-3],
                              self.measured_values[1][-1]])

            self.measured_values[0][:] = (
                self.measured_values[0] - cal_0I)/(cal_1I-cal_0I)
            self.measured_values[1][:] = (
                self.measured_values[1] - cal_0Q)/(cal_1Q-cal_0Q)
        # self.measured_values = self.measured_values

        self.sort_data()

        # self.calculate_cost_func(**kw)
        self.fit_data(**kw)
        self.make_figures(**kw)

        if close_file:
            self.data_file.close()

    def sort_data(self):
        self.x_exc = self.sweep_points[1::2]
        self.x_idx = self.sweep_points[::2]
        self.y_exc = ['', '']
        self.y_idx = ['', '']
        for i in range(2):
            self.y_exc[i] = self.measured_values[i][1::2]
            self.y_idx[i] = self.measured_values[i][::2]

    # def calculate_cost_func(self, **kw):
    #     num_points = len(self.sweep_points)-4

    #     id_dat_swp = self.measured_values[1][:num_points//2]
    #     ex_dat_swp = self.measured_values[1][num_points//2:-4]

    #     id_dat_cp = self.measured_values[0][:num_points//2]
    #     ex_dat_cp = self.measured_values[0][num_points//2:-4]

    #     maximum_difference = max((id_dat_cp-ex_dat_cp))
    #     # I think the labels are wrong in excited and identity but the value
    #     # we get is correct
    #     missing_swap_pop = np.mean(ex_dat_swp - id_dat_swp)
    #     self.cost_func_val = maximum_difference, missing_swap_pop

    def make_figures(self, **kw):
        # calculate fitted curves
        x_points_fit = np.linspace(self.x_idx[0], self.x_idx[-1], 50)
        fit_idx = self.fit_result['idx_amp'] \
            * np.cos(2*np.pi * self.fit_result['idx_freq']
                     * x_points_fit + self.fit_result['idx_phase']) \
            + self.fit_result['idx_offset']

        fit_exc = self.fit_result['exc_amp'] \
            * np.cos(2*np.pi * self.fit_result['exc_freq']
                     * x_points_fit + self.fit_result['exc_phase']) \
            + self.fit_result['exc_offset']

        self.fig, self.axs = plt.subplots(2, 1, figsize=(5, 6))
        for i in [0, 1]:
            # self.axs[i].ticklabel_format(useOffset=False)
            self.axs[i].plot(self.x_idx, self.y_idx[i], '-o',
                             label='no excitation')
            self.axs[i].plot(self.x_exc, self.y_exc[i], '-o',
                             label='excitation')

            # self.axs[i].set_xlabel(self.xlabel)
            # self.axs[i].set_ylabel(self.ylabels[i])

            if i == 0:
                plot_title = kw.pop('plot_title', textwrap.fill(
                                    self.timestamp_string + '_' +
                                    self.measurementstring, 40))
                self.axs[i].plot(x_points_fit, fit_idx, '-')
                self.axs[i].plot(x_points_fit, fit_exc, '-')
                self.axs[i].legend()
            else:
                plot_title = ''

            set_xlabel(self.axs[i], self.sweep_name, self.sweep_unit[0])
            ymi = min(self.axs[i].get_yticks())
            yma = max(self.axs[i].get_yticks())
            # somehow not setting this limit changes the tick locations after
            # they have been set. Unclear what causes this.
            self.axs[i].set_ylim(ymi, yma)
            set_ylabel(self.axs[i], self.value_names[i], self.value_units[i])

        self.save_fig(self.fig, fig_tight=True, **kw)

    def fit_data(self, **kw):
        # Frequency is known, because we sweep the phase of the second pihalf
        # pulse in a Ramsey-type experiment.
        model = lmfit.Model((lambda t, amplitude, phase, offset:
                             amplitude*np.cos(2*np.pi*t/360.0 + phase)+offset))
        self.fit_result = {}

        # Fit case with no excitation first
        guess_params = fit_mods.Cos_amp_phase_guess(model, data=self.y_idx[0],
                                                    f=1.0/360.0, t=self.x_idx)
        fit_res = model.fit(data=self.y_idx[0],
                            t=self.x_idx,
                            params=guess_params)
        self.fit_result['idx_amp'] = fit_res.values['amplitude']
        self.fit_result['idx_freq'] = 1.0 / 360.0
        self.fit_result['idx_phase'] = fit_res.values['phase']
        self.fit_result['idx_offset'] = fit_res.values['offset']

        # Fit case with excitation
        guess_params = fit_mods.Cos_amp_phase_guess(model, data=self.y_exc[0],
                                                    f=1.0/360.0, t=self.x_exc)
        fit_res = model.fit(data=self.y_exc[0],
                            t=self.x_exc,
                            params=guess_params)
        self.fit_result['exc_amp'] = fit_res.values['amplitude']
        self.fit_result['exc_freq'] = 1.0/360.0
        self.fit_result['exc_phase'] = fit_res.values['phase']
        self.fit_result['exc_offset'] = fit_res.values['offset']

        # TODO: save fit params


class Motzoi_XY_analysis(TD_Analysis):

    '''
    Analysis for the Motzoi XY sequence (Xy-Yx)
    Extracts the alternating datapoints and then fits two polynomials.
    The intersect of the fits corresponds to the optimum motzoi parameter.
    '''

    def __init__(self, label='Motzoi', cal_points=[[-4, -3], [-2, -1]], **kw):
        kw['label'] = label
        kw['h5mode'] = 'r+'
        self.cal_points = cal_points
        super().__init__(**kw)

    def run_default_analysis(self, close_file=True, close_main_fig=True, **kw):
        self.get_naming_and_values()
        self.add_analysis_datagroup_to_file()
        if self.cal_points is None:
            if len(self.measured_values) == 2:
                self.corr_data = self.measured_values[
                    0]**2 + self.measured_values[1]**2
            else:
                self.corr_data = self.measured_values[0]
        else:
            self.rotate_and_normalize_data()
            self.add_dataset_to_analysisgroup('Corrected data',
                                              self.corr_data)
            self.analysis_group.attrs.create('corrected data based on',
                                             'calibration points'.encode('utf-8'))
        # Only the unfolding part here is unique to this analysis
        self.sweep_points_Xy = self.sweep_points[:-4:2]
        self.sweep_points_Yx = self.sweep_points[1:-4:2]
        self.corr_data_Xy = self.corr_data[:-4:2]
        self.corr_data_Yx = self.corr_data[1:-4:2]

        self.fit_data(**kw)
        self.make_figures(**kw)

        opt_motzoi = self.calculate_optimal_motzoi()

        if close_file:
            self.data_file.close()
        return opt_motzoi

    def make_figures(self, **kw):
        # Unique in that it has hardcoded names and ponits to plot
        show_guess = kw.pop('show_guess', False)
        self.fig, self.ax = plt.subplots(1, 1, figsize=(5, 3))
        x_fine = np.linspace(min(self.sweep_points), max(self.sweep_points),
                             1000)
        plot_title = kw.pop('plot_title', textwrap.fill(
                            self.timestamp_string + '_' +
                            self.measurementstring, 40))
        self.ax.set_title(plot_title)

        self.ax.ticklabel_format(useOffset=False)
        self.ax.set_xlabel(kw.pop('xlabel', self.xlabel))
        self.ax.set_ylabel(kw.pop('ylabel', r'$F|1\rangle$'))
        self.ax.plot(self.sweep_points_Xy, self.corr_data_Xy,
                     'o', c='b', label='Xy')
        self.ax.plot(self.sweep_points_Yx, self.corr_data_Yx,
                     'o', c='r', label='Yx')
        c = ['b', 'r']
        if hasattr(self, 'fit_res'):
            for i in range(len(self.fit_res)):
                fine_fit = self.fit_res[i].model.func(
                    x_fine, **self.fit_res[i].best_values)
                self.ax.plot(x_fine, fine_fit, c=c[i], label='fit')
                if show_guess:
                    fine_fit = self.fit_res[i].model.func(
                        x_fine, **self.fit_res[i].init_values)
                    self.ax.plot(x_fine, fine_fit, c=c[i], label='guess')

        self.ax.legend(loc='best')
        if self.cal_points is not None:
            self.ax.set_ylim(-.1, 1.1)
        self.save_fig(self.fig, fig_tight=True, **kw)

    def fit_data(self, **kw):
        model = lmfit.models.ParabolicModel()
        self.fit_res = ['', '']

        params = model.guess(data=self.corr_data_Xy,
                             x=self.sweep_points_Xy)
        self.fit_res[0] = model.fit(
            data=self.corr_data_Xy,
            x=self.sweep_points_Xy,
            params=params)
        self.save_fitted_parameters(fit_res=self.fit_res[0],
                                    var_name='Xy')

        params = model.guess(data=self.corr_data_Yx,
                             x=self.sweep_points_Yx)
        self.fit_res[1] = model.fit(
            data=self.corr_data_Yx,
            x=self.sweep_points_Yx,
            params=params)
        self.save_fitted_parameters(fit_res=self.fit_res[1],
                                    var_name='Yx')

    def calculate_optimal_motzoi(self):
        '''
        The best motzoi parameter is there where both curves intersect.
        As a parabola can have 2 intersects.
        Will default to picking the one closest to zero
        '''
        # Fit res 0 is the fit res for Xy, and fit_res 1 for Yx
        b_vals0 = self.fit_res[0].best_values
        b_vals1 = self.fit_res[1].best_values
        x1, x2 = a_tools.solve_quadratic_equation(
            b_vals1['a']-b_vals0['a'], b_vals1['b']-b_vals0['b'],
            b_vals1['c']-b_vals0['c'])
        self.optimal_motzoi = min(x1, x2, key=lambda x: abs(x))
        return self.optimal_motzoi


class Rabi_Analysis_old(TD_Analysis):

    '''
    This is the old Rabi analysis for the mathematica sequences of 60 points
    '''

    def __init__(self, label='Rabi',  **kw):
        kw['label'] = label
        kw['h5mode'] = 'r+'
        super(self.__class__, self).__init__(**kw)

    def run_default_analysis(self, print_fit_results=False, **kw):
        self.add_analysis_datagroup_to_file()
        show_guess = kw.pop('show_guess', False)
        show_fig = kw.pop('show_fig', False)
        close_file = kw.pop('close_file', True)
        figsize = kw.pop('figsize', (11, 10))

        self.get_naming_and_values()
        if self.sweep_unit != 'arb unit':
            # If the control is not off the tektronix the center should be 0
            self.center_point = 0

        fig, axarray = plt.subplots(2, 1, figsize=figsize)
        fit_res = [None]*len(self.value_names)

        for i, name in enumerate(self.value_names):
            offset_estimate = np.mean(self.measured_values[i])
            if (np.mean(self.measured_values[i][30:34]) <
                    np.mean(self.measured_values[i][34:38])):
                amplitude_sign = -1.
            else:
                amplitude_sign = 1.
            amplitude_estimate = amplitude_sign*abs(max(
                self.measured_values[i])-min(self.measured_values[i]))/2
            w = np.fft.fft(
                self.measured_values[i][:-self.NoCalPoints]-offset_estimate)
            index_of_fourier_maximum = np.argmax(np.abs(w[1:len(w)/2]))+1
            fourier_index_to_freq = 1/abs(self.sweep_points[0] -
                                          self.sweep_points[-self.NoCalPoints])
            if index_of_fourier_maximum < 3:
                print(
                    'Rabi period too long for fourier analysis, using single period as default guess')
                frequency_estimate = fourier_index_to_freq
            else:
                frequency_estimate = fourier_index_to_freq * \
                    index_of_fourier_maximum
            # Guess for params

            fit_mods.CosModel.set_param_hint('amplitude',
                                             value=amplitude_estimate)
            fit_mods.CosModel.set_param_hint('frequency',
                                             value=frequency_estimate,
                                             min=0, max=1/8.)
            fit_mods.CosModel.set_param_hint('offset',
                                             value=offset_estimate)
            fit_mods.CosModel.set_param_hint('phase',
                                             value=0,
                                             # Should be at the center
                                             # we let sign take care of
                                             # flipping
                                             vary=False),

            self.params = fit_mods.CosModel.make_params()
            displaced_fitting_axis = self.sweep_points[:-self.NoCalPoints] - \
                self.center_point

            fit_res[i] = fit_mods.CosModel.fit(
                data=self.measured_values[i][:-self.NoCalPoints],
                t=displaced_fitting_axis,
                params=self.params)
            self.fit_results.append(fit_res[i])
            self.save_fitted_parameters(fit_res[i],
                                        var_name=name)
            best_vals = fit_res[i].best_values

            if print_fit_results:
                print(fit_res[i].fit_report())

            if not best_vals['frequency'] == 0:
                self.drive_scaling_factor = self.calculate_drive_scaling_factor(
                    best_vals['frequency'])
            else:
                logging.warning('FIXME something wrong with frequency fit')
                self.drive_scaling_factor = 1

            if show_guess:
                axarray[i].plot(self.sweep_points[:-self.NoCalPoints],
                                fit_res[i].init_fit, 'k--')
            x = np.linspace(min(displaced_fitting_axis),
                            max(displaced_fitting_axis),
                            len(displaced_fitting_axis)*100)

            y = fit_mods.CosFunc(x,
                                 frequency=best_vals['frequency'],
                                 phase=best_vals['phase'],
                                 amplitude=best_vals['amplitude'],
                                 offset=best_vals['offset'])
            axarray[i].plot(x+self.center_point, y, 'r-')

            textstr = (
                '''    $f$ = %.3g $\pm$ (%.3g)
                       $A$ = %.3g $\pm$ (%.3g)
                       $\phi$ = %.3g $\pm$ (%.3g)
                       $a_0$ = %.3g $\pm$ (%.3g)''' % (
                    fit_res[i].params['frequency'].value,
                    fit_res[i].params['frequency'].stderr,
                    fit_res[i].params['amplitude'].value,
                    fit_res[i].params['amplitude'].stderr,
                    fit_res[i].params['phase'].value,
                    fit_res[i].params['phase'].stderr,
                    fit_res[i].params['offset'].value,
                    fit_res[i].params['offset'].stderr))

            axarray[i].text(0.65, 0.95, textstr,
                            transform=axarray[i].transAxes,
                            fontsize=11, verticalalignment='top',
                            horizontalalignment='left',
                            bbox=self.box_props)
            self.plot_results_vs_sweepparam(x=self.sweep_points,
                                            y=self.measured_values[i],
                                            fig=fig, ax=axarray[i],
                                            xlabel=self.xlabel,
                                            ylabel=str(self.value_names[i]),
                                            save=False)

        if show_fig:
            plt.show()
        self.save_fig(fig, figname=self.sweep_name+'Rabi_fit', **kw)
        if close_file:
            self.data_file.close()
        return fit_res

    def calculate_drive_scaling_factor(self, frequency):
        '''
        This works by the assumption that you want to have 1.5 Rabi periods
        in your signal. This means that the pi amplitude should be at .75 of
        the max amplitude.
        '''
        desired_period_in_indices = \
            (len(self.sweep_points)-self.NoCalPoints)/1.5
        sorted_swp = np.sort(self.sweep_points)
        # Sorting needed for when data is taken in other than ascending order
        step_per_index = sorted_swp[1] - sorted_swp[0]
        desired_period = desired_period_in_indices * step_per_index
        # calibration points max should be at -20
        # and + 20 from the center -> period of 80
        desired_freq = 1/desired_period
        rabi_scaling = desired_freq / frequency
        return rabi_scaling

    def get_drive_scaling_factor(self):
        best_fit = self.get_best_fit_results()
        frequency = best_fit['frequency'].attrs['value']

        drive_scaling_factor = self.calculate_drive_scaling_factor(frequency)

        print('Drive scaling factor: %.2f' % drive_scaling_factor)
        return drive_scaling_factor


class SSRO_Analysis(MeasurementAnalysis):

    '''
    Analysis class for Single Shot Readout.
    Scripts finds optimum rotation of IQ plane leaving all information in the
    I-quadrature.
    Then, for both On and Off datasets unbinned s-curves are fitted with the
    sum of two gaussians. From the fits two fidelity numbers are extracted:

    outputs two fidelity numbers:
        - F: the maximum separation between the two double gauss fits
        - F_corrected: the maximum separation between the largest normalized
                    gausses of both double gauss fits
                    this thereby aims to correct the data for
                    - imperfect pulses
                    - relaxation
                    - residual excitation
                    This figure of merit is unstable for low (<0.30 fidelity)
    outputs one optimum voltage
        -V_opt: the optimum threshold voltage is equal for both definitions of
                fidelity.

    Nofits option is added to skip the double gaussian fitting and extract
    the optimum threshold and fidelity from cumulative histograms.
    '''

    def __init__(self, rotate=True, close_fig=True, channels=['I', 'Q'],
                 hist_log_scale: bool=True, **kw):
        kw['h5mode'] = 'r+'
        self.rotate = rotate
        self.channels = channels
        self.hist_log_scale = hist_log_scale
        self.close_fig = close_fig
        super(self.__class__, self).__init__(**kw)

    def run_default_analysis(self, rotate=True,
                             nr_samples=2,
                             sample_0=0,
                             sample_1=1,
                             channels=['I', 'Q'],
                             no_fits=False,
                             print_fit_results=False,
                             n_bins: int=120, **kw):

        self.add_analysis_datagroup_to_file()
        self.no_fits = no_fits
        self.get_naming_and_values()
        # plotting histograms of the raw shots on I and Q axis

        if len(self.channels) == 1:
            shots_I_data = self.get_values(key=self.channels[0])
            shots_I_data_0, shots_I_data_1 = a_tools.zigzag(shots_I_data,
                                                            sample_0, sample_1, nr_samples)
            shots_Q_data_0 = shots_I_data_0*0
            shots_Q_data_1 = shots_I_data_1*0

        else:
            # Try getting data by name first and by index otherwise
            try:
                shots_I_data = self.get_values(key=self.channels[0])
                shots_Q_data = self.get_values(key=self.channels[1])
            except:
                shots_I_data = self.measured_values[0]
                shots_Q_data = self.measured_values[1]

            shots_I_data_0, shots_I_data_1 = a_tools.zigzag(
                shots_I_data, sample_0, sample_1, nr_samples)
            shots_Q_data_0, shots_Q_data_1 = a_tools.zigzag(
                shots_Q_data, sample_0, sample_1, nr_samples)

        # cutting off half data points (odd number of data points)
        min_len = np.min([np.size(shots_I_data_0), np.size(shots_I_data_1),
                          np.size(shots_Q_data_0), np.size(shots_Q_data_1)])
        shots_I_data_0 = shots_I_data_0[0:min_len]
        shots_I_data_1 = shots_I_data_1[0:min_len]
        shots_Q_data_0 = shots_Q_data_0[0:min_len]
        shots_Q_data_1 = shots_Q_data_1[0:min_len]

        # rotating IQ-plane to transfer all information to the I-axis
        if self.rotate:
            theta, shots_I_data_1_rot, shots_I_data_0_rot = \
                self.optimize_IQ_angle(shots_I_data_1, shots_Q_data_1,
                                       shots_I_data_0, shots_Q_data_0, min_len,
                                       **kw)
            self.theta = theta
        else:
            self.theta = 0
            shots_I_data_1_rot = shots_I_data_1
            shots_I_data_0_rot = shots_I_data_0

            cmap = kw.pop('cmap', 'viridis')
            # plotting 2D histograms of mmts with pulse

            I_min = min(min(shots_I_data_0), min(shots_I_data_1))
            I_max = max(max(shots_I_data_0), max(shots_I_data_1))
            Q_min = min(min(shots_Q_data_0), min(shots_Q_data_1))
            Q_max = max(max(shots_Q_data_0), max(shots_Q_data_1))
            edge = max(abs(I_min), abs(I_max), abs(Q_min), abs(Q_max))

            H0, xedges0, yedges0 = np.histogram2d(shots_I_data_0, shots_Q_data_0,
                                                  bins=n_bins,
                                                  range=[[I_min, I_max],
                                                         [Q_min, Q_max]],
                                                  normed=True)
            H1, xedges1, yedges1 = np.histogram2d(shots_I_data_1, shots_Q_data_1,
                                                  bins=n_bins,
                                                  range=[[I_min, I_max, ],
                                                         [Q_min, Q_max, ]],
                                                  normed=True)
            fig, axarray = plt.subplots(nrows=1, ncols=2)
            axarray[0].tick_params(axis='both', which='major',
                                   labelsize=5, direction='out')
            axarray[1].tick_params(axis='both', which='major',
                                   labelsize=5, direction='out')

            plt.subplots_adjust(hspace=20)

            axarray[0].set_title('2D histogram, pi pulse')
            im1 = axarray[0].imshow(np.transpose(H1), interpolation='nearest',
                                    origin='low',
                                    extent=[xedges1[0], xedges1[-1],
                                            yedges1[0], yedges1[-1]], cmap=cmap)
            set_xlabel(axarray[0], self.value_names[0], self.value_units[0])
            if len(self.channels) == 2:
                set_ylabel(axarray[0], self.value_names[
                           1], self.value_units[1])
            else:
                set_ylabel(axarray[0], 'Dummy axis')
            axarray[0].set_xlim(-edge, edge)
            axarray[0].set_ylim(-edge, edge)

            # plotting 2D histograms of mmts with no pulse
            axarray[1].set_title('2D histogram, no pi pulse')
            im0 = axarray[1].imshow(np.transpose(H0), interpolation='nearest', origin='low',
                                    extent=[xedges0[0], xedges0[-1], yedges0[0],
                                            yedges0[-1]], cmap=cmap)
            set_xlabel(axarray[1], self.value_names[0], self.value_units[0])
            if len(self.channels) == 2:
                set_ylabel(axarray[1], self.value_names[
                           1], self.value_units[1])
            else:
                set_ylabel(axarray[1], 'Dummy axis')
            axarray[1].set_xlim(-edge, edge)
            axarray[1].set_ylim(-edge, edge)

            self.save_fig(fig, figname='SSRO_Density_Plots',
                          close_fig=self.close_fig, **kw)

            self.avg_0_I = np.mean(shots_I_data_0)
            self.avg_1_I = np.mean(shots_I_data_1)
            self.avg_0_Q = np.mean(shots_Q_data_0)
            self.avg_1_Q = np.mean(shots_Q_data_1)
        # making gaussfits of s-curves

        self.no_fits_analysis(shots_I_data_1_rot, shots_I_data_0_rot, min_len,
                              **kw)
        if self.no_fits is False:
            self.s_curve_fits(shots_I_data_1_rot, shots_I_data_0_rot, min_len,
                              **kw)
        self.finish(**kw)

    def optimize_IQ_angle(self, shots_I_1, shots_Q_1, shots_I_0,
                          shots_Q_0, min_len, plot_2D_histograms=True,
                          **kw):
        cmap = kw.pop('cmap', 'viridis')
        # plotting 2D histograms of mmts with pulse

        n_bins = 120  # the bins we want to have around our data
        I_min = min(min(shots_I_0), min(shots_I_1))
        I_max = max(max(shots_I_0), max(shots_I_1))
        Q_min = min(min(shots_Q_0), min(shots_Q_1))
        Q_max = max(max(shots_Q_0), max(shots_Q_1))
        edge = max(abs(I_min), abs(I_max), abs(Q_min), abs(Q_max))
        H0, xedges0, yedges0 = np.histogram2d(shots_I_0, shots_Q_0,
                                              bins=n_bins,
                                              range=[[I_min, I_max],
                                                     [Q_min, Q_max]],
                                              normed=True)
        H1, xedges1, yedges1 = np.histogram2d(shots_I_1, shots_Q_1,
                                              bins=n_bins,
                                              range=[[I_min, I_max, ],
                                                     [Q_min, Q_max, ]],
                                              normed=True)

        if plot_2D_histograms:
            fig, axarray = plt.subplots(nrows=1, ncols=2)
            axarray[0].tick_params(axis='both', which='major',
                                   labelsize=5, direction='out')
            axarray[1].tick_params(axis='both', which='major',
                                   labelsize=5, direction='out')

            plt.subplots_adjust(hspace=20)

            axarray[0].set_title('2D histogram, pi pulse')
            im1 = axarray[0].imshow(np.transpose(H1), interpolation='nearest', origin='low',
                                    extent=[xedges1[0], xedges1[-1],
                                            yedges1[0], yedges1[-1]], cmap=cmap)

            set_xlabel(axarray[0], self.value_names[0], self.value_units[0])
            if len(self.channels) == 2:
                set_ylabel(axarray[0], self.value_names[
                           1], self.value_units[1])
            else:
                set_ylabel(axarray[0], 'Dummy axis')
            axarray[0].set_xlim(-edge, edge)
            axarray[0].set_ylim(-edge, edge)

            # plotting 2D histograms of mmts with no pulse
            axarray[1].set_title('2D histogram, no pi pulse')
            im0 = axarray[1].imshow(np.transpose(H0), interpolation='nearest', origin='low',
                                    extent=[xedges0[0], xedges0[-1], yedges0[0],
                                            yedges0[-1]], cmap=cmap)

            set_xlabel(axarray[1], self.value_names[0], self.value_units[0])
            if len(self.channels) == 2:
                set_ylabel(axarray[1], self.value_names[
                           1], self.value_units[1])
            else:
                set_ylabel(axarray[1], 'Dummy axis')
            axarray[1].set_xlim(-edge, edge)
            axarray[1].set_ylim(-edge, edge)

            self.save_fig(fig, figname='SSRO_Density_Plots',
                          close_fig=self.close_fig, **kw)

        # this part performs 2D gaussian fits and calculates coordinates of the
        # maxima
        def gaussian(height, center_x, center_y, width_x, width_y):
            width_x = float(width_x)
            width_y = float(width_y)
            return lambda x, y: height*np.exp(-(((center_x-x)/width_x)**2+(
                                              (center_y-y)/width_y)**2)/2)

        def fitgaussian(data):
            params = moments(data)
            errorfunction = lambda p: np.ravel(gaussian(*p)(*np.indices(
                                               data.shape))-data)
            p, success = optimize.leastsq(errorfunction, params)
            return p

        def moments(data):
            total = data.sum()
            X, Y = np.indices(data.shape)
            x = (X*data).sum()/total
            y = (Y*data).sum()/total
            col = data[:, int(y)]
            eps = 1e-8  # To prevent division by zero
            width_x = np.sqrt(abs((np.arange(col.size)-y)**2*col).sum()/(
                              col.sum()+eps))
            row = data[int(x), :]
            width_y = np.sqrt(abs((np.arange(row.size)-x)**2*row).sum()/(
                              row.sum()+eps))
            height = data.max()
            return height, x, y, width_x, width_y

        data0 = H0
        params0 = fitgaussian(data0)
        fit0 = gaussian(*params0)
        data1 = H1
        params1 = fitgaussian(data1)
        fit1 = gaussian(*params1)
        # interpolating to find the gauss top x and y coordinates
        x_lin = np.linspace(0, n_bins, n_bins+1)
        y_lin = np.linspace(0, n_bins, n_bins+1)
        f_x_1 = interp1d(x_lin, xedges1)
        x_1_max = f_x_1(params1[1])
        f_y_1 = interp1d(y_lin, yedges1)
        y_1_max = f_y_1(params1[2])

        f_x_0 = interp1d(x_lin, xedges0)
        x_0_max = f_x_0(params0[1])
        f_y_0 = interp1d(y_lin, yedges0)
        y_0_max = f_y_0(params0[2])

        # following part will calculate the angle to rotate the IQ plane
        # All information is to be rotated to the I channel
        y_diff = y_1_max-y_0_max
        x_diff = x_1_max-x_0_max
        theta = -np.arctan2(y_diff, x_diff)

        shots_I_1_rot = np.cos(theta)*shots_I_1 - np.sin(theta)*shots_Q_1
        shots_Q_1_rot = np.sin(theta)*shots_I_1 + np.cos(theta)*shots_Q_1

        shots_I_0_rot = np.cos(theta)*shots_I_0 - np.sin(theta)*shots_Q_0
        shots_Q_0_rot = np.sin(theta)*shots_I_0 + np.cos(theta)*shots_Q_0

        return(theta, shots_I_1_rot, shots_I_0_rot)

    def no_fits_analysis(self, shots_I_1_rot, shots_I_0_rot, min_len,
                         **kw):
        min_voltage_1 = np.min(shots_I_1_rot)
        min_voltage_0 = np.min(shots_I_0_rot)
        min_voltage = np.min([min_voltage_1, min_voltage_0])

        max_voltage_1 = np.max(shots_I_1_rot)
        max_voltage_0 = np.max(shots_I_0_rot)
        max_voltage = np.max([max_voltage_1, max_voltage_0])

        hist_1, bins = np.histogram(shots_I_1_rot, bins=1000,
                                    range=(min_voltage, max_voltage),
                                    density=1)
        cumsum_1 = np.cumsum(hist_1)
        self.cumsum_1 = cumsum_1/cumsum_1[-1]  # renormalizing

        hist_0, bins = np.histogram(shots_I_0_rot, bins=1000,
                                    range=(min_voltage, max_voltage),
                                    density=1)
        cumsum_0 = np.cumsum(hist_0)
        self.cumsum_0 = cumsum_0/cumsum_0[-1]  # renormalizing

        cumsum_diff = (abs(self.cumsum_1-self.cumsum_0))
        cumsum_diff_list = cumsum_diff.tolist()
        self.index_V_th_a = int(cumsum_diff_list.index(np.max(
            cumsum_diff_list)))
        V_th_a = bins[self.index_V_th_a]+(bins[1]-bins[0])/2
        # adding half a bin size
        F_a = 1-(1-cumsum_diff_list[self.index_V_th_a])/2

        fig, ax = plt.subplots()
        ax.plot(bins[0:-1], self.cumsum_1, label='cumsum_1', color='red')
        ax.plot(bins[0:-1], self.cumsum_0, label='cumsum_0', color='blue')
        ax.axvline(V_th_a, ls='--', label="V_th_a = %.3f" % V_th_a,
                   linewidth=2, color='grey')
        ax.text(.7, .6, '$Fa$ = %.4f' % F_a, transform=ax.transAxes,
                fontsize='large')
        ax.set_title('raw cumulative histograms')
        plt.xlabel('DAQ voltage integrated (AU)', fontsize=14)
        plt.ylabel('Fraction', fontsize=14)

        #plt.hist(SS_Q_data, bins=40,label = '0 Q')
        plt.legend(loc=2)
        self.save_fig(fig, figname='raw-cumulative-histograms', **kw, close_fig=self.close_fig)

        # saving the results
        if 'SSRO_Fidelity' not in self.analysis_group:
            fid_grp = self.analysis_group.create_group('SSRO_Fidelity')
        else:
            fid_grp = self.analysis_group['SSRO_Fidelity']
        fid_grp.attrs.create(name='V_th_a', data=V_th_a)
        fid_grp.attrs.create(name='F_a', data=F_a)

        self.F_a = F_a
        self.V_th_a = V_th_a

    def s_curve_fits(self, shots_I_1_rot, shots_I_0_rot, min_len,
                     **kw):
        # Sorting data for analytical fitting
        S_sorted_I_1 = np.sort(shots_I_1_rot)
        S_sorted_I_0 = np.sort(shots_I_0_rot)
        p_norm_I_1 = 1. * np.arange(len(S_sorted_I_1)) / \
            (len(S_sorted_I_1) - 1)
        p_norm_I_0 = 1. * np.arange(len(S_sorted_I_0)) / \
            (len(S_sorted_I_0) - 1)

        # fitting the curves with integral normal distribution
        def erfcc(x):
            """
            Complementary error function.
            """
            z = abs(x)
            out = np.zeros(np.size(x))
            t = 1. / (1. + 0.5*z)
            r = t * np.exp(-z*z-1.26551223+t*(1.00002368+t*(.37409196 +
                                                            t*(.09678418+t*(-.18628806+t*(.27886807 +
                                                                                          t*(-1.13520398+t*(1.48851587+t*(-.82215223 +
                                                                                                                          t*.17087277)))))))))
            if np.size(x) > 1:
                for k in range(np.size(x)):
                    if (x[k] >= 0.):
                        out[k] = r[k]
                    else:
                        out[k] = 2. - r[k]
            else:
                if (x > 0):
                    out = r
                else:
                    out = 2-r
            return out

        def NormCdf(x, mu, sigma):
            t = x-mu
            y = 0.5*erfcc(-t/(sigma*np.sqrt(2.0)))
            for k in range(np.size(x)):
                if y[k] > 1.0:
                    y[k] = 1.0
            return y

        NormCdfModel = lmfit.Model(NormCdf)

        def NormCdf2(x, mu0, mu1, sigma0, sigma1, frac1):
            t0 = x-mu0
            t1 = x-mu1
            frac0 = 1-frac1
            y = frac1*0.5*erfcc(-t1/(sigma1*np.sqrt(2.0))) + \
                frac0*0.5*erfcc(-t0/(sigma0*np.sqrt(2.0)))
            for k in range(np.size(x)):
                if y[k] > 1.0:
                    y[k] = 1.0
            return y

        NormCdf2Model = lmfit.Model(NormCdf2)
        NormCdfModel.set_param_hint('mu', value=(np.average(shots_I_0_rot)
                                                 + np.average(shots_I_0_rot))/2)
        NormCdfModel.set_param_hint('sigma', value=(np.std(shots_I_0_rot)
                                                    + np.std(shots_I_0_rot))/2, min=0)

        params = NormCdfModel.make_params()

        fit_res_0 = NormCdfModel.fit(
            data=p_norm_I_0,
            x=S_sorted_I_0,
            params=params)

        fit_res_1 = NormCdfModel.fit(
            data=p_norm_I_1,
            x=S_sorted_I_1,
            params=params)
        # extracting the fitted parameters for the gaussian fits
        mu0 = fit_res_0.params['mu'].value
        sigma0 = fit_res_0.params['sigma'].value
        mu1 = fit_res_1.params['mu'].value
        sigma1 = fit_res_1.params['sigma'].value

        # setting hint parameters for double gaussfit of 'on' measurements
        NormCdf2Model.set_param_hint('mu0', value=mu0, vary=False)
        NormCdf2Model.set_param_hint('sigma0', value=sigma0, min=0, vary=False)
        NormCdf2Model.set_param_hint('mu1', value=np.average(shots_I_1_rot))
        NormCdf2Model.set_param_hint(
            'sigma1', value=np.std(shots_I_1_rot), min=0)
        NormCdf2Model.set_param_hint('frac1', value=0.9, min=0, max=1)

        # performing the double gaussfits of on 1 data
        params = NormCdf2Model.make_params()
        fit_res_double_1 = NormCdf2Model.fit(
            data=p_norm_I_1,
            x=S_sorted_I_1,
            params=params)

        # extracting the fitted parameters for the double gaussian fit 'on'
        sigma0_1 = fit_res_double_1.params['sigma0'].value
        sigma1_1 = fit_res_double_1.params['sigma1'].value
        mu0_1 = fit_res_double_1.params['mu0'].value
        mu1_1 = fit_res_double_1.params['mu1'].value
        frac1_1 = fit_res_double_1.params['frac1'].value

        NormCdf2Model = lmfit.Model(NormCdf2)
        # adding hint parameters for double gaussfit of 'off' measurements
        NormCdf2Model.set_param_hint('mu0', value=mu0)
        NormCdf2Model.set_param_hint('sigma0', value=sigma0, min=0)
        NormCdf2Model.set_param_hint('mu1', value=mu1_1, vary=False)
        NormCdf2Model.set_param_hint(
            'sigma1', value=sigma1_1, min=0, vary=False)
        NormCdf2Model.set_param_hint(
            'frac1', value=0.025, min=0, max=1, vary=True)

        params = NormCdf2Model.make_params()
        fit_res_double_0 = NormCdf2Model.fit(
            data=p_norm_I_0,
            x=S_sorted_I_0,
            params=params)

        # extracting the fitted parameters for the double gaussian fit 'off'
        sigma0_0 = fit_res_double_0.params['sigma0'].value
        sigma1_0 = fit_res_double_0.params['sigma1'].value
        mu0_0 = fit_res_double_0.params['mu0'].value
        mu1_0 = fit_res_double_0.params['mu1'].value
        frac1_0 = fit_res_double_0.params['frac1'].value

        def NormCdf(x, mu, sigma):
            t = x-mu
            y = 0.5*erfcc(-t/(sigma*np.sqrt(2.0)))
            return y

        def NormCdfdiff(x, mu0=mu0, mu1=mu1, sigma0=sigma0, sigma1=sigma1):
            y = -abs(NormCdf(x, mu0, sigma0)-NormCdf(x, mu1, sigma1))
            return y

        V_opt_single = optimize.brent(NormCdfdiff)
        F_single = -NormCdfdiff(x=V_opt_single)
        # print 'V_opt_single', V_opt_single
        # print 'F_single', F_single

        # redefining the function with different variables to avoid problems
        # with arguments in brent optimization
        def NormCdfdiff(x, mu0=mu0_0, mu1=mu1_1, sigma0=sigma0_0, sigma1=sigma1_1):
            y0 = -abs(NormCdf(x, mu0, sigma0)-NormCdf(x, mu1, sigma1))
            return y0

        self.V_th_d = optimize.brent(NormCdfdiff)
        F_d = 1-(1+NormCdfdiff(x=self.V_th_d))/2
        # print 'F_corrected',F_corrected

        def NormCdfdiffDouble(x, mu0_0=mu0_0,
                              sigma0_0=sigma0_0, sigma1_0=sigma1_0,
                              frac1_0=frac1_0, mu1_1=mu1_1,
                              sigma0_1=sigma0_1, sigma1_1=sigma1_1,
                              frac1_1=frac1_1):
            distr0 = (1-frac1_0)*NormCdf(x, mu0_0, sigma0_0) + \
                (frac1_0)*NormCdf(x, mu1_1, sigma1_1)

            distr1 = (1-frac1_1)*NormCdf(x, mu0_0, sigma0_0) + \
                (frac1_1)*NormCdf(x, mu1_1, sigma1_1)
            y = - abs(distr1-distr0)
            return y

        # print "refresh"
        # self.V_th_d = optimize.brent(NormCdfdiffDouble)
        # F_d = -NormCdfdiffDouble(x=self.V_th_d)

        # calculating the signal-to-noise ratio
        signal = abs(mu0_0-mu1_1)
        noise = (sigma0_0 + sigma1_1)/2
        SNR = signal/noise

        # plotting s-curves
        fig, ax = plt.subplots(figsize=(8, 4))
        ax.set_title(
            'S-curves (not binned) and fits, determining fidelity and threshold optimum, %s shots' % min_len)
        # ax.set_xlabel('DAQ voltage integrated (V)')  # , fontsize=14)
        set_xlabel(ax, 'Weight',  self.value_units[0])
        ax.set_ylabel('Fraction of counts')  # , fontsize=14)
        ax.set_ylim((-.01, 1.01))
        ax.plot(S_sorted_I_0, p_norm_I_0, label='0 I', linewidth=2,
                color='blue')
        ax.plot(S_sorted_I_1, p_norm_I_1, label='1 I', linewidth=2,
                color='red')

        # ax.plot(S_sorted_I_0, fit_res_0.best_fit,
        #         label='0 I single gaussian fit', ls='--', linewidth=3,
        #         color='lightblue')
        # ax.plot(S_sorted_I_1, fit_res_1.best_fit, label='1 I',
        #         linewidth=2, color='red')

        ax.plot(S_sorted_I_0, fit_res_double_0.best_fit,
                label='0 I double gaussfit', ls='--', linewidth=3,
                color='lightblue')
        ax.plot(S_sorted_I_1, fit_res_double_1.best_fit,
                label='1 I double gaussfit', ls='--', linewidth=3,
                color='darkred')
        labelstring = 'V_th_a= %.3f V' % (self.V_th_a)
        labelstring_corrected = 'V_th_d= %.3f V' % (self.V_th_d)

        ax.axvline(self.V_th_a, ls='--', label=labelstring,
                   linewidth=2, color='grey')
        ax.axvline(self.V_th_d, ls='--', label=labelstring_corrected,
                   linewidth=2, color='black')

        leg = ax.legend(loc='best')
        leg.get_frame().set_alpha(0.5)
        self.save_fig(fig, figname='S-curves', close_fig=self.close_fig, **kw)

        #################################################
        #         plotting the 1D histograms            #
        #################################################
        fig, ax = plt.subplots(figsize=(8, 4))

        n0, bins0 = np.histogram(shots_I_0_rot, bins=int(min_len/50),
                                 normed=True)
        n1, bins1 = np.histogram(shots_I_1_rot, bins=int(min_len/50),
                                 normed=True)

        pylab.plot(bins1[:-1]+0.5*(bins1[1]-bins1[0]), n1, 'ro')
        pylab.plot(bins0[:-1]+0.5*(bins0[1]-bins0[0]), n0, 'bo')

        # add lines showing the fitted distribution
        # building up the histogram fits for off measurements
        y0 = (1-frac1_0)*pylab.normpdf(bins0, mu0_0, sigma0_0) + \
            frac1_0*pylab.normpdf(bins0, mu1_0, sigma1_0)
        y1_0 = frac1_0*pylab.normpdf(bins0, mu1_0, sigma1_0)
        y0_0 = (1-frac1_0)*pylab.normpdf(bins0, mu0_0, sigma0_0)

        # building up the histogram fits for on measurements
        y1 = (1-frac1_1)*pylab.normpdf(bins1, mu0_1, sigma0_1) + \
            frac1_1*pylab.normpdf(bins1, mu1_1, sigma1_1)
        y1_1 = frac1_1*pylab.normpdf(bins1, mu1_1, sigma1_1)
        y0_1 = (1-frac1_1)*pylab.normpdf(bins1, mu0_1, sigma0_1)

        plt.plot(bins0, y0, 'b', linewidth=1.5)
        plt.plot(bins0, y1_0, 'b--', linewidth=3.5)
        plt.plot(bins0, y0_0, 'b--', linewidth=3.5)

        plt.plot(bins1, y1, 'r', linewidth=1.5)
        plt.plot(bins1, y0_1, 'r--', linewidth=3.5)
        plt.plot(bins1, y1_1, 'r--', linewidth=3.5)

        pdf_max = (max(max(y0), max(y1)))
        ax.set_ylim(pdf_max/1000, 2*pdf_max)
        if self.hist_log_scale:
            ax.set_yscale('log')
        ax.set_title('Histograms of {} shots, {}'.format(
            min_len, self.timestamp_string))
        set_xlabel(ax, 'Rotated weight', self.value_units[0])
        set_ylabel(ax, 'Fraction of counts')

        plt.axvline(self.V_th_a, ls='--',
                    linewidth=2, color='grey',
                    label='SNR={0:.2f}\n $F_a$={1:.4f}\n $F_d$={2:.4f}\n $p_e$={3:.4f}'.format(SNR, self.F_a, F_d, frac1_0))
        plt.axvline(self.V_th_d, ls='--',
                    linewidth=2, color='black')
        plt.legend()
        leg2 = ax.legend(loc='best')
        leg2.get_frame().set_alpha(0.5)
        self.save_fig(fig, figname='Histograms',
                      close_fig=self.close_fig, **kw)

        self.save_fitted_parameters(fit_res_double_0,
                                    var_name='fit_res_double_0')
        self.save_fitted_parameters(fit_res_double_1,
                                    var_name='fit_res_double_1')

        if 'SSRO_Fidelity' not in self.analysis_group:
            fid_grp = self.analysis_group.create_group('SSRO_Fidelity')
        else:
            fid_grp = self.analysis_group['SSRO_Fidelity']

        fid_grp.attrs.create(name='sigma0_0', data=sigma0_0)
        fid_grp.attrs.create(name='sigma1_1', data=sigma1_1)
        fid_grp.attrs.create(name='sigma0_1', data=sigma0_1)
        fid_grp.attrs.create(name='sigma1_0', data=sigma1_0)
        fid_grp.attrs.create(name='mu0_1', data=mu0_1)
        fid_grp.attrs.create(name='mu1_0', data=mu1_0)

        fid_grp.attrs.create(name='mu0_0', data=mu0_0)
        fid_grp.attrs.create(name='mu1_1', data=mu1_1)
        fid_grp.attrs.create(name='frac1_0', data=frac1_0)
        fid_grp.attrs.create(name='frac1_1', data=frac1_1)
        fid_grp.attrs.create(name='F_d', data=F_d)
        fid_grp.attrs.create(name='SNR', data=SNR)

        self.sigma0_0 = sigma0_0
        self.sigma1_1 = sigma1_1
        self.mu0_0 = mu0_0
        self.mu1_1 = mu1_1
        self.frac1_0 = frac1_0
        self.frac1_1 = frac1_1
        self.F_d = F_d
        self.SNR = SNR


class SSRO_discrimination_analysis(MeasurementAnalysis):

    '''
    Analysis that takes IQ-shots and extracts discrimination fidelity from
    it by fitting 2 2D gaussians. It does not assumption on what state the
    individual shots belong to.

    This method will only work if the gaussians belonging to both distributions
    are distinguisable.

    The 2D gauss does not include squeezing and assumes symmetric (in x/y)
    distributions.
    '''

    def __init__(self, **kw):
        kw['h5mode'] = 'r+'
        super(self.__class__, self).__init__(**kw)

    def run_default_analysis(self, plot_2D_histograms=True,
                             current_threshold=None, theta_in=0,
                             n_bins: int=120, **kw):
        self.add_analysis_datagroup_to_file()
        self.get_naming_and_values()
        I_shots = self.measured_values[0]
        Q_shots = self.measured_values[1]

        if theta_in != 0:
            shots = I_shots+1j*Q_shots
            rot_shots = dm_tools.rotate_complex(
                shots, angle=theta_in, deg=True)
            I_shots = rot_shots.real
            Q_shots = rot_shots.imag

        # Reshaping the data
        # min min and max max constructions exist so that it also works
        # if one dimension only conatins zeros
        H, xedges, yedges = np.histogram2d(I_shots, Q_shots,
                                           bins=n_bins,
                                           range=[[min(min(I_shots), -1e-6),
                                                   max(max(I_shots), 1e-6)],
                                                  [min(min(Q_shots), -1e-6),
                                                   max(max(Q_shots), 1e-6)]],
                                           normed=True)
        self.H = H
        self.xedges = xedges
        self.yedges = yedges
        H_flat, x_tiled, y_rep = dm_tools.flatten_2D_histogram(
            H, xedges, yedges)

        # Performing the fits
        g2_mod = fit_mods.DoubleGauss2D_model
        params = g2_mod.guess(model=g2_mod, data=H_flat, x=x_tiled, y=y_rep)
        # assume symmetry of the gaussian blobs in x and y
        params['A_sigma_y'].set(expr='A_sigma_x')
        params['B_sigma_y'].set(expr='B_sigma_x')
        self.fit_res = g2_mod.fit(data=H_flat, x=x_tiled, y=y_rep,
                                  params=params)

        # Saving the fit results to the datafile
        self.save_fitted_parameters(self.fit_res, 'Double gauss fit')
        if plot_2D_histograms:  # takes ~350ms, speedup quite noticable
            fig, axs = plt.subplots(nrows=1, ncols=3)
            fit_mods.plot_fitres2D_heatmap(self.fit_res, x_tiled, y_rep,
                                           axs=axs, cmap='viridis')
            for ax in axs:
                ax.ticklabel_format(style='sci', fontsize=4,
                                    scilimits=(0, 0))
                set_xlabel(ax, 'I', self.value_units[0])
                edge = max(max(abs(xedges)), max(abs(yedges)))
                ax.set_xlim(-edge, edge)
                ax.set_ylim(-edge, edge)
                # ax.set_axis_bgcolor(plt.cm.viridis(0))
            set_ylabel(axs[0], 'Q', self.value_units[1])
            #axs[0].ticklabel_format(style = 'sci',  fontsize=4)

            self.save_fig(
                fig, figname='2D-Histograms_rot_{:.1f} deg'.format(theta_in), **kw)

        #######################################################
        #         Extract quantities of interest              #
        #######################################################
        self.mu_a = (self.fit_res.params['A_center_x'].value +
                     1j * self.fit_res.params['A_center_y'].value)
        self.mu_b = (self.fit_res.params['B_center_x'].value +
                     1j * self.fit_res.params['B_center_y'].value)

        # only look at sigma x because we assume sigma_x = sigma_y
        sig_a = self.fit_res.params['A_sigma_x'].value
        sig_b = self.fit_res.params['B_sigma_x'].value
        # Picking threshold in the middle assumes same sigma for both
        # distributions, this can be improved by optimizing the F_discr
        diff_vec = self.mu_b - self.mu_a

        self.opt_I_threshold = np.mean([self.mu_a.real, self.mu_b.real])
        self.theta = np.angle(diff_vec, deg=True)
        self.mean_sigma = np.mean([sig_a, sig_b])
        # relative separation of the gaussians in units of sigma
        self.relative_separation = abs(diff_vec)/self.mean_sigma
        # relative separation of the gaussians when projected on the I-axis
        self.relative_separation_I = diff_vec.real/self.mean_sigma

        #######################################################
        # Calculating discrimanation fidelities based on erfc #
        #######################################################
        # CDF of gaussian is P(X<=x) = .5 erfc((mu-x)/(sqrt(2)sig))

        # Along the optimal direction
        CDF_a = .5 * math.erfc((abs(diff_vec/2)) /
                               (np.sqrt(2)*sig_a))
        CDF_b = .5 * math.erfc((-abs(diff_vec/2)) /
                               (np.sqrt(2)*sig_b))
        self.F_discr = 1-(1-abs(CDF_a - CDF_b))/2

        # Projected on the I-axis
        CDF_a = .5 * math.erfc((self.mu_a.real - self.opt_I_threshold) /
                               (np.sqrt(2)*sig_a))
        CDF_b = .5 * math.erfc((self.mu_b.real - self.opt_I_threshold) /
                               (np.sqrt(2)*sig_b))

        self.F_discr_I = abs(CDF_a - CDF_b)
        # Current threshold projected on the I-axis
        if current_threshold is not None:
            CDF_a = .5 * math.erfc((self.mu_a.real - current_threshold) /
                                   (np.sqrt(2)*sig_a))
            CDF_b = .5 * math.erfc((self.mu_b.real - current_threshold) /
                                   (np.sqrt(2)*sig_b))
            self.F_discr_curr_t = 1-(1-abs(CDF_a - CDF_b))/2

        self.finish(**kw)


class touch_n_go_SSRO_Analysis(MeasurementAnalysis):

    '''
    Script to analyze the single shots used for touch and go selection
    '''

    def __init__(self, label='touch_n_go', **kw):
        kw['label'] = label
        kw['h5mode'] = 'r+'
        super(self.__class__, self).__init__(**kw)

    def run_default_analysis(self, print_fit_results=False, **kw):

        self.add_analysis_datagroup_to_file()

        # plotting histograms of the raw shots on I and Q axis

        shots_I_data = self.get_values(key='touch_n_go_I_shots')
        shots_Q_data = self.get_values(key='touch_n_go_Q_shots')
        instrument_settings = self.data_file['Instrument settings']
        threshold = instrument_settings['CBox'].attrs['signal_threshold_line0']
        # plotting the histograms before rotation
        fig, axes = plt.subplots(figsize=(10, 10))
        axes.hist(shots_I_data, bins=100, label='I', histtype='step', normed=1)
        #axes.hist(shots_Q_data, bins=40, label = '0 Q',histtype='step',normed=1)
        axes.axvline(x=threshold, ls='--', label='threshold')

        axes.set_title(
            'Histogram of I-shots for touch and go measurement and threshold')
        plt.xlabel('DAQ voltage integrated (AU)', fontsize=14)
        plt.ylabel('Fraction', fontsize=14)

        #plt.hist(SS_Q_data, bins=40,label = '0 Q')
        plt.legend()
        self.save_fig(fig, figname='raw-histograms', **kw)
        plt.show()

        self.finish(**kw)


class SSRO_single_quadrature_discriminiation_analysis(MeasurementAnalysis):

    '''
    Analysis that fits two gaussians to a histogram of a dataset.
    Uses this to extract F_discr and the optimal threshold
    '''

    def __init__(self, weight_func: str=None, **kw):
        """
        Bin all acquired data into historgrams and fit two gaussians to
        determine the
        """
        # Note: weight_func is a bit of misnomer here
        # it represents the channel/weight of the data we want to bin
        kw['h5mode'] = 'r+'
        self.weight_func = weight_func
        super().__init__(**kw)

    def run_default_analysis(self, close_file=True, **kw):
        self.get_naming_and_values()
        hist, bins, centers = self.histogram_shots(self.shots)
        self.fit_data(hist, centers)
        self.F_discr, self.opt_threshold = self.calculate_discrimination_fidelity(
            fit_res=self.fit_res)

        self.make_figures(hist=hist, centers=centers, **kw)

        if close_file:
            self.data_file.close()
        return

    def get_naming_and_values(self):
        super().get_naming_and_values()
        if type(self.weight_func) is str:
            self.shots = self.get_values(self.weight_func)
            # Potentially bug sensitive!!
            self.units = self.value_units[0]
        elif type(self.weight_func) is int:
            self.shots = self.measured_values[self.weight_func]
            self.units = self.value_units[self.weight_func]
        elif self.weight_func is None:
            self.weight_func = self.value_names[0]
            self.shots = self.measured_values[0]
            self.units = self.value_units[0]

    def histogram_shots(self, shots):
        hist, bins = np.histogram(shots, bins=90, normed=True)
        # 0.7 bin widht is a sensible default for plotting
        centers = (bins[:-1] + bins[1:]) / 2
        return hist, bins, centers

    def fit_data(self, hist, centers):
        self.add_analysis_datagroup_to_file()
        self.model = fit_mods.DoubleGaussModel
        params = self.model.guess(self.model, hist, centers)
        self.fit_res = self.model.fit(data=hist, x=centers, params=params)
        self.save_fitted_parameters(
            fit_res=self.fit_res, var_name='{}shots'.format(self.weight_func))
        return self.fit_res

    def make_figures(self, hist, centers, show_guess=False, **kw):
        self.fig, self.ax = plt.subplots(figsize=(5, 3))
        width = .7 * (centers[1]-centers[0])
        plot_title = kw.pop('plot_title', textwrap.fill(
                            self.timestamp_string + '_' +
                            self.measurementstring, 40))

        x_fine = np.linspace(min(centers),
                             max(centers), 1000)
        # Plotting the data
        self.ax.bar(centers, hist, align='center', width=width, label='data')

        pars = self.fit_res.best_values
        Agauss = lmfit.models.gaussian(x=x_fine, sigma=pars['A_sigma'],
                                       amplitude=pars['A_amplitude'],
                                       center=pars['A_center'])

        Bgauss = lmfit.models.gaussian(x=x_fine, sigma=pars['B_sigma'],
                                       amplitude=pars['B_amplitude'],
                                       center=pars['B_center'])

        self.ax.plot(x_fine, self.fit_res.eval(x=x_fine), label='fit', c='r')
        self.ax.plot(x_fine, Agauss, label='fit_A', c='r', ls='--')
        self.ax.plot(x_fine, Bgauss, label='fit_B', c='r', ls='--')

        if show_guess:
            self.ax.plot(x_fine, self.fit_res.eval(
                x=x_fine, **self.fit_res.init_values), label='guess', c='g')
            self.ax.legend(loc='best')

        ylim = self.ax.get_ylim()
        self.ax.vlines(self.opt_threshold, ylim[0], ylim[1], linestyles='--',
                       label='opt. threshold')
        self.ax.text(.95, .95, 'F_discr {:.2f}\nOpt.thresh. {:.2f}'.format(
                     self.F_discr, self.opt_threshold),
                     verticalalignment='top', horizontalalignment='right',
                     transform=self.ax.transAxes)
        self.ax.legend()
        # self.F_discr, self.opt_threshold

        # Prettifying the plot
        self.ax.ticklabel_format(useOffset=False)
        self.ax.set_title(plot_title)
        self.ax.set_xlabel('{} ({})'.format(self.weight_func, self.units))
        self.ax.set_ylabel('normalized counts')
        self.save_fig(self.fig, fig_tight=True, **kw)

    def calculate_discrimination_fidelity(self, fit_res):
        '''
        Calculate fidelity based on the overlap of the two fits.
        Does this by numerically evaluating the function.
        Analytic is possible but not done here.
        '''
        mu_a = fit_res.best_values['A_center']
        mu_b = fit_res.best_values['B_center']
        s_a = fit_res.best_values['A_sigma']
        s_b = fit_res.best_values['B_sigma']

        x_fine = np.linspace(min(mu_a-4*s_a, mu_b-4*s_b),
                             max(mu_b+4*s_a, mu_b+4*s_b), 1000)
        CDF_a = np.zeros(len(x_fine))
        CDF_b = np.zeros(len(x_fine))
        for i, x in enumerate(x_fine):
            CDF_a[i] = .5 * erfc((mu_a-x)/(np.sqrt(2)*s_a))
            CDF_b[i] = .5 * erfc((mu_b-x)/(np.sqrt(2)*s_b))
        F_discr = np.max(abs(CDF_a-CDF_b))
        opt_threshold = x_fine[np.argmax(abs(CDF_a-CDF_b))]
        return F_discr, opt_threshold


class T1_Analysis(TD_Analysis):

    def __init__(self, label='T1', make_fig=True, **kw):
        kw['label'] = label
        kw['h5mode'] = 'r+'  # Read write mode, file must exist
        super().__init__(**kw)

    def fit_T1(self, t_arr, data):
        # Guess for params
        fit_mods.ExpDecayModel.set_param_hint('amplitude', value=1,
                                              min=0, max=2)
        fit_mods.ExpDecayModel.set_param_hint(
            'tau',
            value=self.sweep_points[1]*50,  # use index 1
            min=self.sweep_points[1],
            max=self.sweep_points[-1]*1000)
        fit_mods.ExpDecayModel.set_param_hint('offset', value=0, vary=False)
        fit_mods.ExpDecayModel.set_param_hint('n', value=1, vary=False)
        self.params = fit_mods.ExpDecayModel.make_params()

        fit_res = fit_mods.ExpDecayModel.fit(
            data=data,
            t=t_arr,
            params=self.params)
        return fit_res

    def run_default_analysis(self, print_fit_results=False,
                             make_fig=True, **kw):
        show_guess = kw.pop('show_guess', False)
        close_file = kw.pop('close_file', True)
        self.add_analysis_datagroup_to_file()
        self.get_naming_and_values()
        fig, figarray, ax, axarray = self.setup_figures_and_axes()
        self.normalized_values = []

        if make_fig:
            for i, name in enumerate(self.value_names):
                if len(self.value_names) == 1:
                    ax2 = axarray
                elif len(self.value_names) < 4:
                    ax2 = axarray[i]
                else:
                    ax2 = axarray[i/2, i % 2]

                self.plot_results_vs_sweepparam(x=self.sweep_points,
                                                y=self.measured_values[i],
                                                fig=figarray, ax=ax2,
                                                xlabel=self.xlabel,
                                                ylabel=self.ylabels[i],
                                                save=False)

        if 'I_cal' in self.value_names[i]:  # Fit the data
            norm = self.normalize_data_to_calibration_points(
                self.measured_values[i], self.NoCalPoints)
            self.normalized_values = norm[0]
            self.normalized_data_points = norm[1]
            self.normalized_cal_vals = norm[2]

        else:
            norm = self.normalize_data_to_calibration_points(
                self.measured_values[0], self.NoCalPoints)
            self.normalized_values = norm[0]
            self.normalized_data_points = norm[1]
            self.normalized_cal_vals = norm[2]

        fit_res = self.fit_T1(t_arr=self.sweep_points[:-self.NoCalPoints],
                              data=self.normalized_data_points)

        self.fit_res = fit_res
        best_vals = fit_res.best_values
        self.save_fitted_parameters(fit_res=fit_res, var_name='F|1>')

        self.T1 = best_vals['tau']
        self.T1_stderr = fit_res.params['tau'].stderr

        if print_fit_results:
            print(fit_res.fit_report())
        if make_fig:
            self.plot_results_vs_sweepparam(x=self.sweep_points*1e6,
                                            y=self.normalized_values,
                                            fig=fig, ax=ax,
                                            xlabel=r'Time ($\mu s$)',
                                            ylabel=r'$F$ $|1 \rangle$',
                                            **kw)
            if show_guess:
                ax.plot(self.sweep_points[:-self.NoCalPoints],
                        fit_res.init_fit, 'k--')

            best_vals = fit_res.best_values
            t = np.linspace(self.sweep_points[0],
                            self.sweep_points[-self.NoCalPoints], 1000)

            y = fit_mods.ExpDecayFunc(
                t, tau=best_vals['tau'],
                n=best_vals['n'],
                amplitude=best_vals['amplitude'],
                offset=best_vals['offset'])

            ax.plot(t*1e6, y, 'r-')
            textstr = '$T_1$ = %.3g $\pm$ (%.5g) s ' % (
                fit_res.params['tau'].value, fit_res.params['tau'].stderr)

            ax.text(0.4, 0.95, textstr, transform=ax.transAxes,
                    fontsize=11, verticalalignment='top',
                    bbox=self.box_props)
            self.save_fig(fig, figname=self.measurementstring+'_Fit', **kw)
            # self.save_fig(fig, figname=self.measurementstring+'_' +
            #               self.value_names[i], **kw)
            self.save_fig(self.figarray, figname=self.measurementstring, **kw)
        if close_file:
            self.data_file.close()
        return fit_res

    def get_measured_T1(self):
        fitted_pars = self.data_file['Analysis']['Fitted Params F|1>']
        T1 = fitted_pars['tau'].attrs['value']
        T1_stderr = fitted_pars['tau'].attrs['stderr']

        return T1, T1_stderr


class Ramsey_Analysis(TD_Analysis):

    def __init__(self, label='Ramsey', **kw):
        kw['label'] = label
        kw['h5mode'] = 'r+'
        super(self.__class__, self).__init__(**kw)

    def fit_Ramsey(self, print_fit_results=False):
        damped_osc_mod = fit_mods.ExpDampOscModel
        average = np.mean(self.normalized_data_points)

        ft_of_data = np.fft.fft(self.normalized_data_points)
        index_of_fourier_maximum = np.argmax(np.abs(
            ft_of_data[1:len(ft_of_data)//2]))+1
        max_ramsey_delay = self.norm_sweep_points[-1] - \
            self.norm_sweep_points[0]

        fft_axis_scaling = 1/(max_ramsey_delay)
        freq_est = fft_axis_scaling*index_of_fourier_maximum
        est_number_of_periods = index_of_fourier_maximum

        if ((average > 0.7*max(self.normalized_data_points)) or
                (est_number_of_periods < 2) or
                est_number_of_periods > len(ft_of_data)/2.):
            print('the trace is too short to find multiple periods')

            if print_fit_results:
                print('Setting frequency to 0 and ' +
                      'fitting with decaying exponential.')
            damped_osc_mod.set_param_hint('frequency',
                                          value=freq_est,
                                          vary=False)
            damped_osc_mod.set_param_hint('phase',
                                          value=0, vary=False)
        else:
            damped_osc_mod.set_param_hint('frequency',
                                          value=freq_est,
                                          vary=True,
                                          min=(1/(100 *
                                                  self.sweep_points[-1])),
                                          max=(20/self.sweep_points[-1]))

        amplitude_guess = 1
        damped_osc_mod.set_param_hint('amplitude',
                                      value=amplitude_guess,
                                      min=0.4, max=4.0)

        if (np.average(self.normalized_data_points[:4]) >
                np.average(self.normalized_data_points[4:8])):
            phase_estimate = 0
        else:
            phase_estimate = np.pi

        damped_osc_mod.set_param_hint('phase',
                                      value=phase_estimate, vary=True)

        damped_osc_mod.set_param_hint('tau',
                                      value=self.norm_sweep_points[1]*10,
                                      min=self.norm_sweep_points[1],
                                      max=self.norm_sweep_points[1]*1000)

        damped_osc_mod.set_param_hint('exponential_offset',
                                      value=0.5,
                                      min=0.4, max=4.0)
        damped_osc_mod.set_param_hint('oscillation_offset',
                                      value=0, vary=False)

        damped_osc_mod.set_param_hint('n',
                                      value=1,
                                      vary=False)
        self.params = damped_osc_mod.make_params()
        fit_res = damped_osc_mod.fit(data=self.normalized_data_points,
                                     t=self.norm_sweep_points,
                                     params=self.params)
        if fit_res.chisqr > .35:
            logging.warning('Fit did not converge, varying phase')
            fit_res_lst = []

            for phase_estimate in np.linspace(0, 2*np.pi, 8):
                damped_osc_mod.set_param_hint('phase',
                                              value=phase_estimate)
                self.params = damped_osc_mod.make_params()
                fit_res_lst += [damped_osc_mod.fit(
                                data=self.normalized_data_points,
                                t=self.norm_sweep_points,
                                params=self.params)]

            chisqr_lst = [fit_res.chisqr for fit_res in fit_res_lst]
            fit_res = fit_res_lst[np.argmin(chisqr_lst)]
        self.fit_results.append(fit_res)
        if print_fit_results:
            print(fit_res.fit_report())
        return fit_res

    def plot_results(self, fig, ax, fit_res, ylabel, show_guess=False):
        textstr = ('  $f$  \t= %.3g $ \t \pm$ (%.3g) Hz'
                   % (fit_res.params['frequency'].value,
                      fit_res.params['frequency'].stderr) +
                   '\n$T_2^\star$ = %.3g $\t \pm$ (%.3g) s '
                   % (fit_res.params['tau'].value,
                      fit_res.params['tau'].stderr))
        ax.text(0.4, 0.95, textstr,
                transform=ax.transAxes, fontsize=11,
                verticalalignment='top', bbox=self.box_props)
        self.plot_results_vs_sweepparam(x=self.sweep_points*1e6,
                                        y=self.normalized_values,
                                        fig=fig, ax=ax,
                                        xlabel=r'Time ($\mu s$)',
                                        ylabel=ylabel,
                                        save=False)

        x = np.linspace(self.norm_sweep_points[0],
                        self.norm_sweep_points[-1],
                        len(self.norm_sweep_points)*100)
        if show_guess:
            y_init = fit_mods.ExpDampOscFunc(x, **self.fit_res.init_values)
            ax.plot(x*1e6, y_init, 'k--')

        best_vals = self.fit_res.best_values
        y = fit_mods.ExpDampOscFunc(
            x, tau=best_vals['tau'],
            n=best_vals['n'],
            frequency=best_vals['frequency'],
            phase=best_vals['phase'],
            amplitude=best_vals['amplitude'],
            oscillation_offset=best_vals['oscillation_offset'],
            exponential_offset=best_vals['exponential_offset'])
        ax.plot(x*1e6, y, 'r-')

    def run_default_analysis(self, print_fit_results=False, **kw):

        close_file = kw.pop('close_file', True)
        show_guess = kw.pop('show_guess', False)
        show = kw.pop('show', False)
        self.add_analysis_datagroup_to_file()
        self.get_naming_and_values()
        fig1, fig2, ax, axarray = self.setup_figures_and_axes()

        norm = self.normalize_data_to_calibration_points(
            self.measured_values[0], self.NoCalPoints)
        self.normalized_values = norm[0]
        self.normalized_data_points = norm[1]
        self.normalized_cal_vals = norm[2]
        self.norm_sweep_points = self.sweep_points[:len(
            self.normalized_data_points)]
        self.fit_res = self.fit_Ramsey(print_fit_results)

        self.save_fitted_parameters(self.fit_res, var_name=self.value_names[0])
        self.plot_results(fig1, ax, self.fit_res, show_guess=show_guess,
                          ylabel=r'$F$ $|1 \rangle$')

        for i, name in enumerate(self.value_names):
            if len(self.value_names) == 4:
                if i < 2:
                    ax2 = axarray[0, i]
                else:
                    ax2 = axarray[1, i-2]
            elif len(self.value_names) == 1:
                ax2 = axarray
            else:
                ax2 = axarray[i]

            self.plot_results_vs_sweepparam(x=self.sweep_points,
                                            y=self.measured_values[i],
                                            fig=fig2, ax=ax2,
                                            xlabel=self.xlabel,
                                            ylabel=self.ylabels[i],
                                            save=False)

        stepsize = self.sweep_points[1] - self.sweep_points[0]
        self.total_detuning = self.fit_res.params['frequency'].value
        self.detuning_stderr = self.fit_res.params['frequency'].stderr
        self.T2_star = self.fit_res.params['tau'].value
        self.T2_star_stderr = self.fit_res.params['tau'].stderr

        self.artificial_detuning = 4./(60*stepsize)
        self.detuning = self.total_detuning - self.artificial_detuning

        if show:
            plt.show()
        self.save_fig(fig1, figname=self.measurementstring+'_Ramsey_fit', **kw)
        self.save_fig(fig2, figname=self.measurementstring, **kw)
        if close_file:
            self.data_file.close()
        return self.fit_res

    def get_measured_freq(self):
        fitted_pars = self.data_file['Analysis']['Fitted Params I_cal']
        freq = fitted_pars['frequency'].attrs['value']
        freq_stderr = fitted_pars['frequency'].attrs['stderr']

        return freq, freq_stderr

    def get_measured_T2_star(self):
        '''
        Returns measured T2 star from the fit to the Ical data.
         return T2, T2_stderr
        '''
        fitted_pars = self.data_file['Analysis']['Fitted Params I_cal']
        T2 = fitted_pars['tau'].attrs['value']
        T2_stderr = fitted_pars['tau'].attrs['stderr']

        return T2, T2_stderr


class DragDetuning_Analysis(TD_Analysis):

    def __init__(self, label='DragDetuning', **kw):
        kw['label'] = label
        kw['h5mode'] = 'r+'  # Read write mode, file must exist
        super(self.__class__, self).__init__(**kw)

    def run_default_analysis(self, print_fit_results=False, **kw):
        close_file = kw.pop('close_file', True)
        figsize = kw.pop('figsize', (11, 10))
        self.add_analysis_datagroup_to_file()
        self.get_naming_and_values()
        fig, axarray = plt.subplots(2, 2, figsize=figsize)

        XpY90_data = self.measured_values[0][0::2] + \
            1.j*self.measured_values[1][0::2]
        YpX90_data = self.measured_values[0][1::2] + \
            1.j*self.measured_values[1][1::2]

        self.XpY90 = np.mean(XpY90_data)
        self.YpX90 = np.mean(YpX90_data)
        self.detuning = np.abs(self.XpY90 - self.YpX90)

        for i, name in enumerate(self.value_names):
            ax = axarray[i/2, i % 2]
            self.plot_results_vs_sweepparam(x=self.sweep_points,
                                            y=self.measured_values[i],
                                            fig=fig,
                                            ax=ax,
                                            xlabel=self.xlabel,
                                            ylabel=self.ylabels[i],
                                            **kw)

        self.save_fig(fig, figname=self.measurementstring, **kw)
        if close_file:
            self.data_file.close()
        return (self.detuning, self.XpY90, self.YpX90)


class TransientAnalysis(TD_Analysis):

    def run_default_analysis(self, print_fit_results=False, **kw):
        close_file = kw.pop('close_file', True)
        demodulate = kw.pop('demodulate', False)
        figsize = kw.pop('figsize', (11, 4))
        self.IF = kw.pop('IF', 10)
        self.load_hdf5data()
        keys = list(self.g.keys())
        fig, ax = plt.subplots(1, 1, figsize=figsize)

        self.valuenames = ["transient_0", "transient_1"]
        if 'touch_n_go_transient_0' in keys:
            mode = 'CBox'
            transient_0 = self.get_values(key='touch_n_go_transient_0')
            transient_1 = self.get_values(key='touch_n_go_transient_1')
            sampling_rate = 0.2  # Gsample/s
            kw.pop('plot_title', "CBox transient")
            samples = len(transient_0)

        elif 'average_transients_I' in keys:
            mode = 'ATS'
            transients_0 = self.get_values(key='average_transients_I')
            transients_1 = self.get_values(key='average_transients_Q')
            samples = len(transients_0[:, 0])
            sampling_rate = 1  # Gsample/s

        self.time = np.linspace(0, samples/sampling_rate, samples)
        if mode == 'CBox':
            self.plot_results_vs_sweepparam(x=self.time,
                                            y=transient_0,
                                            fig=fig,
                                            ax=ax,
                                            marker='-o',
                                            xlabel="time (ns)",
                                            ylabel="amplitude (au)",
                                            **kw)
        else:

            ax.plot(self.time, transients_0[:, 0], marker='.',
                    label='Average transient ch A')
            ax.plot(self.time, transients_1[:, 0], marker='.',
                    label='Average transient ch B')
            ax.legend()

            ax.set_xlabel('time (ns)')
            ax.set_ylabel('dac voltage (V)')

        if demodulate:
            print('demodulating using IF = %.2f GHz' % self.IF)
            dem_cos = np.cos(2*np.pi*self.IF*self.time)
            dem_sin = np.sin(2*np.pi*self.IF*self.time)

            self.demod_transient_I = dem_cos*transients_0[:, 0] + \
                dem_sin * transients_1[:, 0]
            self.demod_transient_Q = -dem_sin*transients_0[:, 0] + \
                dem_cos * transients_1[:, 0]

            fig2, axs2 = plt.subplots(1, 1, figsize=figsize, sharex=True)
            axs2.plot(self.time, self.demod_transient_I, marker='.',
                      label='I demodulated')
            axs2.plot(self.time, self.demod_transient_Q, marker='.',
                      label='Q demodulated')
            axs2.legend()
            self.save_fig(fig2, figname=self.measurementstring+'demod', **kw)
            axs2.set_xlabel('time (ns)')
            axs2.set_ylabel('dac voltage (V)')

            self.power = self.demod_transient_I**2 + self.demod_transient_Q**2
            fig3, ax3 = plt.subplots(1, 1, figsize=figsize, sharex=True)
            ax3.plot(self.time, self.power, marker='.')
            ax3.set_ylabel('Power (a.u.)')
            self.save_fig(fig3, figname=self.measurementstring+'Power', **kw)
            ax3.set_xlabel('time (ns)')

        self.save_fig(fig, figname=self.measurementstring, **kw)
        if close_file:
            self.data_file.close()
        return


class DriveDetuning_Analysis(TD_Analysis):

    def __init__(self, label='DriveDetuning', **kw):
        kw['label'] = label
        kw['h5mode'] = 'r+'  # Read write mode, file must exist
        super().__init__(**kw)

    def run_default_analysis(self, print_fit_results=False, **kw):

        def sine_fit_data():
            self.fit_type = 'sine'
            model = fit_mods.lmfit.Model(fit_mods.CosFunc)

            params = fit_mods.Cos_guess(model, data=data,
                                        t=sweep_points)
            # This ensures that phase is *always* ~90 deg if it is different
            # this shows up in the amplitude and prevents the correct detuning
            # is shown.
            params['phase'].min = np.deg2rad(80)
            params['phase'].max = np.deg2rad(100)

            fit_results = model.fit(data=data, t=sweep_points,
                                    params=params)
            return fit_results

        def quadratic_fit_data():
            M = np.array(
                [sweep_points**2, sweep_points, [1]*len(sweep_points)])
            Minv = np.linalg.pinv(M)
            [a, b, c] = np.dot(data, Minv)
            fit_data = (a*sweep_points**2 + b*sweep_points + c)
            return fit_data, (a, b, c)

        close_file = kw.pop('close_file', True)
        figsize = kw.pop('figsize', (11, 5))
        self.add_analysis_datagroup_to_file()
        self.get_naming_and_values()

        self.NoCalPoints = 4

        self.normalize_data_to_calibration_points(
            self.measured_values[0], self.NoCalPoints)
        self.add_dataset_to_analysisgroup('Corrected data',
                                          self.corr_data)
        self.analysis_group.attrs.create('corrected data based on',
                                         'calibration points'.encode('utf-8'))

        data = self.corr_data[:-self.NoCalPoints]
        cal_data = np.split(self.corr_data[-self.NoCalPoints:], 2)
        cal_data_mean = np.mean(cal_data, axis=1)
        cal_peak_to_peak = abs(cal_data_mean[1] - cal_data_mean[0])

        sweep_points = self.sweep_points[:-self.NoCalPoints]
        data_peak_to_peak = max(data) - min(data)

        self.fit_results_sine = sine_fit_data()
        self.fit_results_quadratic = quadratic_fit_data()

        chisqr_sine = self.fit_results_sine.chisqr
        chisqr_quadratic = np.sum((self.fit_results_quadratic[0] - data)**2)

        if (chisqr_quadratic < chisqr_sine) or \
                (data_peak_to_peak/cal_peak_to_peak < .5):
            self.fit_type = 'quadratic'
            self.slope = self.fit_results_quadratic[1][1]
            amplitude = cal_peak_to_peak / 2

        else:
            self.fit_type = 'sine'
            amplitude = self.fit_results_sine.params['amplitude']
            frequency = self.fit_results_sine.params['frequency']
            self.slope = 2 * np.pi * amplitude * frequency

        self.drive_detuning = -1*self.slope / (2 * np.pi * abs(amplitude))
        self.drive_scaling_factor = 1. / (1. + self.drive_detuning)

        # Plotting
        fig, axarray = plt.subplots(2, figsize=figsize)
        for k, name in enumerate(self.value_names):
            ax = axarray[k]
            self.plot_results_vs_sweepparam(x=self.sweep_points,
                                            y=self.measured_values[k],
                                            fig=fig,
                                            ax=ax,
                                            xlabel=self.xlabel,
                                            ylabel=self.ylabels[k],
                                            **kw)
        self.save_fig(fig, figname=self.measurementstring, **kw)
        fig, ax = self.default_ax()
        self.plot_results_vs_sweepparam(x=self.sweep_points,
                                        y=self.corr_data,
                                        fig=fig,
                                        ax=ax,
                                        xlabel=self.xlabel,
                                        ylabel=r'$F$  $|1\rangle$',
                                        **kw)
        if self.fit_type is 'sine':
            ax.plot(sweep_points, self.fit_results_sine.best_fit)
        else:
            ax.plot(sweep_points, self.fit_results_quadratic[0])
        # plt.show()
        self.save_fig(fig, figname=self.measurementstring + '_fit', **kw)
        if close_file:
            self.data_file.close()
        return self.drive_scaling_factor


class OnOff_Analysis(TD_Analysis):

    def __init__(self, label='OnOff', idx=None, **kw):
        kw['label'] = label
        kw['h5mode'] = 'r+'  # Read write mode, file must exist
        self.idx = idx
        super(self.__class__, self).__init__(**kw)

    def run_default_analysis(self, print_fit_results=False, **kw):
        close_file = kw.pop('close_file', True)
        self.add_analysis_datagroup_to_file()
        self.get_naming_and_values()
        figsize = kw.pop('figsize', (11, 2*len(self.value_names)))
        if self.idx is not None:
            idx_val = np.where(self.value_names == 'I_cal_%d' % self.idx)[0][0]
        else:
            try:
                idx_val = np.where(self.value_names == 'I_cal')[0][0]
            except:  # Kind of arbitrarily choose axis 0
                idx_val = 0

        fig, axarray = plt.subplots(len(self.value_names)/2, 2,
                                    figsize=figsize)

        I_cal = self.measured_values[idx_val]
        zero_mean = np.mean(I_cal[0::2])
        zero_std = np.std(I_cal[0::2])

        one_mean = np.mean(I_cal[1::2])
        one_std = np.std(I_cal[1::2])

        self.distance = np.power(zero_mean - one_mean, 2)
        distance_error = np.sqrt(
            np.power(2.*(zero_mean - one_mean)*zero_std, 2)
            + np.power(2.*(one_mean - zero_mean)*one_std, 2))
        self.contrast = self.distance/distance_error

        for i, name in enumerate(self.value_names):
            if len(self.value_names) == 4:
                ax = axarray[i/2, i % 2]
            elif len(self.value_names) == 2:
                ax = axarray[i]

            self.plot_results_vs_sweepparam(x=self.sweep_points[::2],
                                            y=self.measured_values[i][::2],
                                            fig=fig,
                                            ax=ax,
                                            xlabel=self.xlabel,
                                            ylabel=self.ylabels[i],
                                            label='On',
                                            marker='o:',
                                            **kw)
            self.plot_results_vs_sweepparam(x=self.sweep_points[1::2],
                                            y=self.measured_values[i][1::2],
                                            fig=fig,
                                            ax=ax,
                                            xlabel=self.xlabel,
                                            ylabel=self.ylabels[i],
                                            label='Off',
                                            marker='o:',
                                            **kw)
            ax.legend()
        fig2, ax2 = plt.subplots(figsize=(10, 6))
        self.plot_results_vs_sweepparam(x=self.sweep_points[::2],
                                        y=I_cal[::2],
                                        fig=fig2,
                                        ax=ax2,
                                        xlabel=self.xlabel,
                                        ylabel=self.ylabels[idx_val],
                                        label='Off',
                                        marker='o:',
                                        **kw)
        self.plot_results_vs_sweepparam(x=self.sweep_points[1::2],
                                        y=I_cal[1::2],
                                        fig=fig2,
                                        ax=ax2,
                                        xlabel=self.xlabel,
                                        ylabel=self.ylabels[idx_val],
                                        label='Off',
                                        marker='o:',
                                        **kw)
        ax2.hlines((zero_mean), 0, len(self.sweep_points),
                   linestyle='solid', color='blue')
        ax2.hlines((one_mean), 0, len(self.sweep_points),
                   linestyle='solid', color='green')
        ax2.text(2, zero_mean, "Zero mean", bbox=self.box_props, color='blue')
        ax2.text(2, one_mean, "One mean", bbox=self.box_props, color='green')
        ax2.hlines((zero_mean+zero_std, zero_mean-zero_std),
                   0, len(self.sweep_points), linestyle='dashed', color='blue')
        ax2.hlines((one_mean+one_std, one_mean-one_std),
                   0, len(self.sweep_points), linestyle='dashed', color='green')
        ax2.text(2, max(I_cal)+(max(I_cal)-min(I_cal))*.04,
                 "Contrast: %.2f" % self.contrast,
                 bbox=self.box_props)
        self.save_fig(fig, figname=self.measurementstring, **kw)
        self.save_fig(fig2, figname=self.measurementstring+'_calibrated', **kw)
        if close_file:
            self.data_file.close()
        print('Average contrast: %.2f' % self.contrast)
        return self.contrast


class AllXY_Analysis(TD_Analysis):

    '''
    Performs a rotation and normalization on the data and calculates a
    deviation from the expected ideal data.

    Automatically works for the standard AllXY sequences of 42 and 21 points.
    Optional keyword arguments can be used to specify
    'ideal_data': np.array equal in lenght to the data
    '''

    def __init__(self, label='AllXY', zero_coord=None, one_coord=None,
                 make_fig=True, **kw):
        kw['label'] = label
        kw['h5mode'] = 'r+'  # Read write mode, file must exist
        self.zero_coord = zero_coord
        self.one_coord = one_coord
        self.make_fig = make_fig

        super(self.__class__, self).__init__(**kw)

    def run_default_analysis(self, print_fit_results=False,
                             close_main_fig=True, flip_axis=False, **kw):
        close_file = kw.pop('close_file', True)
        self.flip_axis = flip_axis
        self.cal_points = kw.pop('cal_points', None)
        self.add_analysis_datagroup_to_file()
        self.get_naming_and_values()

        if len(self.measured_values[0]) == 42:
            ideal_data = np.concatenate((0*np.ones(10), 0.5*np.ones(24),
                                         np.ones(8)))
        else:
            ideal_data = np.concatenate((0*np.ones(5), 0.5*np.ones(12),
                                         np.ones(4)))
        self.rotate_and_normalize_data()
        self.add_dataset_to_analysisgroup('Corrected data',
                                          self.corr_data)
        self.analysis_group.attrs.create('corrected data based on',
                                         'calibration points'.encode('utf-8'))
        data_error = self.corr_data - ideal_data
        self.deviation_total = np.mean(abs(data_error))
        # Plotting
        if self.make_fig:
            self.make_figures(ideal_data=ideal_data,
                              close_main_fig=close_main_fig, **kw)
        if close_file:
            self.data_file.close()
        return self.deviation_total

    def make_figures(self, ideal_data, close_main_fig, **kw):
        fig1, fig2, ax1, axarray = self.setup_figures_and_axes()
        for i in range(len(self.value_names)):
            if len(self.value_names) == 2:
                ax = axarray[i]
            else:
                ax = axarray
            self.plot_results_vs_sweepparam(x=self.sweep_points,
                                            y=self.measured_values[i],
                                            fig=fig2, ax=ax,
                                            xlabel=self.xlabel,
                                            ylabel=str(
                                                self.value_names[i]),
                                            save=False)
        ax1.set_ylim(min(self.corr_data)-.1, max(self.corr_data)+.1)
        if self.flip_axis:
            ylabel = r'$F$ $|0 \rangle$'
        else:
            ylabel = r'$F$ $|1 \rangle$'
        self.plot_results_vs_sweepparam(x=self.sweep_points,
                                        y=self.corr_data,
                                        fig=fig1, ax=ax1,
                                        xlabel='',
                                        ylabel=ylabel,
                                        save=False)
        ax1.plot(self.sweep_points, ideal_data)
        labels = [item.get_text() for item in ax1.get_xticklabels()]
        if len(self.measured_values[0]) == 42:
            locs = np.arange(1, 42, 2)
        else:
            locs = np.arange(0, 21, 1)
        labels = ['II', 'XX', 'YY', 'XY', 'YX',
                  'xI', 'yI', 'xy', 'yx', 'xY', 'yX',
                  'Xy', 'Yx', 'xX', 'Xx', 'yY', 'Yy',
                  'XI', 'YI', 'xx', 'yy']

        ax1.xaxis.set_ticks(locs)
        ax1.set_xticklabels(labels, rotation=60)

        deviation_text = r'Deviation: %.5f' % self.deviation_total
        ax1.text(1, 1.05, deviation_text, fontsize=11,
                 bbox=self.box_props)
        if not close_main_fig:
            # Hacked in here, good idea to only show the main fig but can
            # be optimized somehow
            self.save_fig(fig1, ylabel='Amplitude (normalized)',
                          close_fig=False, **kw)
        else:
            self.save_fig(fig1, ylabel='Amplitude (normalized)', **kw)
        self.save_fig(fig2, ylabel='Amplitude', **kw)


class RandomizedBenchmarking_Analysis(TD_Analysis):

    '''
    Rotates and normalizes the data before doing a fit with a decaying
    exponential to extract the Clifford fidelity.
    By optionally specifying T1 and the pulse separation (time between start
    of pulses) the T1 limited fidelity will be given and plotted in the
    same figure.
    '''

    def __init__(self, label='RB', T1=None, pulse_delay=None, **kw):
        self.T1 = T1
        self.pulse_delay = pulse_delay

        super().__init__(**kw)

    def run_default_analysis(self, **kw):
        close_main_fig = kw.pop('close_main_fig', True)
        close_file = kw.pop('close_file', True)
        if self.cal_points is None:
            self.cal_points = [list(range(-4, -2)), list(range(-2, 0))]

        super().run_default_analysis(close_file=False, make_fig=False,
                                     **kw)

        data = self.corr_data[:-1*(len(self.cal_points[0]*2))]
        n_cl = self.sweep_points[:-1*(len(self.cal_points[0]*2))]

        self.fit_res = self.fit_data(data, n_cl)
        self.fit_results = [self.fit_res]
        self.save_fitted_parameters(fit_res=self.fit_res, var_name='F|1>')
        if self.make_fig:
            self.make_figures(close_main_fig=close_main_fig, **kw)

        if close_file:
            self.data_file.close()
        return

    def calc_T1_limited_fidelity(self, T1, pulse_delay):
        '''
        Formula from Asaad et al.
        pulse separation is time between start of pulses
        '''
        Np = 1.875  # Number of gates per Clifford
        F_cl = (1/6*(3 + 2*np.exp(-1*pulse_delay/(2*T1)) +
                     np.exp(-pulse_delay/T1)))**Np
        p = 2*F_cl - 1

        return F_cl, p

    def add_textbox(self, ax, F_T1=None):

        textstr = ('\t$F_{Cl}$'+' \t= {:.4g} $\pm$ ({:.4g})%'.format(
            self.fit_res.params['fidelity_per_Clifford'].value*100,
            self.fit_res.params['fidelity_per_Clifford'].stderr*100) +
            '\n  $1-F_{Cl}$'+'  = {:.4g} $\pm$ ({:.4g})%'.format(
                (1-self.fit_res.params['fidelity_per_Clifford'].value)*100,
                (self.fit_res.params['fidelity_per_Clifford'].stderr)*100) +
            '\n\tOffset\t= {:.4g} $\pm$ ({:.4g})'.format(
                (self.fit_res.params['offset'].value),
                (self.fit_res.params['offset'].stderr)))
        if F_T1 is not None:
            textstr += ('\n\t  $F_{Cl}^{T_1}$  = ' +
                        '{:.6g}%'.format(F_T1*100))

        self.ax.text(0.1, 0.95, textstr, transform=self.ax.transAxes,
                     fontsize=11, verticalalignment='top',
                     bbox=self.box_props)

    def make_figures(self, close_main_fig, **kw):

        ylabel = r'$F$ $\left(|1 \rangle \right)$'
        self.fig, self.ax = self.default_ax()
        if self.plot_cal_points:
            x = self.sweep_points
            y = self.corr_data
        else:
            logging.warning('not tested for all types of calpoints')
            if type(self.cal_points[0]) is int:
                x = self.sweep_points[:-2]
                y = self.corr_data[:-2]
            else:
                x = self.sweep_points[:-1*(len(self.cal_points[0])*2)]
                y = self.corr_data[:-1*(len(self.cal_points[0])*2)]

        self.plot_results_vs_sweepparam(x=x,
                                        y=y,
                                        fig=self.fig, ax=self.ax,
                                        xlabel=self.xlabel,
                                        ylabel=ylabel,
                                        save=False)

        x_fine = np.linspace(0, self.sweep_points[-1], 1000)
        for fit_res in self.fit_results:
            best_fit = fit_mods.RandomizedBenchmarkingDecay(
                x_fine, **fit_res.best_values)
            self.ax.plot(x_fine, best_fit, label='Fit')
        self.ax.set_ylim(min(min(self.corr_data)-.1, -.1),
                         max(max(self.corr_data)+.1, 1.1))

        # Here we add the line corresponding to T1 limited fidelity
        F_T1 = None
        if self.T1 is not None and self.pulse_delay is not None:
            F_T1, p_T1 = self.calc_T1_limited_fidelity(
                self.T1, self.pulse_delay)
            T1_limited_curve = fit_mods.RandomizedBenchmarkingDecay(
                x_fine, -0.5, p_T1, 0.5)
            self.ax.plot(x_fine, T1_limited_curve, label='T1-limit')

            self.ax.legend(loc='center left', bbox_to_anchor=(1, 0.5))

        # Add a textbox
        self.add_textbox(self.ax, F_T1)

        if not close_main_fig:
            # Hacked in here, good idea to only show the main fig but can
            # be optimized somehow
            self.save_fig(self.fig, ylabel='Amplitude (normalized)',
                          close_fig=False, **kw)
        else:
            self.save_fig(self.fig, ylabel='Amplitude (normalized)', **kw)

    def fit_data(self, data, numCliff,
                 print_fit_results=False,
                 show_guess=False,
                 plot_results=False):

        RBModel = lmfit.Model(fit_mods.RandomizedBenchmarkingDecay)
        # RBModel = fit_mods.RBModel
        RBModel.set_param_hint('Amplitude', value=-0.5)
        RBModel.set_param_hint('p', value=.99)
        RBModel.set_param_hint('offset', value=.5)
        RBModel.set_param_hint('fidelity_per_Clifford',  # vary=False,
                               expr='(p + (1-p)/2)')
        RBModel.set_param_hint('error_per_Clifford',  # vary=False,
                               expr='1-fidelity_per_Clifford')
        RBModel.set_param_hint('fidelity_per_gate',  # vary=False,
                               expr='fidelity_per_Clifford**(1./1.875)')
        RBModel.set_param_hint('error_per_gate',  # vary=False,
                               expr='1-fidelity_per_gate')

        params = RBModel.make_params()
        fit_res = RBModel.fit(data, numCliff=numCliff,
                              params=params)
        if print_fit_results:
            print(fit_res.fit_report())
        if plot_results:
            plt.plot(fit_res.data, 'o-', label='data')
            plt.plot(fit_res.best_fit, label='best fit')
            if show_guess:
                plt.plot(fit_res.init_fit, '--', label='init fit')

        return fit_res


class RB_double_curve_Analysis(RandomizedBenchmarking_Analysis):

    def run_default_analysis(self, **kw):
        close_main_fig = kw.pop('close_main_fig', True)
        close_file = kw.pop('close_file', True)
        if self.cal_points is None:
            self.cal_points = [list(range(-4, -2)), list(range(-2, 0))]

        super(RandomizedBenchmarking_Analysis, self).run_default_analysis(
            close_file=False, make_fig=False, **kw)

        data = self.corr_data[:-1*(len(self.cal_points[0]*2))]
        # 1- minus all populations because we measure fidelity to 1
        data_0 = 1 - data[::2]
        data_1 = 1 - data[1::2]
        # 2-state population is just whatever is missing in 0 and 1 state
        # assumes that 2 looks like 1 state
        data_2 = 1 - (data_1) - (data_0)
        n_cl = self.sweep_points[:-1*(len(self.cal_points[0]*2)):2]

        self.fit_results = self.fit_data(data_0, data_1, n_cl)

        self.save_fitted_parameters(fit_res=self.fit_results,
                                    var_name='Double_curve_RB')

        if self.make_fig:
            self.make_figures(n_cl, data_0, data_1, data_2,
                              close_main_fig=close_main_fig, **kw)
        if close_file:
            self.data_file.close()
        return

    def fit_data(self, data0, data1, numCliff,
                 print_fit_results=False,
                 show_guess=False,
                 plot_results=False):
        data = np.concatenate([data0, data1])
        numCliff = 2*list(numCliff)
        invert = np.concatenate([np.ones(len(data0)),
                                 np.zeros(len(data1))])

        RBModel = lmfit.Model(fit_mods.double_RandomizedBenchmarkingDecay,
                              independent_vars=['numCliff', 'invert'])
        RBModel.set_param_hint('p', value=.99)
        RBModel.set_param_hint('offset', value=.5)
        RBModel.set_param_hint('fidelity_per_Clifford',  # vary=False,
                               expr='(p + (1-p)/2)')
        RBModel.set_param_hint('error_per_Clifford',  # vary=False,
                               expr='1-fidelity_per_Clifford')
        RBModel.set_param_hint('fidelity_per_gate',  # vary=False,
                               expr='fidelity_per_Clifford**(1./1.875)')
        RBModel.set_param_hint('error_per_gate',  # vary=False,
                               expr='1-fidelity_per_gate')

        params = RBModel.make_params()
        fit_res = RBModel.fit(data, numCliff=numCliff, invert=invert,
                              params=params)
        if print_fit_results:
            print(fit_res.fit_report())
        return fit_res

    def add_textbox(self, f, ax, F_T1=None):
        fr0 = self.fit_results.params
        textstr = (
            '$F_{\mathrm{Cl}}$'+'= {:.5g} \n\t$\pm$ ({:.2g})%'.format(
                fr0['fidelity_per_Clifford'].value*100,
                fr0['fidelity_per_Clifford'].stderr*100) +
            '\nOffset '+'= {:.4g} \n\t$\pm$ ({:.2g})%'.format(
                fr0['offset'].value*100, fr0['offset'].stderr*100))
        if F_T1 is not None:
            textstr += ('\n\t  $F_{Cl}^{T_1}$  = ' +
                        '{:.5g}%'.format(F_T1*100))
        ax.text(0.95, 0.1, textstr, transform=f.transFigure,
                fontsize=11, verticalalignment='bottom',
                horizontalalignment='right')

    def make_figures(self, n_cl, data_0, data_1, data_2,
                     close_main_fig, **kw):
        f, ax = plt.subplots()
        ax.plot(n_cl, data_0, 'o', color='b', label=r'$|0\rangle$')
        ax.plot(n_cl, data_1, '^', color='r', label=r'$|1\rangle$')
        ax.plot(n_cl, data_2, 'p', color='g', label=r'$|2\rangle$')
        ax.hlines(0, n_cl[0], n_cl[-1]*1.05, linestyle='--')
        ax.hlines(1, n_cl[0], n_cl[-1]*1.05, linestyle='--')
        ax.plot([n_cl[-1]]*4, self.corr_data[-4:], 'o', color='None')
        ax.set_xlabel('Number of Cliffords')
        ax.set_ylabel('State populations')
        plot_title = kw.pop('plot_title', textwrap.fill(
                            self.timestamp_string + '_' +
                            self.measurementstring, 40))
        ax.set_title(plot_title)
        ax.set_xlim(n_cl[0], n_cl[-1]*1.02)
        ax.set_ylim(-.1, 1.1)
        x_fine = np.linspace(0, self.sweep_points[-1]*1.05, 1000)
        fit_0 = fit_mods.double_RandomizedBenchmarkingDecay(
            x_fine, invert=1, ** self.fit_results.best_values)
        fit_1 = fit_mods.double_RandomizedBenchmarkingDecay(
            x_fine, invert=0, ** self.fit_results.best_values)
        fit_2 = 1-fit_1-fit_0

        ax.plot(x_fine, fit_0, color='darkgray', label='fit')
        ax.plot(x_fine, fit_1, color='darkgray')
        ax.plot(x_fine, fit_2, color='darkgray')

        F_T1 = None
        if self.T1 is not None and self.pulse_delay is not None:
            F_T1, p_T1 = self.calc_T1_limited_fidelity(
                self.T1, self.pulse_delay)
            T1_limited_curve = fit_mods.RandomizedBenchmarkingDecay(
                x_fine, -0.5, p_T1, 0.5)
            ax.plot(x_fine, T1_limited_curve,
                    linestyle='--', color='lightgray', label='T1-limit')
            T1_limited_curve = fit_mods.RandomizedBenchmarkingDecay(
                x_fine, 0.5, p_T1, 0.5)
            ax.plot(x_fine, T1_limited_curve,
                    linestyle='--', color='lightgray')
        self.add_textbox(f, ax, F_T1)
        ax.legend(frameon=False, numpoints=1,
                  # bbox_transform=ax.transAxes,#
                  bbox_transform=f.transFigure,
                  loc='upper right',
                  bbox_to_anchor=(.95, .95))
        ax.set_xscale("log", nonposx='clip')
        plt.subplots_adjust(left=.1, bottom=None, right=.7, top=None)
        self.save_fig(f, figname='Two_curve_RB', close_fig=close_main_fig,
                      fig_tight=False, **kw)


class RandomizedBench_2D_flat_Analysis(RandomizedBenchmarking_Analysis):

    '''
    Analysis for the specific RB sequenes used in the CBox that require
    doing a 2D scan in order to get enough seeds in (due to the limit of the
    max number of pulses).
    '''

    def get_naming_and_values(self):
        '''
        Extracts the data as if it is 2D then takes the mean and stores it as
        if it it is just a simple line scan.
        '''
        self.get_naming_and_values_2D()
        self.measured_values = np.array([np.mean(self.Z[0][:], axis=0),
                                         np.mean(self.Z[1][:], axis=0)])


#######################################################
# End of time domain analyses
#######################################################


class Homodyne_Analysis(MeasurementAnalysis):

    def __init__(self, label='HM', **kw):
        kw['label'] = label
        kw['h5mode'] = 'r+'
        super().__init__(**kw)

    def run_default_analysis(self, print_fit_results=False,
                             close_file=False, fitting_model='hanger',
                             show_guess=False, show=False,
                             fit_window=None, **kw):
        '''
        Available fitting_models:
            - 'hanger' = amplitude fit with slope
            - 'complex' = complex transmission fit WITHOUT slope

        'fit_window': allows to select the windows of data to fit.
                      Example: fit_window=[100,-100]
        '''
        super(self.__class__, self).run_default_analysis(
            close_file=False, **kw)
        self.add_analysis_datagroup_to_file()

        # Fit Power to a Lorentzian
        self.measured_powers = self.measured_values[0]**2

        min_index = np.argmin(self.measured_powers)
        max_index = np.argmax(self.measured_powers)

        self.min_frequency = self.sweep_points[min_index]
        self.max_frequency = self.sweep_points[max_index]

        self.peaks = a_tools.peak_finder((self.sweep_points),
                                         self.measured_powers)

        # Search for peak
        if self.peaks['dip'] is not None:    # look for dips first
            f0 = self.peaks['dip']
            amplitude_factor = -1.
        elif self.peaks['peak'] is not None:  # then look for peaks
            f0 = self.peaks['peak']
            amplitude_factor = 1.
        else:                                 # Otherwise take center of range
            f0 = np.median(self.sweep_points)
            amplitude_factor = -1.
            logging.error('No peaks or dips in range')
            # If this error is raised, it should continue the analysis but
            # not use it to update the qubit object

        # Fit data according to the model required
        if 'hanger' in fitting_model:
            if fitting_model == 'hanger':
                HangerModel = fit_mods.SlopedHangerAmplitudeModel
            # this in not working at the moment (need to be fixed)
            elif fitting_model == 'simple_hanger':
                HangerModel = fit_mods.HangerAmplitudeModel
            # added reject outliers to be robust agains CBox data acq bug.
            # this should have no effect on regular data acquisition and is
            # only used in the guess.
            amplitude_guess = max(
                dm_tools.reject_outliers(self.measured_values[0]))

            # Creating parameters and estimations
            S21min = (min(dm_tools.reject_outliers(self.measured_values[0])) /
                      max(dm_tools.reject_outliers(self.measured_values[0])))

            Q = kw.pop('Q', f0 / abs(self.min_frequency - self.max_frequency))
            Qe = abs(Q / abs(1 - S21min))

            # Note: input to the fit function is in GHz for convenience
            HangerModel.set_param_hint('f0', value=f0*1e-9,
                                       min=min(self.sweep_points)*1e-9,
                                       max=max(self.sweep_points)*1e-9)
            HangerModel.set_param_hint('A', value=amplitude_guess)
            HangerModel.set_param_hint('Q', value=Q, min=1, max=50e6)
            HangerModel.set_param_hint('Qe', value=Qe, min=1, max=50e6)
            # NB! Expressions are broken in lmfit for python 3.5 this has
            # been fixed in the lmfit repository but is not yet released
            # the newest upgrade to lmfit should fix this (MAR 18-2-2016)
            HangerModel.set_param_hint('Qi', expr='abs(1./(1./Q-1./Qe*cos(theta)))',
                                       vary=False)
            HangerModel.set_param_hint('Qc', expr='Qe/cos(theta)', vary=False)
            HangerModel.set_param_hint('theta', value=0, min=-np.pi/2,
                                       max=np.pi/2)
            HangerModel.set_param_hint('slope', value=0, vary=True)
            self.params = HangerModel.make_params()

            if fit_window == None:
                data_x = self.sweep_points
                data_y = self.measured_values[0]
            else:
                data_x = self.sweep_points[fit_window[0]:fit_window[1]]
                data_y_temp = self.measured_values[0]
                data_y = data_y_temp[fit_window[0]:fit_window[1]]

            # make sure that frequencies are in Hz
            if np.floor(data_x[0]/1e8) == 0:  # frequency is defined in GHz
                data_x = data_x*1e9

            fit_res = HangerModel.fit(data=data_y,
                                      f=data_x, verbose=False)

        elif fitting_model == 'complex':
            # this is the fit with a complex transmission curve WITHOUT slope
            data_amp = self.measured_values[0]
            data_angle = self.measured_values[1]
            data_complex = np.add(
                self.measured_values[2], 1j*self.measured_values[3])

            # Initial guesses
            guess_A = max(data_amp)
            # this has to been improved
            guess_Q = f0 / abs(self.min_frequency - self.max_frequency)
            guess_Qe = guess_Q/(1-(max(data_amp)-min(data_amp)))
            # phi_v
            # number of 2*pi phase jumps
            nbr_phase_jumps = (np.diff(data_angle) > 4).sum()
            guess_phi_v = (2*np.pi*nbr_phase_jumps+(data_angle[0]-data_angle[-1]))/(
                self.sweep_points[0] - self.sweep_points[-1])
            # phi_0
            angle_resonance = data_angle[int(len(self.sweep_points)/2)]
            phase_evolution_resonance = np.exp(1j*guess_phi_v*f0)
            angle_phase_evolution = np.arctan2(
                np.imag(phase_evolution_resonance), np.real(phase_evolution_resonance))
            guess_phi_0 = angle_resonance - angle_phase_evolution

            # prepare the parameter dictionary
            P = lmfit.Parameters()
            #           (Name,         Value, Vary,      Min,     Max,  Expr)
            P.add_many(('f0',         f0/1e9, True,     None,    None,  None),
                       ('Q',         guess_Q, True,        1,    50e6,  None),
                       ('Qe',       guess_Qe, True,        1,    50e6,  None),
                       ('A',         guess_A, True,        0,    None,  None),
                       ('theta',           0, True, -np.pi/2, np.pi/2,  None),
                       ('phi_v', guess_phi_v, True,     None,    None,  None),
                       ('phi_0', guess_phi_0, True,   -np.pi,   np.pi,  None))
            P.add('Qi', expr='1./(1./Q-1./Qe*cos(theta))', vary=False)
            P.add('Qc', expr='Qe/cos(theta)', vary=False)

            # Fit
            fit_res = lmfit.minimize(fit_mods.residual_complex_fcn, P,
                                     args=(fit_mods.HangerFuncComplex, self.sweep_points, data_complex))

        elif fitting_model == 'lorentzian':
            LorentzianModel = fit_mods.LorentzianModel

            kappa_guess = 2.5e6

            amplitude_guess = amplitude_factor * np.pi*kappa_guess * abs(
                max(self.measured_powers)-min(self.measured_powers))

            LorentzianModel.set_param_hint('f0', value=f0,
                                           min=min(self.sweep_points),
                                           max=max(self.sweep_points))
            LorentzianModel.set_param_hint('A', value=amplitude_guess)

            # Fitting
            LorentzianModel.set_param_hint('offset',
                                           value=np.mean(self.measured_powers),
                                           vary=True)
            LorentzianModel.set_param_hint('kappa',
                                           value=kappa_guess,
                                           min=0,
                                           vary=True)
            LorentzianModel.set_param_hint('Q',
                                           expr='0.5*f0/kappa',
                                           vary=False)
            self.params = LorentzianModel.make_params()

            fit_res = LorentzianModel.fit(data=self.measured_powers,
                                          f=self.sweep_points,
                                          params=self.params)
        else:
            raise ValueError('fitting model "{}" not recognized'.format(
                             fitting_model))

        self.fit_results = fit_res
        self.save_fitted_parameters(fit_res, var_name='HM')

        if print_fit_results is True:
            # print(fit_res.fit_report())
            print(lmfit.fit_report(fit_res))

        fig, ax = self.default_ax()

        if ('hanger' in fitting_model) or ('complex' in fitting_model):
            textstr = '$f_{\mathrm{center}}$ = %.4f $\pm$ (%.3g) GHz' % (
                fit_res.params['f0'].value, fit_res.params['f0'].stderr) + '\n' \
                '$Qc$ = %.1f $\pm$ (%.1f)' % (fit_res.params['Qc'].value, fit_res.params['Qc'].stderr) + '\n' \
                '$Qi$ = %.1f $\pm$ (%.1f)' % (
                    fit_res.params['Qi'].value, fit_res.params['Qi'].stderr)

        elif fitting_model == 'lorentzian':
            textstr = '$f_{{\mathrm{{center}}}}$ = {:.4f} $\pm$ ({:.3g}) GHz\n' \
                      '$Q$ = {:.1f} $\pm$ ({:.1f})'.format(
                          fit_res.params['f0'].value*1e-9,
                          fit_res.params['f0'].stderr*1e-9,
                          fit_res.params['Q'].value,
                          fit_res.params['Q'].stderr)

        ax.text(0.05, 0.95, textstr, transform=ax.transAxes, fontsize=11,
                verticalalignment='top', bbox=self.box_props)

        if 'hanger' in fitting_model:
            self.plot_results_vs_sweepparam(x=self.sweep_points,
                                            y=self.measured_values[0],
                                            fig=fig, ax=ax,
                                            xlabel=self.xlabel,
                                            ylabel=str('S21_mag (arb. units)'),
                                            save=False)

        elif 'complex' in fitting_model:
            self.plot_complex_results(
                data_complex, fig=fig, ax=ax, show=False, save=False)
            # second figure with amplitude
            fig2, ax2 = self.default_ax()
            ax2.text(0.05, 0.95, textstr, transform=ax.transAxes, fontsize=11,
                     verticalalignment='top', bbox=self.box_props)
            self.plot_results_vs_sweepparam(x=self.sweep_points, y=data_amp,
                                            fig=fig2, ax=ax2, show=False, save=False)

        elif fitting_model == 'lorentzian':
            self.plot_results_vs_sweepparam(x=self.sweep_points,
                                            y=self.measured_powers,
                                            fig=fig, ax=ax,
                                            xlabel=self.xlabel,
                                            ylabel=str('Power (arb. units)'),
                                            save=False)

        if fit_window == None:
            data_x = self.sweep_points
        else:
            data_x = self.sweep_points[fit_window[0]:fit_window[1]]

        if show_guess:
            ax.plot(self.sweep_points, fit_res.init_fit, 'k--')

        # this part is necessary to separate fit perfomed with lmfit.minimize
        if 'complex' in fitting_model:
            fit_values = fit_mods.HangerFuncComplex(
                self.sweep_points, fit_res.params)
            ax.plot(np.real(fit_values), np.imag(fit_values), 'r-')

            ax2.plot(self.sweep_points, np.abs(fit_values), 'r-')

            # save both figures
            self.save_fig(fig, figname='complex', **kw)
            self.save_fig(fig2, xlabel='Mag', **kw)
        else:
            ax.plot(self.sweep_points, fit_res.best_fit, 'r-')
            f0 = self.fit_results.values['f0']
            plt.plot(f0*1e9, fit_res.eval(f=f0*1e9), 'o', ms=8)

            # save figure
            self.save_fig(fig, xlabel=self.xlabel, ylabel='Mag', **kw)

        if show:
            plt.show()
        # self.save_fig(fig, xlabel=self.xlabel, ylabel='Mag', **kw)
        if close_file:
            self.data_file.close()
        return fit_res


################
# VNA analysis #
################
class VNA_Analysis(MeasurementAnalysis):
    '''
    Nice to use with all measurements performed with the VNA.
    '''

    def __init__(self, label='VNA', **kw):
        kw['label'] = label
        kw['h5mode'] = 'r+'
        super().__init__(**kw)

    def run_default_analysis(self, **kw):
        super(self.__class__, self).run_default_analysis(
            close_file=False, **kw)

        # prepare figure in log scale
        data_amp = self.measured_values[0]

        fig, ax = self.default_ax()
        self.plot_dB_from_linear(x=self.sweep_points,
                                 lin_amp=data_amp,
                                 fig=fig, ax=ax,
                                 save=False)

        self.save_fig(fig, figname='dB_plot', **kw)


class Acquisition_Delay_Analysis(MeasurementAnalysis):

    def __init__(self, label='AD', **kw):
        kw['label'] = label
        kw['h5mode'] = 'r+'
        super().__init__(**kw)

    def run_default_analysis(self, print_fit_results=False, window_len=11,
                             print_results=False, close_file=False, **kw):
        super(self.__class__, self).run_default_analysis(
            close_file=False, **kw)
        self.add_analysis_datagroup_to_file()

        # smooth the results
        self.y_smoothed = a_tools.smooth(self.measured_values[0],
                                         window_len=window_len)
        max_index = np.argmax(self.y_smoothed)
        self.max_delay = self.sweep_points[max_index]

        grp_name = "Maximum Analysis: Acquisition Delay"
        if grp_name not in self.analysis_group:
            grp = self.analysis_group.create_group(grp_name)
        else:
            grp = self.analysis_group[grp_name]
        grp.attrs.create(name='max_delay', data=self.max_delay)
        grp.attrs.create(name='window_length', data=window_len)

        textstr = "optimal delay = {:.0f} ns".format(self.max_delay*1e9)

        if print_results:
            print(textstr)

        fig, ax = self.default_ax()
        ax.text(0.05, 0.95, textstr, transform=ax.transAxes, fontsize=11,
                verticalalignment='top', bbox=self.box_props)

        self.plot_results_vs_sweepparam(x=self.sweep_points*1e9,
                                        y=self.measured_values[0],
                                        fig=fig, ax=ax,
                                        xlabel='Acquisition delay (ns)',
                                        ylabel='Signal amplitude (arb. units)',
                                        save=False)

        ax.plot(self.sweep_points*1e9, self.y_smoothed, 'r-')
        ax.plot((self.max_delay*1e9, self.max_delay*1e9), ax.get_ylim(), 'g-')
        self.save_fig(fig, xlabel='delay', ylabel='amplitude', **kw)

        if close_file:
            self.data_file.close()

        return self.max_delay


class Hanger_Analysis_CosBackground(MeasurementAnalysis):

    def __init__(self, label='HM', **kw):
        kw['label'] = label
        kw['h5mode'] = 'r+'
        super(self.__class__, self).__init__(**kw)

    def run_default_analysis(self, print_fit_results=False,
                             close_file=False, fitting_model='hanger',
                             show_guess=False, show=False, **kw):
        super(self.__class__, self).run_default_analysis(
            close_file=False, **kw)
        self.add_analysis_datagroup_to_file()

        # Fit Power to a Lorentzian
        self.measured_powers = self.measured_values[0]**2

        min_index = np.argmin(self.measured_powers)
        max_index = np.argmax(self.measured_powers)

        self.min_frequency = self.sweep_points[min_index]
        self.max_frequency = self.sweep_points[max_index]

        self.peaks = a_tools.peak_finder((self.sweep_points),
                                         self.measured_values[0])

        if self.peaks['dip'] is not None:    # look for dips first
            f0 = self.peaks['dip']
            amplitude_factor = -1.
        elif self.peaks['peak'] is not None:  # then look for peaks
            f0 = self.peaks['peak']
            amplitude_factor = 1.
        else:                                 # Otherwise take center of range
            f0 = np.median(self.sweep_points)
            amplitude_factor = -1.
            logging.error('No peaks or dips in range')
            # If this error is raised, it should continue the analysis but
            # not use it to update the qubit object

        def poly(x, c0, c1, c2):
            "line"
            return c2 * x**2 + c1 * x + c0

        def cosine(x, amplitude, frequency, phase, offset):
            # Naming convention, frequency should be Hz
            # omega is in radial freq
            return amplitude*np.cos(2*np.pi*frequency*x + phase)+offset

        def hanger_function_amplitude(x, f0, Q, Qe, A, theta):
            '''
            This is the function for a hanger  which does not take into account
            a possible slope.
            This function may be preferred over SlopedHangerFunc if the area around
            the hanger is small.
            In this case it may misjudge the slope
            Theta is the asymmetry parameter
            '''
            return abs(A*(1.-Q/Qe*np.exp(1.j*theta)/(1.+2.j*Q*(x-f0)/f0)))

        HangerModel = lmfit.Model(hanger_function_amplitude)\
            + lmfit.Model(cosine) \
            + lmfit.Model(poly)

        # amplitude_guess = np.pi*sigma_guess * abs(
        #     max(self.measured_powers)-min(self.measured_powers))
        amplitude_guess = max(self.measured_powers)-min(self.measured_powers)

        S21min = min(self.measured_values[0])
        # Creating parameters and estimations
        Q = f0 / abs(self.min_frequency - self.max_frequency)
        Qe = abs(Q / abs(1 - S21min))

        HangerModel.set_param_hint('f0', value=f0,
                                   min=min(self.sweep_points),
                                   max=max(self.sweep_points))
        HangerModel.set_param_hint('A', value=1)
        HangerModel.set_param_hint('Q', value=Q)
        HangerModel.set_param_hint('Qe', value=Qe)
        HangerModel.set_param_hint('Qi', expr='1./(1./Q-1./Qe*cos(theta))',
                                   vary=False)
        HangerModel.set_param_hint('Qc', expr='Qe/cos(theta)', vary=False)
        HangerModel.set_param_hint('theta', value=0, min=-np.pi/2,
                                   max=np.pi/2)
        HangerModel.set_param_hint('slope', value=0, vary=True)

        HangerModel.set_param_hint('c0', value=0, vary=False)
        HangerModel.set_param_hint('c1', value=0, vary=True)
        HangerModel.set_param_hint('c2', value=0, vary=True)

        HangerModel.set_param_hint('amplitude', value=0.05, min=0, vary=False)
        HangerModel.set_param_hint(
            'frequency', value=50, min=0, max=300, vary=True)
        HangerModel.set_param_hint(
            'phase', value=0, min=0, max=2*np.pi, vary=True)
        HangerModel.set_param_hint('offset', value=0, vary=True)

        self.params = HangerModel.make_params()

        fit_res = HangerModel.fit(data=self.measured_powers,
                                  x=self.sweep_points,
                                  params=self.params)

        self.fit_results = fit_res
        self.save_fitted_parameters(fit_res, var_name='HM')

        if print_fit_results is True:
            print(fit_res.fit_report())

        fig, ax = self.default_ax()
        # textstr = '$f_{\mathrm{center}}$ = %.4f $\pm$ (%.3g) GHz' % (
        #     fit_res.params['f0'].value, fit_res.params['f0'].stderr)
        # ax.text(0.05, 0.95, textstr, transform=ax.transAxes, fontsize=11,
        # verticalalignment='top', bbox=self.box_props)
        self.plot_results_vs_sweepparam(x=self.sweep_points,
                                        y=self.measured_powers,
                                        fig=fig, ax=ax,
                                        xlabel=self.xlabel,
                                        ylabel=str('Power (arb. units)'),
                                        save=False)
        if show_guess:
            ax.plot(self.sweep_points, fit_res.init_fit, 'k--')
        ax.plot(self.sweep_points, fit_res.best_fit, 'r-')
        f0 = self.fit_results.values['f0']
        plt.plot(f0, fit_res.eval(x=f0), 'o', ms=8)
        if show:
            plt.show()
        self.save_fig(fig, xlabel=self.xlabel, ylabel='Power', **kw)
        if close_file:
            self.data_file.close()
        return fit_res


class Qubit_Spectroscopy_Analysis(MeasurementAnalysis):

    def __init__(self, label='Source', **kw):
        kw['label'] = label
        kw['h5mode'] = 'r+'  # Read write mode, file must exist
        super(self.__class__, self).__init__(**kw)

    def run_default_analysis(self, print_fit_results=False,
                             show=False, fit_results_peak=True, **kw):
        def fit_data():
            try:
                self.data_dist = np.sqrt(
                    self.measured_values[2]**2 + self.measured_values[3])
                # self.data_dist = a_tools.calculate_distance_ground_state(
                #     data_real=self.measured_values[2],
                #     data_imag=self.measured_values[3])
            except:
                # Quick fix to make it work with pulsed spec which does not
                # return both I,Q and, amp and phase
                # only using the amplitude!!
                self.data_dist = self.measured_values[0]
                # self.data_dist = a_tools.calculate_distance_ground_state(
                #     data_real=self.measured_values[0],
                #     data_imag=self.measured_values[1])

            self.peaks = a_tools.peak_finder(
                self.sweep_points, a_tools.smooth(self.data_dist))

            if self.peaks['peak'] is not None:
                f0 = self.peaks['peak']
                kappa_guess = self.peaks['peak_width'] / 4

            else:  # Otherwise take center of range
                f0 = np.median(self.sweep_points)
                kappa_guess = 0.005*1e9

            amplitude_guess = np.pi * kappa_guess * \
                abs(max(self.data_dist) - min(self.data_dist))

            if kappa_guess == 0:
                # When kappa_guess is zero, the fitting procedure fails (claims
                # 'input has nan values')
                kappa_guess = 1

            if not peak_flag:  # Change the sign of amplitude_guess for dips
                amplitude_guess *= -1.

            LorentzianModel = fit_mods.LorentzianModel
            LorentzianModel.set_param_hint('f0',
                                           min=min(self.sweep_points),
                                           max=max(self.sweep_points),
                                           value=f0)
            LorentzianModel.set_param_hint('A',
                                           value=amplitude_guess,
                                           min=4*np.var(self.data_dist))
            LorentzianModel.set_param_hint('offset',
                                           value=np.mean(self.data_dist),
                                           vary=True)
            LorentzianModel.set_param_hint('kappa',
                                           value=kappa_guess,
                                           min=0,
                                           vary=True)
            LorentzianModel.set_param_hint('Q',
                                           expr='f0/kappa',
                                           vary=False)
            self.params = LorentzianModel.make_params()

            fit_res = LorentzianModel.fit(data=self.data_dist,
                                          f=self.sweep_points,
                                          params=self.params)
            print('min ampl', 2*np.var(self.data_dist))
            return fit_res

        self.add_analysis_datagroup_to_file()
        self.savename = kw.pop('save_name', 'Source Frequency')
        show_guess = kw.pop('show_guess', True)
        close_file = kw.pop('close_file', True)
        self.get_naming_and_values()

        if len(self.value_names) == 1:
            fig, axarray = plt.subplots(1, 1, figsize=(12, 10))
            axes = [axarray]
        elif len(self.value_names) == 2:
            fig, axarray = plt.subplots(2, 1, figsize=(12, 10))
            axes = axarray
        elif len(self.value_names) > 2:
            fig, axarray = plt.subplots(2, 2, figsize=(12, 10))
            axes = [axarray[k/2, k % 2] for k in range(len(self.value_names))]

        use_max = kw.get('use_max', False)

        fit_res = fit_data()
        self.fitted_freq = fit_res.params['f0'].value

        self.fit_results.append(fit_res)
        self.save_fitted_parameters(fit_res,
                                    var_name='distance', save_peaks=True)
        if print_fit_results is True:
            print(fit_res.fit_report())

        for k in range(len(self.measured_values)):
            ax = axes[k]
            textstr = '$f_{\mathrm{center}}$ = %.5g $\pm$ (%.3g) GHz\n' % (
                fit_res.params['f0'].value*1e-9,
                fit_res.params['f0'].stderr*1e-9)
            ax.text(0.05, 0.95, textstr, transform=ax.transAxes,
                    fontsize=11, verticalalignment='top', bbox=self.box_props)

            self.plot_results_vs_sweepparam(x=self.sweep_points,
                                            y=self.measured_values[k],
                                            fig=fig, ax=ax,
                                            xlabel=self.xlabel,
                                            ylabel=self.ylabels[k],
                                            save=False)
            # Plot a point for each plot at the chosen best fit f0 frequency
            f0 = fit_res.params['f0'].value
            f0_idx = a_tools.nearest_idx(self.sweep_points, f0)
            axes[k].plot(f0, self.measured_values[k][f0_idx], 'o', ms=8)

        # Plotting distance from |0>
        label = r'f0={:.5}$\pm$ {:.2} MHz, linewidth={:.4}$\pm${:.2} MHz'.format(
            fit_res.params['f0'].value/1e6, fit_res.params['f0'].stderr/1e6, fit_res.params['kappa'].value/1e6, fit_res.params['kappa'].stderr/1e6)
        fig_dist, ax_dist = self.default_ax()
        self.plot_results_vs_sweepparam(x=self.sweep_points,
                                        y=self.data_dist,
                                        fig=fig_dist, ax=ax_dist,
                                        xlabel=self.xlabel,
                                        ylabel='S21 distance (V)',
                                        label=False,
                                        save=False)
        ax_dist.plot(self.sweep_points, fit_res.best_fit, 'r-')
        ax_dist.plot(f0, fit_res.best_fit[f0_idx], 'o', ms=8)
        if show_guess:
            ax_dist.plot(self.sweep_points, fit_res.init_fit, 'k--')
        ax_dist.text(0.05, 0.95, label, transform=ax_dist.transAxes,
                     fontsize=11, verticalalignment='top', bbox=self.box_props)
        self.save_fig(fig, figname=self.savename, **kw)
        if show:
            plt.show()
        self.save_fig(fig_dist, figname='Source frequency distance', **kw)

        if close_file:
            self.data_file.close()

    def get_frequency_estimate(self, peak=False):
        best_fit = self.get_best_fit_results(peak=peak)
        frequency_estimate = best_fit['f0'].attrs['value']
        frequency_estimate_stderr = best_fit['f0'].attrs['stderr']

        return frequency_estimate, frequency_estimate_stderr

    def get_linewidth_estimate(self):
        best_fit = self.get_best_fit_results()
        linewidth_estimate = best_fit['kappa'].attrs['value']

        return linewidth_estimate


class Mixer_Calibration_Analysis(MeasurementAnalysis):

    '''
    Simple analysis that takes the minimum value measured and adds it
    to the analysis datagroup
    '''

    def __init__(self, label='offset', **kw):
        kw['label'] = label
        # Adds the label to the keyword arguments so that it can be passed
        # on in **kw
        kw['h5mode'] = 'r+'  # Read write mode, file must exist
        super(self.__class__, self).__init__(**kw)

    def run_default_analysis(self, print_fit_results=False,
                             close_file=False, **kw):
        super(self.__class__, self).run_default_analysis(
            close_file=False, **kw)
        # self.add_analysis_datagroup_to_file() #Currently does not write a val here
        # Fit Power to a Lorentzian
        self.measured_powers = self.measured_values[0]
        minimum_index = np.argmin(self.measured_powers)
        minimum_dac_value = self.sweep_points[minimum_index]

        self.fit_results.append(minimum_dac_value)

        fig, ax = self.default_ax()

        self.plot_results_vs_sweepparam(
            x=self.sweep_points, y=self.measured_powers,
            fig=fig, ax=ax,
            xlabel=self.xlabel, ylabel=str('Power (dBm)'),
            save=False)

        self.add_analysis_datagroup_to_file()
        if 'optimization_result' not in self.analysis_group:
            fid_grp = self.analysis_group.create_group('optimization_result')
        else:
            fid_grp = self.analysis_group['optimization_result']
        fid_grp.attrs.create(name='minimum_dac_value',
                             data=minimum_dac_value)

        self.save_fig(fig, xlabel=self.xlabel, ylabel='Power', **kw)
        if close_file:
            self.data_file.close()


class Qubit_Characterization_Analysis(MeasurementAnalysis):

    def __init__(self, label='Qubit_Char', **kw):
        kw['label'] = label
        kw['h5mode'] = 'r+'  # Read write mode, file must exist
        super(self.__class__, self).__init__(**kw)

    def run_default_analysis(self, **kw):
        self.add_analysis_datagroup_to_file()
        self.get_naming_and_values()
        figsize = kw.pop('figsize', (11, 10))
        close_file = kw.pop('close_file', True)
        x = self.sweep_points
        x_fine = np.linspace(
            self.sweep_points[0], self.sweep_points[-1], 1000)

        qubit_freq = self.measured_values[2]
        qubit_freq_stderr = self.measured_values[3]

        AWG_Pulse_amp_ch1 = self.measured_values[4]
        AWG_Pulse_amp_ch2 = self.measured_values[5]

        T1 = self.measured_values[6]
        T1_stderr = self.measured_values[7]
        T2_star = self.measured_values[8]
        T2_star_stderr = self.measured_values[9]
        T2_echo = self.measured_values[10]
        T2_echo_stderr = self.measured_values[11]

        self.qubit_freq = qubit_freq

        fit_res = fit_qubit_frequency(sweep_points=x, data=qubit_freq,
                                      data_file=self.data_file,
                                      mode='dac')
        self.save_fitted_parameters(fit_res,
                                    var_name='Qubit_freq_dac')
        self.fit_res = fit_res
        fitted_freqs = fit_mods.QubitFreqDac(
            x_fine, E_c=fit_res.best_values['E_c'],
            f_max=fit_res.best_values['f_max'],
            dac_flux_coefficient=fit_res.best_values['dac_flux_coefficient'],
            dac_sweet_spot=fit_res.best_values['dac_sweet_spot'])

        fig1, ax1 = self.default_ax()
        ax1.errorbar(x=x, y=qubit_freq, yerr=qubit_freq_stderr,
                     label='data', fmt='ob')
        ax1.plot(x_fine, fitted_freqs, '--c', label='fit')
        ax1.legend()
        ax1.set_title(self.timestamp_string+'\n' + 'Qubit Frequency')
        ax1.set_xlabel((str(self.sweep_name + ' (' + self.sweep_unit + ')')))
        ax1.set_ylabel(r'$f_{qubit}$ (GHz)')
        ax1.grid()

        fig2, axarray2 = plt.subplots(2, 1, figsize=figsize)
        axarray2[0].set_title(self.timestamp_string+'\n' + 'Qubit Coherence')
        axarray2[0].errorbar(
            x=x,
            y=T1*1e-3, yerr=T1_stderr*1e-3,
            fmt='o', label='$T_1$')
        axarray2[0].errorbar(
            x=x,
            y=T2_echo*1e-3, yerr=T2_echo_stderr*1e-3,
            fmt='o', label='$T_2$-echo')
        axarray2[0].errorbar(
            x=x,
            y=T2_star*1e-3, yerr=T2_star_stderr*1e-3,
            fmt='o', label='$T_2$-star')
        axarray2[0].set_xlabel(r'dac voltage')
        axarray2[0].set_ylabel(r'$\tau (\mu s)$ ')
        # axarray[0].set_xlim(-600, 700)
        axarray2[0].set_ylim(0, max([max(T1*1e-3), max(T2_echo*1e-3)])
                             + 3*max(T1_stderr*1e-3))
        axarray2[0].legend()
        axarray2[0].grid()

        axarray2[1].errorbar(
            x=qubit_freq*1e-9,
            y=T1*1e-3, yerr=T1_stderr*1e-3,
            fmt='o', label='$T_1$')
        axarray2[1].errorbar(
            x=qubit_freq*1e-9,
            y=T2_echo*1e-3, yerr=T2_echo_stderr*1e-3,
            fmt='o', label='$T_2$-echo')
        axarray2[1].errorbar(
            x=qubit_freq*1e-9,
            y=T2_star*1e-3, yerr=T2_star_stderr*1e-3,
            fmt='o', label='$T_2^\star$')
        axarray2[1].set_xlabel(r'$f_{qubit}$ (GHz)')
        axarray2[1].set_ylabel(r'$\tau (\mu s)$ ')
        # axarray[1].set_xlim(-600, 700)
        axarray2[1].set_ylim(0, max([max(T1*1e-3), max(T2_echo*1e-3)])
                             + 3*max(T1_stderr*1e-3))
        axarray2[1].legend(loc=2)
        axarray2[1].grid()

        fig3, axarray3 = plt.subplots(2, 1, figsize=figsize)
        axarray3[0].set_title(self.timestamp+'\n' + 'AWG pulse amplitude')
        axarray3[0].plot(x, AWG_Pulse_amp_ch1, 'o')
        axarray3[0].plot(x, AWG_Pulse_amp_ch2, 'o')
        axarray3[0].set_xlabel(r'dac voltage')
        axarray3[0].set_ylabel(r'att. (a.u.) ')
        # axarray[0].set_xlim(x[0], x[-1])
        axarray3[0].set_ylim(0, max([max(AWG_Pulse_amp_ch1),
                                     max(AWG_Pulse_amp_ch2)]))
        # Needs to be based on duplexer amplitude controlled by duplexer or not
        axarray3[0].legend()
        axarray3[0].grid()

        axarray3[1].plot(qubit_freq, AWG_Pulse_amp_ch1, 'o')
        axarray3[1].plot(qubit_freq, AWG_Pulse_amp_ch2, 'o')
        axarray3[1].set_xlabel(r'$f_{qubit}$ (GHz)')
        axarray3[1].set_ylabel(r'att. (a.u.) ')
        # axarray[1].set_xlim(qubit_freq[0], qubit_freq[1]+1e6)
        # axarray3[1].set_ylim(0, 65536)
        axarray3[1].grid()

        self.save_fig(fig1, figname=str('Qubit_Frequency'), **kw)
        self.save_fig(fig2, figname=str('Qubit_Coherence'), **kw)
        self.save_fig(fig3, figname=str('Duplex_Attenuation'), **kw)
        if close_file:
            self.finish(**kw)


class Qubit_Sweeped_Spectroscopy_Analysis(Qubit_Characterization_Analysis):

    def __init__(self, qubit_name, label='Qubit_Char', fit_mode='flux', **kw):
        kw['label'] = label
        kw['h5mode'] = 'r+'  # Read write mode, file must exist
        self.fit_mode = fit_mode
        self.qubit_name = qubit_name
        super(Qubit_Characterization_Analysis, self).__init__(**kw)

    def run_default_analysis(self, **kw):
        self.add_analysis_datagroup_to_file()
        print_fit_results = kw.pop('print_fit_results', False)
        self.get_naming_and_values()
        show_guess = kw.pop('show_guess', False)
        close_file = kw.pop('close_file', True)
        x = self.sweep_points
        x_fine = np.linspace(
            self.sweep_points[0], self.sweep_points[-1], 1000)*1e-3

        self.qubit_freq = self.measured_values[2]
        self.qubit_freq_stderr = self.measured_values[3]

        fit_res = fit_qubit_frequency(sweep_points=x*1e-3,
                                      data=self.qubit_freq*1e9,
                                      mode=self.fit_mode,
                                      data_file=self.data_file,
                                      qubit_name=self.qubit_name, **kw)
        self.save_fitted_parameters(fit_res,
                                    var_name='Qubit_freq_dac')
        self.fit_res = fit_res

        fitted_freqs = fit_mods.QubitFreqFlux(
            x_fine, E_c=fit_res.best_values['E_c'],
            f_max=fit_res.best_values['f_max'],
            flux_zero=fit_res.best_values['flux_zero'],
            dac_offset=fit_res.best_values['dac_offset'])

        fig1, ax1 = self.default_ax()
        ax1.errorbar(x=x*1e-3, y=self.qubit_freq*1e9,
                     yerr=self.qubit_freq_stderr,
                     label='data', fmt='ob')

        if show_guess:
            ax1.plot(x*1e-3, fit_res.init_fit, 'k--')

        ax1.plot(x_fine, fitted_freqs, '--c', label='fit')
        ax1.legend()
        ax1.set_title(self.timestamp+'\n' + 'Qubit Frequency')
        ax1.set_xlabel((str(self.sweep_name + ' (V)')))
        ax1.set_ylabel(r'$f_{qubit}$ (GHz)')
        ax1.grid()
        self.save_fig(fig1, figname=str('Qubit_Frequency'), **kw)

        if print_fit_results:
            print(fit_res.fit_report())
        if close_file:
            self.finish()


class TwoD_Analysis(MeasurementAnalysis):

    '''
    Analysis for 2D measurements.
    '''

    def run_default_analysis(self, normalize=False, plot_linecuts=True,
                             linecut_log=False, colorplot_log=False,
                             plot_all=False, save_fig=True,
                             transpose=False,
                             **kw):
        close_file = kw.pop('close_file', True)

        self.get_naming_and_values_2D()
        self.fig_array = []
        self.ax_array = []

        for i, meas_vals in enumerate(self.measured_values):
            if (not plot_all) & (i >= 1):
                break
            # Linecuts are above because somehow normalization applies to both
            # colorplot and linecuts otherwise.
            if plot_linecuts:
                fig, ax = self.default_ax(figsize=(8, 5))
                self.fig_array.append(fig)
                self.ax_array.append(ax)
                fig_title = '{timestamp}_{measurement}_linecut_{i}'.format(
                    timestamp=self.timestamp_string,
                    measurement=self.measurementstring,
                    i=i)
                a_tools.linecut_plot(x=self.sweep_points,
                                     y=self.sweep_points_2D,
                                     z=self.measured_values[i],
                                     plot_title=fig_title,
                                     xlabel=self.xlabel,
                                     y_name=self.sweep_name_2D,
                                     y_unit=self.sweep_unit_2D,
                                     log=linecut_log,
                                     zlabel=self.zlabels[i],
                                     fig=fig, ax=ax, **kw)
                if save_fig:
                    self.save_fig(fig, figname=fig_title,
                                  fig_tight=False, **kw)

            fig, ax = self.default_ax(figsize=(8, 5))
            self.fig_array.append(fig)
            self.ax_array.append(ax)
            if normalize:
                print("normalize on")
            # print "unransposed",meas_vals
            # print "transposed", meas_vals.transpose()
            fig_title = '{timestamp}_{measurement}_{i}'.format(
                timestamp=self.timestamp_string,
                measurement=self.measurementstring,
                i=i)
            a_tools.color_plot(x=self.sweep_points,
                               y=self.sweep_points_2D,
                               z=meas_vals.transpose(),
                               plot_title=fig_title,
                               xlabel=self.xlabel,
                               ylabel=self.ylabel,
                               zlabel=self.zlabels[i],
                               fig=fig, ax=ax,
                               log=colorplot_log,
                               transpose=transpose,
                               normalize=normalize,
                               **kw)
            if save_fig:
                print("saving fig_title", fig_title)
                self.save_fig(fig, figname=fig_title, **kw)
        if close_file:
            self.finish()


class Mixer_Skewness_Analysis(TwoD_Analysis):

    def run_default_analysis(self, save_fig=True,
                             **kw):
        close_file = kw.pop('close_file', True)
        self.get_naming_and_values_2D()

        self.fig_array = []
        self.ax_array = []
        for i, meas_vals in enumerate(self.measured_values):
            fig, ax = self.default_ax(figsize=(8, 5))
            self.fig_array.append(fig)
            self.ax_array.append(ax)
            fig_title = '{timestamp}_{measurement}_{val_name}'.format(
                timestamp=self.timestamp_string,
                measurement=self.measurementstring,
                val_name=self.zlabels[i])
            a_tools.color_plot(x=self.sweep_points,
                               y=self.sweep_points_2D,
                               z=meas_vals.transpose(),
                               plot_title=fig_title,
                               xlabel=self.xlabel,
                               ylabel=self.ylabel,
                               zlabel=self.zlabels[i],
                               fig=fig, ax=ax, **kw)

            data_arr = self.measured_values[0].T
            ampl_min_lst = np.min(data_arr, axis=1)
            phase_min_idx = np.argmin(ampl_min_lst)
            self.phase_min = self.sweep_points_2D[phase_min_idx]

            ampl_min_idx = np.argmin(data_arr[phase_min_idx])
            self.QI_min = self.sweep_points[ampl_min_idx]

            textstr = 'Q phase of minimum =  %.2f deg'  % self.phase_min + '\n' + \
                'Q/I ratio of minimum = %.2f' % self.QI_min

            ax.text(0.60, 0.95, textstr,
                    transform=ax.transAxes,
                    fontsize=11, verticalalignment='top',
                    horizontalalignment='left',
                    bbox=self.box_props)

            if save_fig:
                self.save_fig(fig, figname=fig_title, **kw)
        if close_file:
            self.finish()

        return self.QI_min, self.phase_min


class Three_Tone_Spectroscopy_Analysis(MeasurementAnalysis):

    '''
    Analysis for 2D measurement Three tone spectroscopy.
    **kwargs:
        f01: fuess for f01
        f12: guess for f12

    '''

    def __init__(self, label='Three_tone', **kw):
        kw['label'] = label
        # kw['h5mode'] = 'r+'  # Read write mode, file must exist
        super(self.__class__, self).__init__(**kw)

    def run_default_analysis(self, f01=None, f12=None,
                             amp_lims=[None, None], line_color='k',
                             phase_lims=[-180, 180], **kw):
        self.get_naming_and_values_2D()
        # figsize wider for colorbar
        fig1, ax1 = self.default_ax(figsize=(8, 5))
        measured_powers = self.measured_values[0]
        measured_phases = self.measured_values[1]

        fig1_title = self.timestamp_string + \
            self.measurementstring+'_'+'Amplitude'
        a_tools.color_plot(x=self.sweep_points,
                           y=self.sweep_points_2D,
                           z=measured_powers.transpose(),
                           plot_title=fig1_title,
                           xlabel=self.xlabel,
                           ylabel=self.ylabel,
                           zlabel=self.zlabels[0],
                           clim=amp_lims,
                           fig=fig1, ax=ax1, **kw)

        # figsize wider for colorbar
        fig2, ax2 = self.default_ax(figsize=(8, 5))
        fig2_title = self.timestamp_string+self.measurementstring+'_'+'Phase'
        a_tools.color_plot(x=self.sweep_points,
                           y=self.sweep_points_2D,
                           z=measured_phases.transpose(),
                           xlabel=self.xlabel,
                           ylabel=self.ylabel,
                           zlabel=self.zlabels[1],
                           clim=phase_lims,
                           plot_title=fig2_title,
                           fig=fig2, ax=ax2)

        if f01 is not None:
            ax1.vlines(f01, min(self.sweep_points_2D),
                       max(self.sweep_points_2D),
                       linestyles='dashed', lw=2, colors=line_color, alpha=.5)
            ax2.vlines(f01, min(self.sweep_points_2D),
                       max(self.sweep_points_2D),
                       linestyles='dashed', lw=2, colors=line_color, alpha=.5)
        if f12 is not None:
            ax1.plot((min(self.sweep_points),
                      max(self.sweep_points)),
                     (f01 + f12-min(self.sweep_points),
                      f01 + f12-max(self.sweep_points)),
                     linestyle='dashed', lw=2, color=line_color, alpha=.5)
            ax2.plot((min(self.sweep_points),
                      max(self.sweep_points)),
                     (f01 + f12-min(self.sweep_points),
                      f01 + f12-max(self.sweep_points)),
                     linestyle='dashed', lw=2, color=line_color, alpha=.5)
        if (f01 is not None) and (f12 is not None):
            anharm = f01-f12
            EC, EJ = a_tools.fit_EC_EJ(f01, f12)
            # EC *= 1000

            textstr = 'f01 = {:.4g} GHz'.format(f01*1e-9) + '\n' + \
                'f12 = {:.4g} GHz'.format(f12*1e-9) + '\n' + \
                'anharm ~= {:.4g} MHz'.format(anharm*1e-6) + '\n' + \
                'EC = {:.4g} MHz'.format(EC*1e-6) + '\n' + \
                'EJ = {:.4g} GHz'.format(EJ*1e-9)
            ax1.text(0.95, 0.95, textstr, transform=ax1.transAxes,
                     fontsize=11,
                     verticalalignment='top',
                     horizontalalignment='right',
                     bbox=self.box_props)
            ax2.text(0.95, 0.95, textstr, transform=ax2.transAxes,
                     fontsize=11,
                     verticalalignment='top',
                     horizontalalignment='right',
                     bbox=self.box_props)
        self.save_fig(fig1, figname=ax1.get_title(), **kw)
        self.save_fig(fig2, figname=ax2.get_title(), **kw)
        self.finish()

    def fit_twin_lorentz(self, x, data,
                         f01, f12, **kw):
        vary_f01 = kw.pop('vary_f01', False)
        twin_lor_m = fit_mods.TwinLorentzModel
        twin_lor_m.set_param_hint('center_a', value=f01,
                                  vary=vary_f01)
        twin_lor_m.set_param_hint('center_b', value=f12,
                                  vary=True)
        twin_lor_m.set_param_hint('amplitude_a', value=max(data),
                                  vary=True)
        twin_lor_m.set_param_hint('amplitude_b', value=max(data),
                                  vary=True)
        twin_lor_m.set_param_hint('sigma_a', value=0.001,
                                  vary=True)
        twin_lor_m.set_param_hint('sigma_b', value=0.001,
                                  vary=True)
        twin_lor_m.set_param_hint('background', value=0,
                                  vary=True)
        params = twin_lor_m.make_params()
        fit_res = twin_lor_m.fit(data=data, x=x, params=params)
        return fit_res


class Resonator_Powerscan_Analysis(MeasurementAnalysis):

    def __init__(self, label='powersweep', **kw):
        super(self.__class__, self).__init__(**kw)

    # def run_default_analysis(self,  normalize=True, w_low_power=None,
    #                          w_high_power=None, **kw):
        # super(self.__class__, self).run_default_analysis(close_file=False,
        #     save_fig=False, **kw)
        # close_file = kw.pop('close_file', True)
    def run_default_analysis(self, normalize=True, plot_Q=True, plot_f0=True, plot_linecuts=True,
                             linecut_log=True, plot_all=False, save_fig=True,
                             **kw):
        close_file = kw.pop('close_file', True)
        self.add_analysis_datagroup_to_file()

        self.get_naming_and_values_2D()
        self.fig_array = []
        self.ax_array = []
        fits = {}  # Dictionary to store the fit results in. Fit results are a
        # dictionary themselfes -> Dictionary of Dictionaries

        for u, power in enumerate(self.sweep_points_2D):
            fit_res = self.fit_hanger_model(
                self.sweep_points, self.measured_values[0][:, u])
            self.save_fitted_parameters(fit_res, var_name='Powersweep'+str(u))
            fits[str(power)] = fit_res
        self.fit_results = fits

        for i, meas_vals in enumerate(self.measured_values):
            if (not plot_all) & (i >= 1):
                break
            # Linecuts are above because normalization changes the values of the
            # object. Thus it affects both colorplot and linecuts otherwise.
            if plot_Q:
                Q = np.zeros(len(self.sweep_points_2D))
                Qc = np.zeros(len(self.sweep_points_2D))
                for u, power in enumerate(self.sweep_points_2D):
                    Q[u] = self.fit_results[str(power)].values['Q']
                    Qc[u] = self.fit_results[str(power)].values['Qc']
                fig, ax = self.default_ax(figsize=(8, 5))
                self.fig_array.append(fig)
                self.ax_array.append(ax)
                fig_title = '{timestamp}_{measurement}_{val_name}_QvsPower'.format(
                    timestamp=self.timestamp_string,
                    measurement=self.measurementstring,
                    val_name=self.zlabels[i])
                ax.plot(
                    self.sweep_points_2D, Q, 'blue', label='Loaded Q-Factor')
                ax.plot(
                    self.sweep_points_2D, Qc, 'green', label='Coupling Q-Factor')
                ax.legend(loc=0, bbox_to_anchor=(1.1, 1))
                ax.set_position([0.1, 0.1, 0.5, 0.8])
                ax.set_ylabel('Quality Factor')
                ax.set_xlabel('Power [dBm]')

                if save_fig:
                    self.save_fig(
                        fig, figname=fig_title, fig_tight=False, **kw)

            if plot_f0:
                f0 = np.zeros(len(self.sweep_points_2D))
                for u, power in enumerate(self.sweep_points_2D):
                    f0[u] = self.fit_results[str(power)].values['f0']
                fig, ax = self.default_ax(figsize=(8, 5))
                self.fig_array.append(fig)
                self.ax_array.append(ax)
                fig_title = '{timestamp}_{measurement}_{val_name}_f0vsPower'.format(
                    timestamp=self.timestamp_string,
                    measurement=self.measurementstring,
                    val_name=self.zlabels[i])
                ax.plot(
                    self.sweep_points_2D, f0, 'blue', label='Cavity Frequency')
                ax.legend(loc=0, bbox_to_anchor=(1.1, 1))
                ax.set_position([0.15, 0.1, 0.5, 0.8])
                ax.set_ylabel('Frequency [GHz]')
                ax.set_xlabel('Power [dBm]')

                if save_fig:
                    self.save_fig(
                        fig, figname=fig_title, fig_tight=False, **kw)

            if plot_linecuts:
                fig, ax = self.default_ax(figsize=(8, 5))
                self.fig_array.append(fig)
                self.ax_array.append(ax)
                fig_title = '{timestamp}_{measurement}_{val_name}_linecut'.format(
                    timestamp=self.timestamp_string,
                    measurement=self.measurementstring,
                    val_name=self.zlabels[i])
                a_tools.linecut_plot(x=self.sweep_points,
                                     y=self.sweep_points_2D,
                                     z=self.measured_values[i],
                                     plot_title=fig_title,
                                     xlabel=self.xlabel,
                                     y_name=self.sweep_name_2D,
                                     y_unit=self.sweep_unit_2D,
                                     log=linecut_log,
                                     zlabel=self.zlabels[i],
                                     fig=fig, ax=ax, **kw)
                if save_fig:
                    self.save_fig(
                        fig, figname=fig_title, fig_tight=False, **kw)

            fig, ax = self.default_ax(figsize=(8, 5))
            self.fig_array.append(fig)
            self.ax_array.append(ax)
            if normalize:
                meas_vals = a_tools.normalize_2D_data(meas_vals)
            fig_title = '{timestamp}_{measurement}_{val_name}'.format(
                timestamp=self.timestamp_string,
                measurement=self.measurementstring,
                val_name=self.zlabels[i])

            a_tools.color_plot(x=self.sweep_points,
                               y=self.sweep_points_2D,
                               z=meas_vals.transpose(),
                               plot_title=fig_title,
                               xlabel=self.xlabel,
                               ylabel=self.ylabel,
                               zlabel=self.zlabels[i],
                               fig=fig, ax=ax, **kw)
            if save_fig:
                self.save_fig(fig, figname=fig_title, **kw)

        if close_file:
            self.finish()

    def fit_hanger_model(self, sweep_values, measured_values):
        HangerModel = fit_mods.SlopedHangerAmplitudeModel

        # amplitude_guess = np.pi*sigma_guess * abs(
        #     max(self.measured_powers)-min(self.measured_powers))

        # Fit Power to a Lorentzian
        measured_powers = measured_values**2

        min_index = np.argmin(measured_powers)
        max_index = np.argmax(measured_powers)

        min_frequency = sweep_values[min_index]
        max_frequency = sweep_values[max_index]

        peaks = a_tools.peak_finder((sweep_values),
                                    measured_values)

        if peaks['dip'] is not None:    # look for dips first
            f0 = peaks['dip']
            amplitude_factor = -1.
        elif peaks['peak'] is not None:  # then look for peaks
            f0 = peaks['peak']
            amplitude_factor = 1.
        else:                                 # Otherwise take center of range
            f0 = np.median(sweep_values)
            amplitude_factor = -1.
            logging.error('No peaks or dips in range')
            # If this error is raised, it should continue the analysis but
            # not use it to update the qubit object

        amplitude_guess = max(measured_powers)-min(measured_powers)
        # Creating parameters and estimations
        S21min = min(measured_values)/max(measured_values)

        Q = f0 / abs(min_frequency - max_frequency)
        Qe = abs(Q / abs(1 - S21min))

        HangerModel.set_param_hint('f0', value=f0,
                                   min=min(sweep_values),
                                   max=max(sweep_values))
        HangerModel.set_param_hint('A', value=amplitude_guess)
        HangerModel.set_param_hint('Q', value=Q)
        HangerModel.set_param_hint('Qe', value=Qe)
        HangerModel.set_param_hint('Qi', expr='1./(1./Q-1./Qe*cos(theta))',
                                   vary=False)
        HangerModel.set_param_hint('Qc', expr='Qe/cos(theta)', vary=False)
        HangerModel.set_param_hint('theta', value=0, min=-np.pi/2,
                                   max=np.pi/2)
        HangerModel.set_param_hint('slope', value=0, vary=True,
                                   min=-1, max=1)
        params = HangerModel.make_params()
        fit_res = HangerModel.fit(data=measured_powers,
                                  f=sweep_values * 1.e9,
                                  params=params)

        return fit_res


class time_trace_analysis(MeasurementAnalysis):

    '''
    Analysis for a binary (+1, -1) time trace
    returns the average length till flip
    '''

    def run_default_analysis(self, flipping_sequence=False, **kw):
        self.get_naming_and_values_2D()

        rsf_lst_mp = []
        rsf_lst_pm = []
        for i in range(np.shape(self.Z)[0]):
            series = self.Z[i, :]
            if flipping_sequence:
                series = dm_tools.binary_derivative(series)

            rsf = dm_tools.count_rounds_since_flip_split(series)
            rsf_lst_mp.extend(rsf[0])
            rsf_lst_pm.extend(rsf[1])

        # if self.make_fig:
        self.fig, self.ax = plt.subplots(1, 1, figsize=(13, 6))
        bins = np.linspace(0, 400, 200)
        if flipping_sequence:
            self.average_cycles_flipping = np.mean(rsf_lst_mp)
            self.average_cycles_constant = np.mean(rsf_lst_pm)
            self.ax.hist(rsf_lst_mp, bins, histtype='step', normed=1,
                         label='Avg rounds flipping = %.2f' %
                         np.mean(rsf_lst_mp), color='b')
            self.ax.hist(rsf_lst_pm, bins, histtype='step', normed=1,
                         label='Avg rounds constant = %.2f'
                         % np.mean(rsf_lst_pm), color='r')
            self.ax.set_yscale('log')
            self.ax.set_ylabel('normalized occurence')
            self.ax.set_xlabel('rounds')
            self.ax.set_ylim(.000001, 1)
            self.ax.set_xlim(0, 80)
            self.ax.legend()
            self.ax.set_title(
                self.timestamp_string+'\n'+self.measurementstring)
            self.save_fig(self.fig, xlabel='rounds_flipping',
                          ylabel='normalized occurence', **kw)
            return self.average_cycles_constant, self.average_cycles_flipping
        else:
            self.mean_rnds_since_fl_mp = np.mean(rsf_lst_mp)
            self.mean_rnds_since_fl_pm = np.mean(rsf_lst_pm)
            self.ax.hist(rsf_lst_mp, bins, histtype='step', normed=1,
                         label='Avg rounds till flip -1 to +1 = %.2f' %
                         np.mean(rsf_lst_mp), color='b')
            self.ax.hist(rsf_lst_pm, bins, histtype='step', normed=1,
                         label='Avg rounds till flip +1 to -1 = %.2f'
                         % np.mean(rsf_lst_pm), color='r')
            self.ax.set_yscale('log')
            self.ax.set_ylabel('normalized occurence')
            self.ax.set_xlabel('rounds till flip')
            self.ax.set_ylim(.000001, 1)
            self.ax.set_xlim(0, 80)
            self.ax.legend()
            self.ax.set_title(
                self.timestamp_string+'\n'+self.measurementstring)
            self.save_fig(self.fig, xlabel='rounds_till_flip',
                          ylabel='normalized occurence', **kw)
            return self.mean_rnds_since_fl_pm, self.mean_rnds_since_fl_mp


class time_trace_analysis_initialized(MeasurementAnalysis):

    '''
    Analysis for a binary (+1, -1) time trace
    returns the average length till flip
    '''

    def run_default_analysis(self, flipping_sequence=False, **kw):
        self.get_naming_and_values_2D()
        if flipping_sequence:
            dZ = dm_tools.binary_derivative_2D(np.array(self.Z), axis=0)
            rtf = [dm_tools.count_rounds_to_error(ser) for ser in dZ]
        else:
            rtf = [dm_tools.count_rounds_to_error(ser) for ser in self.Z]
        self.mean_rtf = np.nanmean(rtf)
        self.std_rtf = np.nanstd(rtf)
        self.std_err_rtf = self.std_rtf/np.sqrt(len(self.sweep_points_2D))

        if kw.pop('make_fig', True):
            self.fig, self.ax = plt.subplots(1, 1, figsize=(13, 6))
            bins = np.arange(-.5, 400, 1)
            hist, bins = np.histogram(rtf, bins=bins, density=True)
            self.ax.plot(bins[1:], hist, drawstyle='steps',
                         label='Mean rounds till failure = %.2f'
                         % self.mean_rtf)
            self.ax.set_yscale('log')
            self.ax.set_ylabel('normalized occurence')
            self.ax.set_xlabel('Rounds to failure')
            self.ax.set_ylim(1e-4, 1)
            self.ax.set_xlim(0, 100)
            self.ax.legend()
            self.ax.set_title(self.timestamp_string+'\n' +
                              self.measurementstring)
            self.save_fig(self.fig, xlabel='Rounds to failure',
                          ylabel='normalized occurence', **kw)

        return self.mean_rtf, self.std_err_rtf


class rounds_to_failure_analysis(MeasurementAnalysis):

    '''
    Analysis for a binary (+1, -1) time trace
    returns the average rounds to surprise/failure.
    Additionally also returns the termination fractions.
    If the trace terminates by a 'single event' it counts a flip.
    If the trace terminates by a 'double event' it counts a RO error.
    '''

    def run_default_analysis(self, flipping_sequence=False, **kw):
        self.get_naming_and_values_2D()
        if flipping_sequence:
            dZ = dm_tools.binary_derivative_2D(np.array(self.Z), axis=0)
            rtf_c = [dm_tools.count_rtf_and_term_cond(
                ser, only_count_min_1=True) for ser in dZ]
        else:
            rtf_c = [dm_tools.count_rtf_and_term_cond(ser) for ser in self.Z]
        rtf, term_cond = list(zip(*rtf_c))
        self.mean_rtf = np.nanmean(rtf)
        self.std_rtf = np.nanstd(rtf)
        self.std_err_rtf = self.std_rtf/np.sqrt(len(self.sweep_points_2D))
        term_cts = Counter(term_cond)
        # note that we only take 1 derivative and this is not equal to the
        # notion of detection events as in Kelly et al.
        terminated_by_flip = float(term_cts['single event'])
        terminated_by_RO_err = float(term_cts['double event'])
        total_cts = terminated_by_RO_err + terminated_by_flip + \
            term_cts['unknown']
        self.flip_err_frac = terminated_by_flip/total_cts*100.
        self.RO_err_frac = terminated_by_RO_err/total_cts*100.

        if kw.pop('make_fig', True):
            self.fig, self.ax = plt.subplots(1, 1, figsize=(13, 6))
            bins = np.arange(-.5, 400, 1)
            hist, bins = np.histogram(rtf, bins=bins, density=True)
            label = ('Mean rounds to failure = %.2f' % self.mean_rtf +
                     '\n %.1f %% terminated by RO' % self.RO_err_frac +
                     '\n %.1f %% terminated by flip' % self.flip_err_frac)
            self.ax.plot(bins[1:], hist, drawstyle='steps',
                         label=label)
            self.ax.set_yscale('log')
            self.ax.set_ylabel('normalized occurence')
            self.ax.set_xlabel('Rounds to failure')
            self.ax.set_ylim(1e-4, 1)
            self.ax.set_xlim(0, 200)
            self.ax.legend()
            self.ax.set_title(self.timestamp_string+'\n' +
                              self.measurementstring)
            self.save_fig(self.fig, xlabel='Rounds to failure',
                          ylabel='normalized occurence', **kw)

        return self.mean_rtf, self.std_err_rtf, self.RO_err_frac, self.flip_err_frac


class butterfly_analysis(MeasurementAnalysis):

    '''
    Extracts the coefficients for the post-measurement butterfly
    '''

    def __init__(self,  auto=True, label='Butterfly', close_file=True,
                 timestamp=None,
                 threshold=None,
                 threshold_init=None,
                 theta_in=0,
                 initialize=False,
                 digitize=True,
                 case=False,
                 # FIXME better variable name for 1>th or 1<th
                 **kw):
        self.folder = a_tools.get_folder(timestamp=timestamp,
                                         label=label, **kw)
        self.load_hdf5data(folder=self.folder, **kw)

        self.get_naming_and_values()

        if theta_in == 0: 
            self.data = self.measured_values[0]
        else:  
            I_shots = self.measured_values[0]
            Q_shots = self.measured_values[1]

            shots = I_shots+1j*Q_shots
            rot_shots = dm_tools.rotate_complex(shots, angle=theta_in, deg=True)
            I_shots = rot_shots.real
            Q_shots = rot_shots.imag

            self.data = I_shots

        if initialize:
            if threshold_init == None:
                threshold_init = threshold

            # reshuffeling the data to endup with two arrays for the diffeent
            # input states
            shots = np.size(self.data)
            shots_per_mmt = np.floor_divide(shots, 6)
            shots_used = shots_per_mmt*6
            m0_on = self.data[3:shots_used:6]
            m1_on = self.data[4:shots_used:6]
            m2_on = self.data[5:shots_used:6]
            self.data_rel = np.zeros([np.size(m0_on), 3])
            self.data_rel[:, 0] = m0_on
            self.data_rel[:, 1] = m1_on
            self.data_rel[:, 2] = m2_on
            m0_off = self.data[0:shots_used:6]
            m1_off = self.data[1:shots_used:6]
            m2_off = self.data[2:shots_used:6]
            self.data_exc = np.zeros([np.size(m0_off), 3])
            self.data_exc[:, 0] = m0_off
            self.data_exc[:, 1] = m1_off
            self.data_exc[:, 2] = m2_off
            self.data_exc = dm_tools.postselect(threshold=threshold_init,
                                                data=self.data_exc,
                                                positive_case=case)
            self.data_rel = dm_tools.postselect(threshold=threshold_init,
                                                data=self.data_rel,
                                                positive_case=case)
            self.data_exc_post = self.data_exc[:, 1:]
            self.data_rel_post = self.data_rel[:, 1:]
            self.data_exc = self.data_exc_post
            self.data_rel = self.data_rel_post
            fraction = (
                np.size(self.data_exc) + np.size(self.data_exc))*3/shots_used/2


        else:
            m0_on = self.data[2::4]
            m1_on = self.data[3::4]
            self.data_rel = np.zeros([np.size(m0_on), 2])
            self.data_rel[:, 0] = m0_on
            self.data_rel[:, 1] = m1_on
            m0_off = self.data[0::4]
            m1_off = self.data[1::4]
            self.data_exc = np.zeros([np.size(m0_off), 2])
            self.data_exc[:, 0] = m0_off
            self.data_exc[:, 1] = m1_off
        if digitize:
            self.data_exc = dm_tools.digitize(threshold=threshold,
                                              data=self.data_exc,
                                              positive_case=case)
            self.data_rel = dm_tools.digitize(threshold=threshold,
                                              data=self.data_rel,
                                              positive_case=case)
        if close_file:
            self.data_file.close()
        if auto is True:
            self.run_default_analysis(**kw)

    def run_default_analysis(self,  **kw):
        verbose = kw.pop('verbose', False)
        exc_coeffs = dm_tools.butterfly_data_binning(Z=self.data_exc,
                                                     initial_state=0)
        rel_coeffs = dm_tools.butterfly_data_binning(Z=self.data_rel,
                                                     initial_state=1)
        self.butterfly_coeffs = dm_tools.butterfly_matrix_inversion(exc_coeffs,
                                                                    rel_coeffs)
        # eps,declaration,output_input
        F_a_butterfly = (1-(self.butterfly_coeffs.get('eps00_1') +
                            self.butterfly_coeffs.get('eps01_1') +
                            self.butterfly_coeffs.get('eps10_0') +
                            self.butterfly_coeffs.get('eps11_0'))/2)

        mmt_ind_rel = (self.butterfly_coeffs.get('eps00_1') +
                       self.butterfly_coeffs.get('eps10_1'))
        mmt_ind_exc = (self.butterfly_coeffs.get('eps11_0') +
                       self.butterfly_coeffs.get('eps01_0'))
        if verbose:
            print('SSRO Fid', F_a_butterfly)
            print('mmt_ind_rel', mmt_ind_rel)
            print('mmt_ind_exc', mmt_ind_exc)
        self.butterfly_coeffs['F_a_butterfly'] = F_a_butterfly
        self.butterfly_coeffs['mmt_ind_exc'] = mmt_ind_exc
        self.butterfly_coeffs['mmt_ind_rel'] = mmt_ind_rel
        return self.butterfly_coeffs


##########################################
### Analysis for data measurement sets ###
##########################################


def fit_qubit_frequency(sweep_points, data, mode='dac',
                        vary_E_c=True, vary_f_max=True,
                        vary_dac_flux_coeff=True,
                        vary_dac_sweet_spot=True,
                        data_file=None, **kw):
    '''
    Function for fitting the qubit dac/flux arc
    Has default values for all the fit parameters, if specied as a **kw it uses
    that value. If a qubit name and a hdf5 data file is specified it uses
    values from the data_file.
    NB! This function could be cleaned up a bit.
    '''

    qubit_name = kw.pop('qubit_name', None)
    if qubit_name is not None and data_file is not None:
        try:
            instrument_settings = data_file['Instrument settings']
            qubit_attrs = instrument_settings[qubit_name].attrs
            print(qubit_attrs)
        except:
            print('Qubit instrument is not in data file')
            qubit_attrs = {}
    else:
        qubit_attrs = {}

    # Extract initial values, first from kw, then data file, then default
    E_c = kw.pop('E_c', qubit_attrs.get('E_c', 0.3e9))
    f_max = kw.pop('f_max', qubit_attrs.get('f_max', np.max(data)))
    dac_flux_coeff = kw.pop('dac_flux_coefficient',
                            qubit_attrs.get('dac_flux_coefficient', 1.))
    dac_sweet_spot = kw.pop('dac_sweet_spot',
                            qubit_attrs.get('dac_sweet_spot', 0))
    flux_zero = kw.pop('flux_zero', qubit_attrs.get('flux_zero', 10))

    if mode == 'dac':
        Q_dac_freq_mod = fit_mods.QubitFreqDacModel
        Q_dac_freq_mod.set_param_hint('E_c', value=E_c, vary=vary_E_c,
                                      min=0, max=500e6)
        Q_dac_freq_mod.set_param_hint('f_max', value=f_max,
                                      vary=vary_f_max)
        Q_dac_freq_mod.set_param_hint('dac_flux_coefficient',
                                      value=dac_flux_coeff,
                                      vary=vary_dac_flux_coeff)
        Q_dac_freq_mod.set_param_hint('dac_sweet_spot',
                                      value=dac_sweet_spot,
                                      vary=vary_dac_sweet_spot)

        fit_res = Q_dac_freq_mod.fit(data=data, dac_voltage=sweep_points)
    elif mode == 'flux':
        Qubit_freq_mod = fit_mods.QubitFreqFluxModel
        Qubit_freq_mod.set_param_hint('E_c', value=E_c, vary=vary_E_c,
                                      min=0, max=100e6)
        Qubit_freq_mod.set_param_hint('f_max', value=f_max, vary=vary_f_max)
        Qubit_freq_mod.set_param_hint('flux_zero', value=flux_zero,
                                      min=0, vary=True)
        Qubit_freq_mod.set_param_hint('dac_offset', value=0, vary=True)

        fit_res = Qubit_freq_mod.fit(data=data, flux=sweep_points)
    return fit_res

# Ramiro's routines


class Chevron_2D(object):

    def __init__(self, auto=True, label='', timestamp=None):
        if timestamp is None:
            self.folder = a_tools.latest_data('Chevron')
            splitted = self.folder.split('\\')
            self.scan_start = splitted[-2]+'_'+splitted[-1][:6]
            self.scan_stop = self.scan_start
        else:
            self.scan_start = timestamp
            self.scan_stop = timestamp
            self.folder = a_tools.get_folder(timestamp=self.scan_start)
        self.pdict = {'I': 'amp',
                      'sweep_points': 'sweep_points'}
        self.opt_dict = {'scan_label': 'Chevron_2D'}
        self.nparams = ['I', 'sweep_points']
        self.label = label
        if auto == True:
            self.analysis()

    def analysis(self):
        chevron_scan = ca.quick_analysis(t_start=self.scan_start,
                                         t_stop=self.scan_stop,
                                         options_dict=self.opt_dict,
                                         params_dict_TD=self.pdict,
                                         numeric_params=self.nparams)
        x, y, z = self.reshape_data(chevron_scan.TD_dict['sweep_points'][0],
                                    chevron_scan.TD_dict['I'][0])
        plot_times = y
        plot_step = plot_times[1]-plot_times[0]

        plot_x = x
        x_step = plot_x[1]-plot_x[0]

        result = z

        fig = plt.figure(figsize=(8, 6))
        ax = fig.add_subplot(111)
        cmin, cmax = 0, 1
        fig_clim = [cmin, cmax]
        out = pl_tools.flex_colormesh_plot_vs_xy(ax=ax, clim=fig_clim, cmap='viridis',
                                                 xvals=plot_times,
                                                 yvals=plot_x,
                                                 zvals=result)
        ax.set_xlabel(r'AWG Amp (Vpp)')
        ax.set_ylabel(r'Time (ns)')
        ax.set_title('%s: Chevron scan' % self.scan_start)
        # ax.set_xlim(xmin, xmax)
        ax.set_ylim(plot_x.min()-x_step/2., plot_x.max()+x_step/2.)
        ax.set_xlim(
            plot_times.min()-plot_step/2., plot_times.max()+plot_step/2.)
        #     ax.set_xlim(plot_times.min()-plot_step/2.,plot_times.max()+plot_step/2.)
        # ax.set_xlim(0,50)
        #     print('Bounce %d ns amp=%.3f; Pole %d ns amp=%.3f'%(list_values[iter_idx,0],
        #                                                                list_values[iter_idx,1],
        #                                                                list_values[iter_idx,2],
        # list_values[iter_idx,3]))
        ax_divider = make_axes_locatable(ax)
        cax = ax_divider.append_axes('right', size='10%', pad='5%')
        cbar = plt.colorbar(out['cmap'], cax=cax)
        cbar.set_ticks(
            np.arange(fig_clim[0], 1.01*fig_clim[1], (fig_clim[1]-fig_clim[0])/5.))
        cbar.set_ticklabels(
            [str(fig_clim[0]), '', '', '', '', str(fig_clim[1])])
        cbar.set_label('Qubit excitation probability')

        fig.tight_layout()
        self.save_fig(fig)

    def reshape_axis_2d(self, axis_array):
        x = axis_array[0, :]
        y = axis_array[1, :]
        # print(y)
        dimx = np.sum(np.where(x == x[0], 1, 0))
        dimy = len(x) // dimx
        # print(dimx,dimy)
        if dimy*dimx < len(x):
            logging.warning.warn(
                'Data was cut-off. Probably due to an interrupted scan')
            dimy_c = dimy + 1
        else:
            dimy_c = dimy
        # print(dimx,dimy,dimy_c,dimx*dimy)
        return x[:dimy_c], (y[::dimy_c])

    def reshape_data(self, sweep_points, data):
        x, y = self.reshape_axis_2d(sweep_points)
        # print(x,y)
        dimx = len(x)
        dimy = len(y)
        dim = dimx*dimy
        if dim > len(data):
            dimy = dimy - 1
        return x, y[:dimy], (data[:dimx*dimy].reshape((dimy, dimx))).transpose()

    def save_fig(self, fig, figname=None, xlabel='x', ylabel='y',
                 fig_tight=True, **kw):
        plot_formats = kw.pop('plot_formats', ['png'])
        fail_counter = False
        close_fig = kw.pop('close_fig', True)
        if type(plot_formats) == str:
            plot_formats = [plot_formats]
        for plot_format in plot_formats:
            if figname is None:
                figname = (self.scan_start+'_Chevron_2D_'+'.'+plot_format)
            else:
                figname = (figname+'.' + plot_format)
            self.savename = os.path.abspath(os.path.join(
                self.folder, figname))
            if fig_tight:
                try:
                    fig.tight_layout()
                except ValueError:
                    print('WARNING: Could not set tight layout')
            try:
                fig.savefig(
                    self.savename, dpi=300,
                    # value of 300 is arbitrary but higher than default
                    format=plot_format)
            except:
                fail_counter = True
        if fail_counter:
            logging.warning('Figure "%s" has not been saved.' % self.savename)
        if close_fig:
            plt.close(fig)
        return


class DoubleFrequency(TD_Analysis):

    def __init__(self, auto=True, label='Ramsey', timestamp=None, **kw):
        kw['label'] = label
        kw['auto'] = auto
        kw['timestamp'] = timestamp
        kw['h5mode'] = 'r+'
        super().__init__(**kw)

    def run_default_analysis(self, **kw):
        self.add_analysis_datagroup_to_file()
        self.get_naming_and_values()
        x = self.sweep_points
        y = a_tools.normalize_data_v3(self.measured_values[0])

        fit_res = self.fit(x[:-4], y[:-4])
        self.fit_res = fit_res

        self.save_fitted_parameters(self.fit_res, var_name='double_fit')

        fig, ax = plt.subplots()
        self.box_props = dict(boxstyle='Square', facecolor='white', alpha=0.8)

        f1 = fit_res.params['freq_1'].value
        f2 = fit_res.params['freq_2'].value
        A1 = fit_res.params['amp_1'].value
        A2 = fit_res.params['amp_2'].value
        tau1 = fit_res.params['tau_1'].value
        tau2 = fit_res.params['tau_2'].value

        textstr = ('$A_1$: {:.3f}       \t$A_2$: {:.3f} \n'.format(A1, A2) +
                   '$f_1$: {:.3f} MHz\t$f_2$: {:.3f} MHz \n'.format(
            f1*1e-6, f2*1e-6) +
            r'$\tau _1$: {:.2f} $\mu$s'.format(tau1*1e6) +
            '  \t'+r'$\tau _2$: {:.2f}$\mu$s'.format(tau2*1e6))

        ax.text(0.4, 0.95, textstr,
                transform=ax.transAxes, fontsize=11,
                verticalalignment='top', bbox=self.box_props)
        plot_x = x

        ax.set_ylabel(r'$F |1\rangle$')
        ax.set_title('%s: Double Frequency analysis' % self.timestamp)
        ax.set_xlabel(r'Time ($\mu s$)')
        ax.plot(plot_x*1e6, y, 'bo')
        ax.plot(plot_x[:-4]*1e6, self.fit_plot, 'r-')
        fig.tight_layout()
        self.save_fig(fig, **kw)
        self.data_file.close()
        return self.fit_res

    def fit(self, sweep_values, measured_values):
        Double_Cos_Model = fit_mods.DoubleExpDampOscModel
        fourier_max_pos = a_tools.peak_finder_v2(
            np.arange(1, len(sweep_values)/2, 1),
            abs(np.fft.fft(measured_values))[1:len(measured_values)//2],
            window_len=1, perc=95)
        if len(fourier_max_pos) == 1:
            freq_guess = 1./sweep_values[-1] * \
                (fourier_max_pos[0]+np.array([-1, 1]))
        else:
            freq_guess = 1./sweep_values[-1]*fourier_max_pos
        Double_Cos_Model.set_param_hint(
            'tau_1', value=.3*sweep_values[-1], vary=True)
        Double_Cos_Model.set_param_hint(
            'tau_2', value=.3*sweep_values[-1], vary=True)
        Double_Cos_Model.set_param_hint(
            'freq_1', value=freq_guess[0], min=0)
        Double_Cos_Model.set_param_hint(
            'freq_2', value=freq_guess[1], min=0)
        Double_Cos_Model.set_param_hint('phase_1', value=1*np.pi/2.)
        Double_Cos_Model.set_param_hint('phase_2', value=3*np.pi/2.)
        Double_Cos_Model.set_param_hint(
            'amp_1', value=0.25, min=0.1, max=0.4, vary=True)
        Double_Cos_Model.set_param_hint(
            'amp_2', value=0.25, min=0.1, max=0.4, vary=True)
        Double_Cos_Model.set_param_hint('osc_offset', value=0.5, min=0, max=1)
        params = Double_Cos_Model.make_params()
        fit_res = Double_Cos_Model.fit(data=measured_values,
                                       t=sweep_values,
                                       params=params)
        self.fit_plot = fit_res.model.func(sweep_values, **fit_res.best_values)
        return fit_res

    def save_fig(self, fig, figname='_DoubleFreq_', xlabel='x', ylabel='y',
                 fig_tight=True, **kw):
        plot_formats = kw.pop('plot_formats', ['png'])
        fail_counter = False
        close_fig = kw.pop('close_fig', True)
        if type(plot_formats) == str:
            plot_formats = [plot_formats]
        for plot_format in plot_formats:
            if figname is None:
                figname = (self.timestamp+figname+'.'+plot_format)
            else:
                figname = (figname+'.' + plot_format)
            self.savename = os.path.abspath(os.path.join(
                self.folder, figname))
            if fig_tight:
                try:
                    fig.tight_layout()
                except ValueError:
                    print('WARNING: Could not set tight layout')
            try:
                fig.savefig(
                    self.savename, dpi=300,
                    # value of 300 is arbitrary but higher than default
                    format=plot_format)
            except:
                fail_counter = True
        if fail_counter:
            logging.warning('Figure "%s" has not been saved.' % self.savename)
        if close_fig:
            plt.close(fig)
        return


class SWAPN_cost(object):

    def __init__(self, auto=True, label='SWAPN', cost_func='sum', timestamp=None, stepsize=10):
        if timestamp is None:
            self.folder = a_tools.latest_data(label)
            splitted = self.folder.split('\\')
            self.scan_start = splitted[-2]+'_'+splitted[-1][:6]
            self.scan_stop = self.scan_start
        else:
            self.scan_start = timestamp
            self.scan_stop = timestamp
            self.folder = a_tools.get_folder(timestamp=self.scan_start)
        self.pdict = {'I': 'amp',
                      'sweep_points': 'sweep_points'}
        self.opt_dict = {'scan_label': label}
        self.nparams = ['I', 'sweep_points']
        self.stepsize = stepsize
        self.label = label
        self.cost_func = cost_func
        if auto == True:
            self.analysis()

    def analysis(self):
        print(self.scan_start, self.scan_stop,
              self.opt_dict, self.pdict, self.nparams)
        sawpn_scan = ca.quick_analysis(t_start=self.scan_start,
                                       t_stop=self.scan_stop,
                                       options_dict=self.opt_dict,
                                       params_dict_TD=self.pdict,
                                       numeric_params=self.nparams)
        x = sawpn_scan.TD_dict['sweep_points'][0]
        y = sawpn_scan.TD_dict['I'][0]

        if self.cost_func == 'sum':
            self.cost_val = np.sum(
                np.power(y[:-4], np.divide(1, x[:-4])))/float(len(y[:-4]))
        elif self.cost_func == 'slope':
            self.cost_val = abs(y[0]*(y[1]-y[0]))+abs(y[0])
        elif self.cost_func == 'dumb-sum':
            self.cost_val = (np.sum(y[:-4])/float(len(y[:-4])))-y[:-4].min()
        elif self.cost_func == 'until-nonmono-sum':
            i = 0
            y_fil = deepcopy(y)
            lastval = y_fil[0]
            keep_going = 1
            while(keep_going):
                if i > 5:
                    latestthreevals = (y_fil[i]+y_fil[i-1] + y_fil[i-2])/3
                    threevalsbefore = (y_fil[i-3]+y_fil[i-4] + y_fil[i-5])/3
                    if latestthreevals < (threevalsbefore-0.12) or i > len(y_fil)-4:
                        keep_going = 0
                i += 1
            y_fil[i-1:-4] = threevalsbefore
            self.cost_val = (np.sum(y_fil[:-4])/float(len(y_fil[:-4])))
        self.single_swap_fid = y[0]

        fig = plt.figure()
        ax = fig.add_subplot(111)

        plot_x = x
        plot_step = plot_x[1]-plot_x[0]

        ax.set_xlabel(r'# Swap pulses')
        ax.set_ylabel(r'$F |1\rangle$')
        ax.set_title('%s: SWAPN sequence' % self.scan_start)
        ax.set_xlim(plot_x.min()-plot_step/2., plot_x.max()+plot_step/2.)

        ax.plot(plot_x, y, 'bo')

        fig.tight_layout()
        self.save_fig(fig)

    def save_fig(self, fig, figname=None, xlabel='x', ylabel='y',
                 fig_tight=True, **kw):
        plot_formats = kw.pop('plot_formats', ['png'])
        fail_counter = False
        close_fig = kw.pop('close_fig', True)
        if type(plot_formats) == str:
            plot_formats = [plot_formats]
        for plot_format in plot_formats:
            if figname is None:
                figname = (self.scan_start+'_DoubleFreq_'+'.'+plot_format)
            else:
                figname = (figname+'.' + plot_format)
            self.savename = os.path.abspath(os.path.join(
                self.folder, figname))
            if fig_tight:
                try:
                    fig.tight_layout()
                except ValueError:
                    print('WARNING: Could not set tight layout')
            try:
                fig.savefig(
                    self.savename, dpi=300,
                    # value of 300 is arbitrary but higher than default
                    format=plot_format)
            except:
                fail_counter = True
        if fail_counter:
            logging.warning('Figure "%s" has not been saved.' % self.savename)
        if close_fig:
            plt.close(fig)
        return


class AvoidedCrossingAnalysis(MeasurementAnalysis):

    """
    Performs analysis to fit the avoided crossing
    """

    def __init__(self, auto=True,
                 model='direct_coupling',
                 label=None,
                 timestamp=None,
                 transpose=True,
                 cmap='viridis',
                 filt_func_a=None, filt_func_x0=None, filt_func_y0=None,
                 filter_idx_low=[], filter_idx_high=[], filter_threshold=15e6,
                 f1_guess=None, f2_guess=None, cross_flux_guess=None,
                 g_guess=30e6, coupling_label='g',
                 break_before_fitting=False,
                 add_title=True,
                 xlabel=None, ylabel='Frequency (GHz)', **kw):
        super().__init__(timestamp=timestamp, label=label, **kw)
        self.get_naming_and_values_2D()

        flux = self.Y[:, 0]
        peaks_low, peaks_high = self.find_peaks()
        self.f, self.ax = self.make_unfiltered_figure(peaks_low, peaks_high,
                                                      transpose=transpose, cmap=cmap,
                                                      add_title=add_title,
                                                      xlabel=xlabel, ylabel=ylabel)

        filtered_dat = self.filter_data(flux, peaks_low, peaks_high,
                                        a=filt_func_a, x0=filt_func_x0,
                                        y0=filt_func_y0,
                                        filter_idx_low=filter_idx_low,
                                        filter_idx_high=filter_idx_high,
                                        filter_threshold=filter_threshold)
        filt_flux_low, filt_flux_high, filt_peaks_low, filt_peaks_high, \
            filter_func = filtered_dat

        self.f, self.ax = self.make_filtered_figure(filt_flux_low, filt_flux_high,
                                                    filt_peaks_low, filt_peaks_high, filter_func,
                                                    add_title=add_title,
                                                    transpose=transpose, cmap=cmap,
                                                    xlabel=xlabel, ylabel=ylabel)
        if break_before_fitting:
            return
        self.fit_res = self.fit_avoided_crossing(
            filt_flux_low, filt_flux_high, filt_peaks_low, filt_peaks_high,
            f1_guess=f1_guess, f2_guess=f2_guess,
            cross_flux_guess=cross_flux_guess, g_guess=g_guess,
            model=model)
        self.add_analysis_datagroup_to_file()
        self.save_fitted_parameters(self.fit_res, var_name='avoided crossing')
        self.f, self.ax = self.make_fit_figure(filt_flux_low, filt_flux_high,
                                               filt_peaks_low, filt_peaks_high,
                                               add_title=add_title,
                                               fit_res=self.fit_res,
                                               coupling_label=coupling_label,
                                               transpose=transpose, cmap=cmap,
                                               xlabel=xlabel, ylabel=ylabel)

    def run_default_analysis(self, **kw):
        # I'm doing this in the init in this function
        pass

    def find_peaks(self, **kw):

        peaks = np.zeros((len(self.X), 2))
        for i in range(len(self.X)):
            p_dict = a_tools.peak_finder_v2(self.X[i], self.Z[0][i])
            peaks[i, :] = np.sort(p_dict[:2])

        peaks_low = peaks[:, 0]
        peaks_high = peaks[:, 1]
        return peaks_low, peaks_high

    def filter_data(self, flux, peaks_low, peaks_high, a, x0=None, y0=None,
                    filter_idx_low=[], filter_idx_high=[],
                    filter_threshold=15e5):
        """
        Filters the input data in three steps.
            1. remove outliers using the dm_tools.get_outliers function
            2. separate data in two branches using a line and filter data on the
                wrong side of the line.
            3. remove any data with indices specified by hand
        """
        if a is None:
            a = -1*(max(peaks_high)-min(peaks_low))/(max(flux)-min(flux))
        if x0 is None:
            x0 = np.mean(flux)
        if y0 is None:
            y0 = np.mean(np.concatenate([peaks_low, peaks_high]))

        filter_func = lambda x: a*(x-x0)+y0

        filter_mask_high = [True] * len(peaks_high)
        filter_mask_high = ~dm_tools.get_outliers(peaks_high, filter_threshold)
        filter_mask_high = np.where(
            peaks_high < filter_func(flux), False, filter_mask_high)
        filter_mask_high[-2] = False  # hand remove 1 datapoint

        filt_flux_high = flux[filter_mask_high]
        filt_peaks_high = peaks_high[filter_mask_high]

        filter_mask_low = [True] * len(peaks_low)
        filter_mask_low = ~dm_tools.get_outliers(peaks_low, filter_threshold)
        filter_mask_low = np.where(
            peaks_low > filter_func(flux), False, filter_mask_low)
        filter_mask_low[[0, -1]] = False  # hand remove 2 datapoints

        filt_flux_low = flux[filter_mask_low]
        filt_peaks_low = peaks_low[filter_mask_low]

        return (filt_flux_low, filt_flux_high,
                filt_peaks_low, filt_peaks_high, filter_func)

    def make_unfiltered_figure(self, peaks_low, peaks_high, transpose, cmap,
                               xlabel=None, ylabel='Frequency (GHz)',
                               add_title=True):
        flux = self.Y[:, 0]
        title = ' unfiltered avoided crossing'
        f, ax = plt.subplots()
        if add_title:
            ax.set_title(self.timestamp_string + title)

        pl_tools.flex_colormesh_plot_vs_xy(self.X[0]*1e-9, flux, self.Z[0],
                                           ax=ax, transpose=transpose,
                                           cmap=cmap)
        ax.plot(flux, peaks_high*1e-9, 'o', markeredgewidth=1.,
                fillstyle='none', c='r')
        ax.plot(flux, peaks_low*1e-9, 'o', markeredgewidth=1.,
                fillstyle='none', c='orange')

        # self.ylabel because the axes are transposed
        xlabel = self.ylabel if xlabel is None else xlabel
        ax.set_xlabel(xlabel)
        ax.set_ylabel(ylabel)
        ax.set_ylim(min(self.X[0]*1e-9), max(self.X[0]*1e-9))
        ax.set_xlim(min(flux), max(flux))
        f.savefig(os.path.join(self.folder, title+'.png'), format='png',
                  dpi=600)
        return f, ax

    def make_filtered_figure(self,
                             filt_flux_low, filt_flux_high,
                             filt_peaks_low, filt_peaks_high, filter_func,
                             transpose, cmap,
                             xlabel=None, ylabel='Frequency (GHz)',
                             add_title=True):
        flux = self.Y[:, 0]
        title = ' filtered avoided crossing'
        f, ax = plt.subplots()
        if add_title:
            ax.set_title(self.timestamp_string + title)

        pl_tools.flex_colormesh_plot_vs_xy(self.X[0]*1e-9, flux, self.Z[0],
                                           ax=ax, transpose=transpose,
                                           cmap=cmap)
        ax.plot(filt_flux_high, filt_peaks_high*1e-9,
                'o', fillstyle='none', markeredgewidth=1., c='r',
                label='upper branch peaks')
        ax.plot(filt_flux_low, filt_peaks_low*1e-9,
                'o', fillstyle='none', markeredgewidth=1., c='orange',
                label='lower branch peaks')

        # self.ylabel because the axes are transposed
        xlabel = self.ylabel if xlabel is None else xlabel
        ax.set_xlabel(xlabel)
        ax.set_ylabel(ylabel)
        ax.set_ylim(min(self.X[0]*1e-9), max(self.X[0]*1e-9))
        ax.plot(flux, filter_func(flux)*1e-9,  ls='--', c='w',
                label='filter function')
        # ax.legend() # looks ugly, better after matplotlib update?
        f.savefig(os.path.join(self.folder, title+'.png'), format='png',
                  dpi=600)
        return f, ax

    def make_fit_figure(self,
                        filt_flux_low, filt_flux_high,
                        filt_peaks_low, filt_peaks_high, fit_res,
                        transpose, cmap, coupling_label='g',
                        xlabel=None, ylabel='Frequency (GHz)',
                        add_title=True):
        flux = self.Y[:, 0]
        title = ' avoided crossing fit'
        f, ax = plt.subplots()
        if add_title:
            ax.set_title(self.timestamp_string + title)

        pl_tools.flex_colormesh_plot_vs_xy(self.X[0]*1e-9, flux, self.Z[0],
                                           ax=ax, transpose=transpose,
                                           cmap=cmap)
        ax.plot(filt_flux_high, filt_peaks_high*1e-9,
                'o', fillstyle='none', markeredgewidth=1., c='r',
                label='upper branch peaks')
        ax.plot(filt_flux_low, filt_peaks_low*1e-9,
                'o', fillstyle='none', markeredgewidth=1., c='orange',
                label='lower branch peaks')

        # self.ylabel because the axes are transposed
        xlabel = self.ylabel if xlabel is None else xlabel
        ax.set_xlabel(xlabel)
        ax.set_ylabel(ylabel)
        ax.set_ylim(min(self.X[0]*1e-9), max(self.X[0]*1e-9))
        ax.set_xlim(min(flux), max(flux))

        ax.plot(flux, 1e-9*fit_mods.avoided_crossing_direct_coupling(
            flux, **fit_res.best_values,
            flux_state=False), 'r-', label='fit')
        ax.plot(flux, 1e-9*fit_mods.avoided_crossing_direct_coupling(
            flux, **fit_res.best_values,
            flux_state=True), 'y-', label='fit')

        g_legend = r'{} = {:.2f}$\pm${:.2f} MHz'.format(
            coupling_label,
            fit_res.params['g']*1e-6, fit_res.params['g'].stderr*1e-6)
        ax.text(.6, .8, g_legend, transform=ax.transAxes, color='white')
        # ax.legend() # looks ugly, better after matplotlib update?
        f.savefig(os.path.join(self.folder, title+'.png'), format='png',
                  dpi=600)
        return f, ax

    def fit_avoided_crossing(self,
                             lower_flux, upper_flux, lower_freqs, upper_freqs,
                             f1_guess, f2_guess, cross_flux_guess, g_guess,
                             model='direct'):
        '''
        Fits the avoided crossing to a direct or mediated coupling model.

        models are located in
            fitMods.avoided_crossing_direct_coupling
            fitMods.avoided_crossing_mediated_coupling


        '''

        total_freqs = np.concatenate([lower_freqs, upper_freqs])
        total_flux = np.concatenate([lower_flux, upper_flux])
        total_mask = np.concatenate([np.ones(len(lower_flux)),
                                     np.zeros(len(upper_flux))])

        # Both branches must be combined in a single function for fitting
        # the model is combined in a single function here
        def resized_fit_func(flux, f_center1, f_center2, c1, c2, g):
            return fit_mods.avoided_crossing_direct_coupling(
                flux=flux, f_center1=f_center1, f_center2=f_center2,
                c1=c1, c2=c2,
                g=g, flux_state=total_mask)

        av_crossing_model = lmfit.Model(resized_fit_func)

        if cross_flux_guess is None:
            cross_flux_guess = np.mean(total_flux)
        if f1_guess is None:
            f1_guess = np.mean(total_freqs)-g_guess

        c2_guess = 0.
        if f2_guess is None:
            # The factor *1000* is a magic number but seems to give a
            # reasonable guess that converges well.
            c1_guess = -1*((max(total_freqs)-min(total_freqs)) /
                           (max(total_flux)-min(total_flux)))/1000

            f2_guess = cross_flux_guess*(c1_guess-c2_guess)+f1_guess
        else:
            c1_guess = c2_guess + (f2_guess-f1_guess)/cross_flux_guess

        av_crossing_model.set_param_hint(
            'g', min=0., max=0.5e9, value=g_guess, vary=True)
        av_crossing_model.set_param_hint(
            'f_center1', min=0, max=20.0e9, value=f1_guess, vary=True)
        av_crossing_model.set_param_hint(
            'f_center2', min=0., max=20.0e9, value=f2_guess, vary=True)
        av_crossing_model.set_param_hint(
            'c1', min=-1.0e9, max=1.0e9, value=c1_guess, vary=True)
        av_crossing_model.set_param_hint(
            'c2', min=-1.0e9, max=1.0e9, value=c2_guess, vary=True)
        params = av_crossing_model.make_params()
        fit_res = av_crossing_model.fit(data=np.array(total_freqs),
                                        flux=np.array(total_flux),
                                        params=params)
        return fit_res

<<<<<<< HEAD

class Ram_Z_Analysis(TD_Analysis):
    '''
    Analysis for the Ram-Z experiment. Demodulates the signal with the frequency
    that has the highest amplitude in the spectrum and plots the demodulated
    signal.
    '''

    def __init__(self, f_modulation=None, NoCalPoints=4, make_fig=True,
                 rotate_and_normalize=False, plot_cal_points=False,
                 close_file=True, auto=True, **kw):
        '''
        Instantiate analysis object.
        f_modulation can be used to manually specify a modulation frequency. If
        it is none, the analysis uses the strongest frequency component in the
        signal.
        '''
        self.f_mod = f_modulation
        super().__init__(NoCalPoints=NoCalPoints,
                         rotate_and_normalize=rotate_and_normalize,
                         plot_cal_points=plot_cal_points,
                         close_file=close_file, auto=auto, **kw)
        if auto and make_fig:
            self.make_figures()

    def run_default_analysis(self, close_file=True, **kw):
        self.get_naming_and_values()
        self.add_analysis_datagroup_to_file()
        if self.rotate_and_normalize:
            self.rotate_and_normalize()
        else:
            self.corr_data = self.measured_values[0]
        self.add_dataset_to_analysisgroup('corrected data', self.corr_data)

        # Demodulate the signal
        # 1. Calculate spectrum and set modulation frequency
        self.spectr = np.fft.rfft(self.corr_data)
        self.dc_offset = np.abs(self.spectr[0] / len(self.sweep_points))
        self.spectr[0] = 0  # remove DC component
        self.freqs = np.fft.rfftfreq(n=len(self.corr_data),
                                     d=self.sweep_points[1]-self.sweep_points[0])

        if self.f_mod == None:
            # Find strongest frequency component
            self.f_mod_idx = np.argmax(np.abs(self.spectr))
            self.f_mod = self.freqs[self.f_mod_idx]
        else:
            # Find index of specified modulation frequency
            self.f_mod_idx = np.where(self.freqs >= self.f_mod)[0]
            if len(self.f_mod_idx) == 0:
                raise ValueError('Modulation frequency {} MHz not in the '
                                 'sampled frequency range [0 MHz, {} MHz].'
                                 .format(self.f_mod, self.freqs[-1]))
            self.f_mod_idx = self.f_mod_idx[0]

        # Demodulation: shift spectrum by f_mod, shift phase s.t. the phase of
        # the f_mod component is 0.
        # TODO: implement super-nyquist sampling
        self.phi_f_mod = np.angle(self.spectr[self.f_mod_idx])
        self.amp_f_mod = (np.abs(self.spectr[self.f_mod_idx]) /
                          len(self.sweep_points))
        self.demod_spectr = np.roll(self.spectr, -self.f_mod_idx)
        self.demod_spectr *= np.exp(-1.0j * self.phi_f_mod)

        # Transform back to get demodulated signal
        self.demod_data = np.fft.irfft(self.demod_spectr,
                                       n=len(self.sweep_points))

        if close_file:
            self.data_file.close()

    def make_figures(self, **kw):
        # Plot raw data
        fig, ax = plt.subplots(1, 1, figsize=(7, 5))
        ax.plot(self.sweep_points, self.measured_values[0], '-o')
        ax.plot(self.sweep_points,
                np.cos(2*np.pi * self.sweep_points * self.f_mod
                       + self.phi_f_mod) * self.amp_f_mod - self.dc_offset,
                '-')
        ax.set_title('Raw data')
        pl_tools.set_xlabel(ax, self.sweep_name, self.sweep_unit[0])
        pl_tools.set_ylabel(ax, self.value_names[0], self.value_units[0])
        self.save_fig(fig, figname='Raw_data_Ram_Z', fig_tight=False,
                      **kw)

        # Plot demodulated signal.
        fig, ax = plt.subplots(1, 1, figsize=(7, 5))
        ax.plot(self.sweep_points, self.demod_data, '-o')
        ax.set_title('Demodulated Ram-Z')
        pl_tools.set_xlabel(ax, self.sweep_name, self.sweep_unit[0])
        pl_tools.set_ylabel(ax, '', 'a.u.')
        self.save_fig(fig, figname='Demodulated_Ram_Z', fig_tight=False,
                      **kw)

        # Plot power spectrum

        fig, ax = plt.subplots(1, 1, figsize=(7, 5))
        ax.plot(self.freqs, np.abs(self.spectr)**2, '-o')
        ax.set_title('Ram-Z Spectrum')
        pl_tools.set_xlabel(ax, 'f', 'Hz')
        pl_tools.set_ylabel(ax, 'power spectrum', 'a.u.')
        self.save_fig(fig, figname='Power_spectrum_Ram_Z', fig_tight=False,
                      **kw)
=======
class Ram_Z_Analysis(TD_Analysis):
    def __init__(self, timestamp_cos=None, timestamp_sin=None,
                 filter_raw=False, filter_deriv_phase=False, demodulate=True,
                 f_demod=0, f01max=None, E_c=None, flux_amp=None, V_0=V_0
                 auto=True, **kw):
        super().__init__(timestamp=timestamp_cos, label='Ram_Z_cos',
                         rotate_and_normalize=True, **kw)
        self.cosTrace = self.corr_data
        super().__init__(timestamp=timestamp_sin, label='Ram_Z_sin',
                         rotate_and_normalize=True, **kw)
        self.sinTrace = self.corr_data

        self.filter_raw = filter_raw
        self.filter_deriv_phase = filter_deriv_phase
        self.demod = demodulate
        self.f_demod = f_demod

        self.f01max = f01max
        self.E_c = E_c
        self.flux_amp = flux_amp
        self.V_0 = V_0

        if auto:
            self.run_special_analysis()

    def rotate_and_normalize(self):
        # * -1 because cos starts at 0 instead of 1
        self.corr_data = -(self.measured_values[0] -
                           np.mean(self.measured_values[0]))
        self.corr_data /= max(np.abs(self.corr_data))

    def run_special_analysis(self):
        self.df, self.phases, self.I, self.Q = self.analyse_trace(
            self.cosTrace, self.sinTrace, self.sweep_points,
            filter_raw=self.filter_raw,
            filter_deriv_phase=self.filter_deriv_phase,
            demodulate=self.demod,
            f_demod=self.f_demod,
            return_all=True)

        self.add_dataset_to_analysisgroup('detuning', self.df)
        self.add_dataset_to_analysisgroup('phase', selfphases)

        if (self.f01max != None and self.E_c != None and
            not self.flux_amp != None):
            self.d_c, self.step_response = self.get_stepresponse(
                self.df, self.f01max, self.E_c, self.flux_amp, V_0=self.V_0)
            self.add_dataset_to_analysisgroup('step_response',
                                              self.step_response)
            plotStep = True
        else:
            print('To calculate step response, f01max, E_c, flux_amp, and V_0'
                  ' have to be specified.')
            plotStep = False

        self.make_figures(plot_step=plotStep)

    def analyse_trace(self, I, Q, x_pts,
                      filter_raw=False, filter_deriv_phase=False,
                      filter_width=1e-9,
                      demod=False, f_demod=0,
                      return_all=False):
        # I = normalize(I)
        # Q = normalize(Q)
        dt = x_pts[1] - x_pts[0]

        # Demodulate
        if demod:
            I , Q = self.demodulate(I , Q , f_demod, x_pts)

        # Filter raw data
        if filter_raw:
            I = self.gauss_filter(I , filter_width, dt, pad_val=1)
            Q = self.gauss_filter(Q , filter_width, dt, pad_val=0)

        # Calcualte phase and undo phase-wrapping
        phases = np.arctan2(Q, I)
        phases = self.unwrap_phase(phases)

        # Filter phase and/or calculate the derivative
        if filter_deriv_phase:
            df = self.gauss_deriv_filter(phases, filter_width, dt, pad_val=0)\
                 / (2 * np.pi)
        else:
            # Calculate central derivative
            phasesPadded = np.concatenate(([0], phases))
            df = np.array([(phasesPadded[i+1] - phasesPadded[i-1]) / (2*dt)
                           for i in range(1, len(phases)-1)]) / (2 * np.pi)

        # If the signal was demodulated df is now the detuning from f_demod
        if demod:
            df += f_demod
        df[0] = 0  # detuning must start at 0

        if return_all:
            return df, phases, I, Q
        else:
            return df

    def get_stepresponse(self, df, f01max, E_c, F_amp, V_0=0):
        '''
        Calculates the dac flux coefficient and the step response from the
        detuning.

        Args:
            df (array):     Detuning of the qubit.
            f01max (float): Sweet-spot frequency of the qubit.
            E_c (float):    Charging energy of the qubig.
            F_amp (float):  Amplitude of the applied pulse in V.
            V_0 (float):    Offset from sweet spot in V.

        Returns:
            d_c (float):    dac flux coefficient.
            s (array):      Normalized step response in voltage space.
        '''
        f_end = np.mean(df[-10:])
        d_c = np.arccos( (1 - f_end / (f01max + E_c))**2 ) / (F_amp - V_0)
        s = np.arccos( (1 - df / (f01max + E_c))**2 ) / d_c / (F_amp - V_0)

        return d_c, s

    def make_figures(self, plot_step=True):
        '''
        Plot figures. Step response is only plotted if plot_step == True.
        '''
        # Plot data, phases, and detuning
        fig, ax = plt.subplots(1, 1, figsize=(7, 5))
        ax.plot(self.sweep_points[:len(self.I)], self.I, '-o')
        ax.plot(self.sweep_points[:len(self.Q)], self.Q, '-o')
        pl_tools.set_xlabel(ax, self.parameter_names[0],
                            self.parameter_units[0])
        pl_tools.set_ylabel(ax, 'demodulated normalized trace', 'a.u.')
        ax.set_title('demodulated normalized data')
        ax.legend(['cos', 'sin'])
        self.save_fig(fig, 'Ram-Z_normalized_data.png')
        # fig.savefig('Ram-Z_normalized_data.png', dpi=300)

        fig, ax = plt.subplots(1, 1, figsize=(7, 5))
        ax.plot(self.sweep_points[:len(self.phases)], self.phases, '-o')
        pl_tools.set_xlabel(ax, self.parameter_names[0],
                            self.parameter_units[0])
        pl_tools.set_ylabel(ax, 'phase', 'rad')
        ax.set_title('Phase')
        self.save_fig(fig, 'Ram-Z_phase.png')
        # fig.savefig('Ram-Z_phase.png', dpi=300)

        fig, ax = plt.subplots(1, 1, figsize=(7, 5))
        ax.plot(self.sweep_points[:len(self.df)], self.df, '-o')
        # ax.set_ylim((50e6, 300e6))
        pl_tools.set_xlabel(ax, self.parameter_names[0],
                            self.parameter_units[0])
        pl_tools.set_ylabel(ax, 'detuning', 'Hz')
        ax.set_title('Detuning')
        self.save_fig(fig, 'Ram-Z_detuning.png')
        # fig.savefig('Ram-Z_detuning.png', dpi=300)

        if plot_step:
            fig, ax = plt.subplots(1, 1, figsize=(7, 5))
            ax.plot(self.sweep_points[:len(self.step_response)],
                    self.step_response, '-o')
            pl_tools.set_xlabel(ax, self.parameter_names[0],
                                self.parameter_units[0])
            pl_tools.set_ylabel(ax, 'step response', '')
            ax.set_title('Step Response')
            self.save_fig(fig, 'Ram-Z_step_response.png')
            # fig.savefig('Ram-Z_step_response.png', dpi=300)

    def demodulate(self, I, Q, f_demod, t_pts):
        '''
        Demodulate signal in I and Q, sampled at points t_pts, with frequency
        f_demod.
        '''
        cosDemod = np.cos(2 * np.pi * f_demod * t_pts)
        sinDemod = np.sin(2 * np.pi * f_demod * t_pts)
        Iout = I * cosDemod + Q * sinDemod
        Qout = Q * cosDemod - I * sinDemod

        return Iout, Qout

    def gauss_filter(self, data, sigma, d, nr_sigmas=4, pad_val=None):
        '''
        Convolves data with a normalized Gaussian with width sigma. When used
        as a low-pass filter, the width in the frequency domain is 1/sigma.
        The Gaussian is sampled at the same rate as the data, given by the
        sample distance d. The convolution is calculated only at points of
        complete overlap, and the result will thus contain less points than
        the input array. The data is padded with pad_val (or with data[0] if
        pad_val is not specified) at the front to ensure that the x-axis is
        not changed. No padding is done at the end of the data.

        Args:
            data (array):   Data to be filtered.
            sigma (float):  Width of the Gaussian filter.
            d (float):      Sampling distance of the data, i.e. distance
                            of points on the x-axis of the data.
            nr_sigmas (int): Up to how many sigmas away from the center the
                            Gaussian is sampled.  E.g. if d=1 ns, sigma=.5 ns,
                            nr_sigmas=4 ensure the Gaussian is sampled at
                            least up to +-2 ns, and the filter will have at
                            least nine samples.
            pad_val (float): Value used for padding in front of the data.
        '''
        filterHalfWidth = np.ceil(nr_sigmas * sigma / d)
        tMaxFilter = filterHalfWidth * d
        # upper limit of range has + dt/10 to include endpoint
        tFilter = np.arange(-tMaxFilter, tMaxFilter + d/10, step=d)

        gaussFilter = np.exp(-tFilter**2 / (2*sigma**2))
        gaussFilter /= np.sum(gaussFilter)

        if pad_val == None:
            pad_val = data[0]
        paddedData = np.concatenate((np.ones(int(filterHalfWidth)) *
                                     pad_val, data))
        return np.convolve(paddedData, gaussFilter, mode='valid')

    def gauss_deriv_filter(self, data, sigma, d, nr_sigmas=4, pad_val=None):
        '''
        Convolves data with the derivative of a normalized Gaussian with width
        sigma. This is useful to apply a low-pass filter (with cutoff 1/sigma)
        and simultaneously calculate the derivative. The Gaussian is sampled
        at the same rate as the data, given by the sample distance d. The
        convolution is calculated only at points of complete overlap, and the
        result will thus contain less points than the input array. The data is
        padded with pad_val (or with data[0] if pad_val is not specified) at
        the front to ensure that the x-axis is not changed. No padding is done
        at the end of the data.

        Args:
            data (array):   Data to be filtered.
            sigma (float):  Width of the Gaussian filter.
            d (float):      Sampling distance of the data, i.e. distance of
                            points on the x-axis of the data.
            nr_sigmas (int): Up to how many sigmas away from the center the
                            Gaussian is sampled.  E.g. if d=1 ns, sigma=.5 ns,
                            nr_sigmas=4 ensure the Gaussian is sampled at
                            least up to +-2 ns, and the filter will have at
                            least nine samples.
        '''
        filterHalfWidth = np.ceil(nr_sigmas * sigma / d)
        tMaxFilter = filterHalfWidth * d
        # upper limit of range has + dt/10 to include endpoint
        tFilter = np.arange(-tMaxFilter, tMaxFilter + d/10, step=d)

        # First calculate normalized Gaussian, then derivative
        gaussFilter = np.exp(-tFilter**2 / (2*sigma**2))
        gaussFilter /= np.sum(gaussFilter)
        gaussDerivFilter = gaussFilter * (-tFilter) / (sigma**2)

        if pad_val == None:
            pad_val = data[0]
        paddedData = np.concatenate(
                (np.ones(int(filterHalfWidth)) * pad_val, data))
        return np.convolve(paddedData, gaussDerivFilter, mode='valid')

    def unwrap_phase(self, phases):
        '''
        Undoes phase-wrapping and returns a continuous version of the phase
        data.
        Note: phases are assumed to be given in radians.
        '''
        # Phases are now between -pi and pi. But we know that the phase
        # changes continuously and we want a differentiable function, so we
        # can undo the phase-wrapping
        for i, p in enumerate(phases[:-1]):
            # If a phase wrap is detected, all consecutive points are shifted
            # by 2*pi
            if phases[i+1] - phases[i] < -3:  # noise should not be this big.
                phases[i+1:] += 2*np.pi
            elif phases[i+1] - phases[i] > 3:
                phases[i+1:] -= 2*np.pi

    return phases
>>>>>>> 5ddb598b
<|MERGE_RESOLUTION|>--- conflicted
+++ resolved
@@ -5303,9 +5303,9 @@
 
         self.get_naming_and_values()
 
-        if theta_in == 0: 
+        if theta_in == 0:
             self.data = self.measured_values[0]
-        else:  
+        else:
             I_shots = self.measured_values[0]
             Q_shots = self.measured_values[1]
 
@@ -6104,111 +6104,7 @@
                                         params=params)
         return fit_res
 
-<<<<<<< HEAD
-
-class Ram_Z_Analysis(TD_Analysis):
-    '''
-    Analysis for the Ram-Z experiment. Demodulates the signal with the frequency
-    that has the highest amplitude in the spectrum and plots the demodulated
-    signal.
-    '''
-
-    def __init__(self, f_modulation=None, NoCalPoints=4, make_fig=True,
-                 rotate_and_normalize=False, plot_cal_points=False,
-                 close_file=True, auto=True, **kw):
-        '''
-        Instantiate analysis object.
-        f_modulation can be used to manually specify a modulation frequency. If
-        it is none, the analysis uses the strongest frequency component in the
-        signal.
-        '''
-        self.f_mod = f_modulation
-        super().__init__(NoCalPoints=NoCalPoints,
-                         rotate_and_normalize=rotate_and_normalize,
-                         plot_cal_points=plot_cal_points,
-                         close_file=close_file, auto=auto, **kw)
-        if auto and make_fig:
-            self.make_figures()
-
-    def run_default_analysis(self, close_file=True, **kw):
-        self.get_naming_and_values()
-        self.add_analysis_datagroup_to_file()
-        if self.rotate_and_normalize:
-            self.rotate_and_normalize()
-        else:
-            self.corr_data = self.measured_values[0]
-        self.add_dataset_to_analysisgroup('corrected data', self.corr_data)
-
-        # Demodulate the signal
-        # 1. Calculate spectrum and set modulation frequency
-        self.spectr = np.fft.rfft(self.corr_data)
-        self.dc_offset = np.abs(self.spectr[0] / len(self.sweep_points))
-        self.spectr[0] = 0  # remove DC component
-        self.freqs = np.fft.rfftfreq(n=len(self.corr_data),
-                                     d=self.sweep_points[1]-self.sweep_points[0])
-
-        if self.f_mod == None:
-            # Find strongest frequency component
-            self.f_mod_idx = np.argmax(np.abs(self.spectr))
-            self.f_mod = self.freqs[self.f_mod_idx]
-        else:
-            # Find index of specified modulation frequency
-            self.f_mod_idx = np.where(self.freqs >= self.f_mod)[0]
-            if len(self.f_mod_idx) == 0:
-                raise ValueError('Modulation frequency {} MHz not in the '
-                                 'sampled frequency range [0 MHz, {} MHz].'
-                                 .format(self.f_mod, self.freqs[-1]))
-            self.f_mod_idx = self.f_mod_idx[0]
-
-        # Demodulation: shift spectrum by f_mod, shift phase s.t. the phase of
-        # the f_mod component is 0.
-        # TODO: implement super-nyquist sampling
-        self.phi_f_mod = np.angle(self.spectr[self.f_mod_idx])
-        self.amp_f_mod = (np.abs(self.spectr[self.f_mod_idx]) /
-                          len(self.sweep_points))
-        self.demod_spectr = np.roll(self.spectr, -self.f_mod_idx)
-        self.demod_spectr *= np.exp(-1.0j * self.phi_f_mod)
-
-        # Transform back to get demodulated signal
-        self.demod_data = np.fft.irfft(self.demod_spectr,
-                                       n=len(self.sweep_points))
-
-        if close_file:
-            self.data_file.close()
-
-    def make_figures(self, **kw):
-        # Plot raw data
-        fig, ax = plt.subplots(1, 1, figsize=(7, 5))
-        ax.plot(self.sweep_points, self.measured_values[0], '-o')
-        ax.plot(self.sweep_points,
-                np.cos(2*np.pi * self.sweep_points * self.f_mod
-                       + self.phi_f_mod) * self.amp_f_mod - self.dc_offset,
-                '-')
-        ax.set_title('Raw data')
-        pl_tools.set_xlabel(ax, self.sweep_name, self.sweep_unit[0])
-        pl_tools.set_ylabel(ax, self.value_names[0], self.value_units[0])
-        self.save_fig(fig, figname='Raw_data_Ram_Z', fig_tight=False,
-                      **kw)
-
-        # Plot demodulated signal.
-        fig, ax = plt.subplots(1, 1, figsize=(7, 5))
-        ax.plot(self.sweep_points, self.demod_data, '-o')
-        ax.set_title('Demodulated Ram-Z')
-        pl_tools.set_xlabel(ax, self.sweep_name, self.sweep_unit[0])
-        pl_tools.set_ylabel(ax, '', 'a.u.')
-        self.save_fig(fig, figname='Demodulated_Ram_Z', fig_tight=False,
-                      **kw)
-
-        # Plot power spectrum
-
-        fig, ax = plt.subplots(1, 1, figsize=(7, 5))
-        ax.plot(self.freqs, np.abs(self.spectr)**2, '-o')
-        ax.set_title('Ram-Z Spectrum')
-        pl_tools.set_xlabel(ax, 'f', 'Hz')
-        pl_tools.set_ylabel(ax, 'power spectrum', 'a.u.')
-        self.save_fig(fig, figname='Power_spectrum_Ram_Z', fig_tight=False,
-                      **kw)
-=======
+
 class Ram_Z_Analysis(TD_Analysis):
     def __init__(self, timestamp_cos=None, timestamp_sin=None,
                  filter_raw=False, filter_deriv_phase=False, demodulate=True,
@@ -6481,5 +6377,4 @@
             elif phases[i+1] - phases[i] > 3:
                 phases[i+1:] -= 2*np.pi
 
-    return phases
->>>>>>> 5ddb598b
+    return phases