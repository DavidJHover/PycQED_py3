--- conflicted
+++ resolved
@@ -4356,14 +4356,9 @@
                 # 'input has nan values')
                 kappa_guess = 1
 
-<<<<<<< HEAD
             # Commented out as this is an undefined variable
             # if not peak_flag:  # Change the sign of amplitude_guess for dips
             #     amplitude_guess *= -1.
-=======
-            if not peak_flag:  # Change the sign of amplitude_guess for dips
-                amplitude_guess *= -1.
->>>>>>> 9e6b80d7
 
             LorentzianModel = fit_mods.LorentzianModel
             LorentzianModel.set_param_hint('f0',
