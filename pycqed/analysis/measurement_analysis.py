--- conflicted
+++ resolved
@@ -21,10 +21,6 @@
 from scipy.signal import argrelmax, argrelmin
 from copy import deepcopy
 import pycqed.analysis.tools.plotting as pl_tools
-<<<<<<< HEAD
-=======
-
->>>>>>> a09d71c3
 from pycqed.analysis.tools.plotting import (set_xlabel, set_ylabel,
                                             data_to_table_png)
 
@@ -229,7 +225,6 @@
                 self.analysis_group.create_dataset(
                     name=datasetname, data=data)
 
-<<<<<<< HEAD
     def load_exp_metadata(self):
         metadata_dict = {}
         for k, v in (self.data_file['Experimental Data']
@@ -237,16 +232,12 @@
             metadata_dict[k] = v
         return metadata_dict
 
-    def save_dict_to_analysis_group(self, save_dict, group_name):
-
-=======
     def save_dict_to_analysis_group(self, save_dict: dict, group_name: str):
         """
         Saves a dictionary to the analysis_group in the hdf5 datafile
         corresponding to the experiment.
         Convenient for storing parameters extracted in the analysis.
         """
->>>>>>> a09d71c3
         if group_name not in self.analysis_group:
             dict_grp = self.analysis_group.create_group(group_name)
         else:
@@ -1301,14 +1292,9 @@
             # easier to do just one fit we stick to that.
             # We make an initial guess of the Rabi period using both
             # quadratures
-<<<<<<< HEAD
-            data = np.sqrt(self.measured_values[
-                           0]**2+self.measured_values[1]**2)
-=======
             data = np.sqrt(self.measured_values[0]**2 +
                            self.measured_values[1]**2)
 
->>>>>>> a09d71c3
             params = fit_mods.Cos_guess(model, data=data, t=self.sweep_points)
             fit_res = model.fit(
                 data=data,
@@ -1609,15 +1595,10 @@
         self.add_analysis_datagroup_to_file()
         if self.cal_points is None:
             if len(self.measured_values) == 2:
-<<<<<<< HEAD
-                self.corr_data = self.measured_values[
-                    0]**2 + self.measured_values[1]**2
-=======
 
                 self.corr_data = (self.measured_values[0]**2 +
                                   self.measured_values[1]**2)
 
->>>>>>> a09d71c3
             else:
                 self.corr_data = self.measured_values[0]
         else:
@@ -4399,14 +4380,9 @@
                 # 'input has nan values')
                 kappa_guess = 1
 
-<<<<<<< HEAD
             # Commented out as this is an undefined variable
             # if not peak_flag:  # Change the sign of amplitude_guess for dips
             #     amplitude_guess *= -1.
-=======
-            if not peak_flag:  # Change the sign of amplitude_guess for dips
-                amplitude_guess *= -1.
->>>>>>> a09d71c3
 
             LorentzianModel = fit_mods.LorentzianModel
             LorentzianModel.set_param_hint('f0',
@@ -5418,15 +5394,10 @@
             # variable is overwritten here, no good.
             self.data_exc = self.data_exc_post
             self.data_rel = self.data_rel_post
-<<<<<<< HEAD
+
             fraction = (np.size(self.data_exc) +
                         np.size(self.data_exc))*3/shots_used/2
-=======
-
-            fraction = (np.size(self.data_exc) +
-                        np.size(self.data_exc))*3/shots_used/2
-
->>>>>>> a09d71c3
+
 
         else:
             m0_on = self.data[2::4]
@@ -6291,17 +6262,10 @@
                  f_demod=0, f01max=None, E_c=None, flux_amp=None, V_offset=0,
                  V_per_phi0=None, auto=True, make_fig=True, TwoD=False,
                  mean_count=16, **kw):
-<<<<<<< HEAD
         super().__init__(timestamp=timestamp_cos, label='cos',
                          TwoD=TwoD, **kw)
         self.cosTrace = np.array(self.measured_values[0])
         super().__init__(timestamp=timestamp_sin, label='sin',
-=======
-        super().__init__(timestamp=timestamp_cos, label='Ram_Z_cos',
-                         TwoD=TwoD, **kw)
-        self.cosTrace = np.array(self.measured_values[0])
-        super().__init__(timestamp=timestamp_sin, label='Ram_Z_sin',
->>>>>>> a09d71c3
                          TwoD=TwoD, **kw)
         self.sinTrace = np.array(self.measured_values[0])
 
@@ -6357,14 +6321,11 @@
                 V_per_phi0=self.V_per_phi0,
                 asymmetry=0) / self.flux_amp
 
-<<<<<<< HEAD
-=======
             # TODO: Remove after testing the above line.
             # self.step_response = self.get_stepresponse(
             #     self.df, self.f01max, self.E_c, self.flux_amp,
             #     V_per_phi0=self.V_per_phi0, V_offset=self.V_offset)
 
->>>>>>> a09d71c3
             # self.add_dataset_to_analysisgroup('step_response',
             #                                   self.step_response)
             plotStep = True
@@ -6418,7 +6379,6 @@
         else:
             return df
 
-<<<<<<< HEAD
     def make_figures(self, plot_step=True, nan_to_zero=False):
         '''
         Plot figures. Step response is only plotted if plot_step == True.
@@ -6433,7 +6393,6 @@
         else:
             step = self.step_response
 
-=======
     def get_stepresponse(self, df, f01max, E_c, F_amp, V_per_phi0,
                          V_offset=0):
         '''
@@ -6460,7 +6419,6 @@
         '''
         Plot figures. Step response is only plotted if plot_step == True.
         '''
->>>>>>> a09d71c3
         # Plot data, phases, and detuning
         fig, ax = plt.subplots(1, 1, figsize=(7, 5))
         ax.plot(self.sweep_points[:len(self.I)], self.I, '-o')
@@ -6494,13 +6452,8 @@
 
         if plot_step:
             fig, ax = plt.subplots(1, 1, figsize=(7, 5))
-<<<<<<< HEAD
             ax.plot(self.sweep_points[:len(step)],
                     step, '-o')
-=======
-            ax.plot(self.sweep_points[:len(self.step_response)],
-                    self.step_response, '-o')
->>>>>>> a09d71c3
             pl_tools.set_xlabel(ax, self.parameter_names[0],
                                 self.parameter_units[0])
             pl_tools.set_ylabel(ax, 'step response', '')
@@ -6737,7 +6690,6 @@
         set_ylabel(ax, 'detuning', 'Hz')
 
         self.save_fig(fig, 'Ram-Z_dac_arc.png')
-<<<<<<< HEAD
 
 
 class GST_Analysis(TD_Analysis):
@@ -6968,6 +6920,4 @@
                     (self.exp_list[self.nr_hard_segs-1 + seq_idx].str,
                      *new_count))
 
-        return counts
-=======
->>>>>>> a09d71c3
+        return counts