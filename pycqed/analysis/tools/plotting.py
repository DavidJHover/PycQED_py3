'''
Currently empty should contain the plotting tools portion of the
analysis toolbox
'''
import matplotlib.pyplot as plt
import matplotlib
from matplotlib import cm
import numpy as np

SI_PREFIXES = 'yzafpnμm kMGTPEZY'
SI_UNITS = 'm,s,g,W,J,V,A,F,T,Hz,Ohm,S,N,C,px,b,B,K,Bar,Vpeak,Vpp,Vp,Vrms'.split(',')


def set_xlabel(axis, label, unit=None, **kw):
    """
    Takes in an axis object and add a unit aware label to it.

    Args:
        axis: matplotlib axis object to set label on
        label: the desired label
        unit:  the unit
        **kw : keyword argument to be passed to matplotlib.set_xlabel

    """
    if unit is not None and unit != '':
        xticks = axis.get_xticks()
        scale_factor, unit = SI_prefix_and_scale_factor(
            val=max(abs(xticks)), unit=unit)
<<<<<<< HEAD
        formatter = matplotlib.ticker.FuncFormatter(
            lambda x, pos: round(x*scale_factor, ndigits=3))
=======
        formatter = matplotlib.ticker.FuncFormatter(lambda x, pos:
                                                    round(x*scale_factor, 3))
>>>>>>> c962f25e
        axis.xaxis.set_major_formatter(formatter)

        axis.set_xlabel(label+' ({})'.format(unit), **kw)
    else:
        axis.set_xlabel(label, **kw)
    return axis


def set_ylabel(axis, label, unit=None, **kw):
    """
    Takes in an axis object and add a unit aware label to it.

    Args:
        axis: matplotlib axis object to set label on
        label: the desired label
        unit:  the unit
        **kw : keyword argument to be passed to matplotlib.set_ylabel

    """
    if unit is not None and unit != '':
        yticks = axis.get_yticks()
        scale_factor, unit = SI_prefix_and_scale_factor(
            val=max(abs(yticks)), unit=unit)
<<<<<<< HEAD
        formatter = matplotlib.ticker.FuncFormatter(
            lambda x, pos: round(x*scale_factor, ndigits=3))
=======
        formatter = matplotlib.ticker.FuncFormatter(lambda x, pos:
                                                    round(x*scale_factor, 3))
>>>>>>> c962f25e
        axis.yaxis.set_major_formatter(formatter)

        axis.set_ylabel(label+' ({})'.format(unit), **kw)
    else:
        axis.set_ylabel(label, **kw)
    return axis


def SI_prefix_and_scale_factor(val, unit=None):
    """
    Takes in a value and unit and if applicable returns the proper
    scale factor and SI prefix.
    Args:
        val (float) : the value
        unit (str)  : the unit of the value
    returns:
        scale_factor (float) : scale_factor needed to convert value
        unit (str)           : unit including the prefix
    """
    validtypes = (float, int, np.integer, np.floating)
    if unit in SI_UNITS and isinstance(val, validtypes):
        if val == 0:
            prefix_power = 0
        else:
            # The defined prefixes go down to -24 but this is below
            # the numerical precision of python
            prefix_power = np.clip(-15, (np.log10(abs(val))//3 * 3), 24)
        # Determine SI prefix, number 8 corresponds to no prefix
        SI_prefix_idx = int(prefix_power/3 + 8)
        prefix = SI_PREFIXES[SI_prefix_idx]
        # Convert the unit
        scale_factor = 10**-prefix_power
        unit = prefix+unit
    else:
        scale_factor = 1

    if unit is None:
        unit = ''  # to ensure proper return value
    return scale_factor, unit


def SI_val_to_msg_str(val: float, unit: str=None, return_type=str):
    """
    Takes in a value  with optional unit and returns a string tuple consisting
    of (value_str, unit) where the value and unit are rescaled according to
    SI prefixes.
    the value_str is of the type specified in return_type (str) by default.
    """
    validtypes = (float, int, np.integer, np.floating)
    if unit in SI_UNITS and isinstance(val, validtypes):
        if val == 0:
            prefix_power = 0
        else:
            # The defined prefixes go down to -24 but this is below
            # the numerical precision of python
            prefix_power = np.clip(-15, (np.log10(abs(val))//3 * 3), 24)
        # Determine SI prefix, number 8 corresponds to no prefix
        SI_prefix_idx = int(prefix_power/3 + 8)
        prefix = SI_PREFIXES[SI_prefix_idx]
        # Convert the unit
        val = val*10**-prefix_power
        unit = prefix+unit

    value_str = return_type(val)
    # To ensure right type of return value
    if unit is None:
        unit = ''
    return value_str, unit


def data_to_table_png(data: list, filename: str, title: str='',
                      close_fig: bool=True):
    """
    Takes in a list of list containing the data to be
    put in a table and saves this as a png.
    """
    # Determine the shape of the table
    nrows, ncols = np.shape(data)
    hcell, wcell = 0.3, 2.
    hpad, wpad = 0.5, 0

    fig = plt.figure(figsize=(ncols*wcell+wpad, nrows*hcell+hpad))
    ax = fig.add_subplot(111)
    ax.axis('off')
    # make the table
    table = ax.table(cellText=data,
                     loc='center')
    # rescale to make it more readable
    table.scale(1, 1.5)
    ax.set_title(title)
    fig.tight_layout()
    plt.savefig(filename, dpi=450)
    if close_fig:
        plt.close(fig)


def annotate_point_pair(ax, text, xy_start, xy_end, xycoords='data',
                        text_offset=(-10, -5), arrowprops=None, **kw):
    '''
    Annotates two points by connecting them with an arrow.
    The annotation text is placed near the center of the arrow.

    Function copied from "http://stackoverflow.com/questions/14612637/
    plotting-distance-arrows-in-technical-drawing/32522399#32522399"
    Modified by Adriaan to allows specifying offset of text in two directions.
    '''

    if arrowprops is None:
        arrowprops = dict(arrowstyle='<->')

    assert isinstance(text, str)

    xy_text = ((xy_start[0] + xy_end[0])/2., (xy_start[1] + xy_end[1])/2.)
    arrow_vector = xy_end[0]-xy_start[0] + (xy_end[1] - xy_start[1]) * 1j
    arrow_angle = np.angle(arrow_vector)
    text_angle = arrow_angle - 0.5*np.pi

    ax.annotate(
        '', xy=xy_end, xycoords=xycoords,
        xytext=xy_start, textcoords=xycoords,
        arrowprops=arrowprops, **kw)

    label = ax.annotate(
        text,
        xy=xy_text,
        xycoords=xycoords,
        xytext=(text_offset[0] * np.cos(text_angle) +
                text_offset[1] * np.sin(text_angle),
                text_offset[0] * np.sin(text_angle) +
                text_offset[1] * np.cos(text_angle)),
        textcoords='offset points', **kw)
    return label


def get_color_order(i, max_num, cmap='viridis'):
    # take a blue to red scale from 0 to max_num
    # uses HSV system, H_red = 0, H_green = 1/3 H_blue=2/3
    # return colors.hsv_to_rgb(2.*float(i)/(float(max_num)*3.), 1., 1.)
    print('It is recommended to use the updated function "get_color_cycle".')
    if isinstance(cmap, str):
        cmap = cm.get_cmap(cmap)
    return cmap((i/max_num) % 1)


def get_color_from_cmap(i, max_num):
    pass


def flex_color_plot_vs_x(xvals, yvals, zvals, ax=None,
                         xwidth=None,
                         normalize=False, log=False,
                         save_name=None,
                         cmap='viridis',
                         clim=[None, None],
                         alpha=1,
                         **kw):
    """
    Display a color figure for something like a tracked DAC sweep.
    xvals should be a single vector with values for the primary sweep.
    yvals and zvals should be a list of arrays with the sweep points and
    measured values.
    """
    # create a figure and set of axes
    if ax is None:
        fig = plt.figure(figsize=(12, 7))
        ax = fig.add_subplot(111)

    # calculate coordinates for corners of color blocks
    # x coordinates
    if xwidth is None:
        xvals = np.array(xvals)
        xvertices = np.zeros(np.array(xvals.shape)+1)

        dx = abs(np.max(xvals)-np.min(xvals))/len(xvals)
        xvertices[1:-1] = (xvals[:-1]+xvals[1:])/2.
        xvertices[0] = xvals[0] - dx/2
        xvertices[-1] = xvals[-1] + dx/2
    else:
        xvertices = []
        for xval in xvals:
            xvertices.append(xval+np.array([-0.5, 0.5])*xwidth)
    # y coordinates
    yvertices = []
    for xx in range(len(xvals)):
        # Important to sort arguments in case unsorted (e.g., FFT freqs)
        sorted_yarguments = yvals[xx].argsort()
        yvals[xx] = yvals[xx][sorted_yarguments]
        zvals[xx] = zvals[xx][sorted_yarguments]

        yvertices.append(np.zeros(np.array(yvals[xx].shape)+1))
        yvertices[xx][1:-1] = (yvals[xx][:-1]+yvals[xx][1:])/2.
        yvertices[xx][0] = yvals[xx][0] - (yvals[xx][1]-yvals[xx][0])/2
        yvertices[xx][-1] = yvals[xx][-1] + (yvals[xx][-1]-yvals[xx][-2])/2

        # normalized plot
        if normalize:
            zvals[xx] /= np.mean(zvals[xx])
        # logarithmic plot
        if log:
            zvals[xx] = np.log(zvals[xx])/np.log(10)

    # add blocks to plot
    colormaps = []
    for xx in range(len(xvals)):
        tempzvals = np.array(
            [np.append(zvals[xx], np.array(0)),
             np.append(zvals[xx], np.array(0))]).transpose()
        if xwidth is None:
            colormaps.append(ax.pcolor(xvertices[xx:xx+2],
                                       yvertices[xx],
                                       tempzvals,
                                       cmap=cmap, vmin=clim[0], vmax=clim[1],
                                       alpha=alpha))
        else:
            colormaps.append(
                ax.pcolor(xvertices[xx], yvertices[xx], tempzvals, cmap=cmap,
                          alpha=alpha))

    return {'fig': ax.figure, 'ax': ax,
            'cmap': colormaps[0], 'cmaps': colormaps}


def flex_colormesh_plot_vs_xy(xvals, yvals, zvals, ax=None,
                              normalize=False, log=False,
                              save_name=None, **kw):
    """
    Add a rectangular block to a color plot using pcolormesh.
    xvals and yvals should be single vectors with values for the
    two sweep points.
    zvals should be a list of arrays with the measured values with shape
    (len(yvals), len(xvals)).
    """

    xvals = np.array(xvals)
    yvals = np.array(yvals)


    # First, we need to sort the data as otherwise we get odd plotting
    # artefacts. An example is e.g., plotting a fourier transform
    sorted_x_arguments = xvals.argsort()
    xvals = xvals[sorted_x_arguments]
    sorted_y_arguments = yvals.argsort()
    yvals = yvals[sorted_y_arguments]
    zvals = zvals[:,  sorted_x_arguments]
    zvals = zvals[sorted_y_arguments, :]

    # create a figure and set of axes
    if ax is None:
        fig = plt.figure(figsize=(12, 7))
        ax = fig.add_subplot(111)

    # convert xvals and yvals to single dimension arrays
    xvals = np.squeeze(np.array(xvals))
    yvals = np.squeeze(np.array(yvals))

    # calculate coordinates for corners of color blocks
    # x coordinates
    xvertices = np.zeros(np.array(xvals.shape)+1)
    xvertices[1:-1] = (xvals[:-1]+xvals[1:])/2.
    xvertices[0] = xvals[0] - (xvals[1]-xvals[0])/2
    xvertices[-1] = xvals[-1] + (xvals[-1]-xvals[-2])/2
    # y coordinates
    yvertices = np.zeros(np.array(yvals.shape)+1)
    yvertices[1:-1] = (yvals[:-1]+yvals[1:])/2.
    yvertices[0] = yvals[0] - (yvals[1]-yvals[0])/2
    yvertices[-1] = yvals[-1] + (yvals[-1]-yvals[-2])/2

    xgrid, ygrid = np.meshgrid(xvertices, yvertices)

    # various plot options
    # define colormap
    cmap = plt.get_cmap(kw.pop('cmap', 'viridis'))
    clim = kw.pop('clim', [None, None])
    # normalized plot
    if normalize:
        zvals /= np.mean(zvals, axis=0)
    # logarithmic plot
    if log:
        for xx in range(len(xvals)):
            zvals[xx] = np.log(zvals[xx])/np.log(10)

    # add blocks to plot
    do_transpose = kw.pop('transpose', False)
    if do_transpose:
        colormap = ax.pcolormesh(ygrid.transpose(),
                                 xgrid.transpose(),
                                 zvals.transpose(),
                                 cmap=cmap, vmin=clim[0], vmax=clim[1])
    else:
        colormap = ax.pcolormesh(xgrid, ygrid, zvals, cmap=cmap,
                                 vmin=clim[0], vmax=clim[1])

    return {'fig': ax.figure, 'ax': ax, 'cmap': colormap}


def autolabel_barplot(ax, rects, rotation=90):
    """
    Attach a text label above each bar displaying its height
    """
    for rect in rects:
        height = rect.get_height()
        ax.text(rect.get_x() + rect.get_width()/2., 0.5*height,
                '%.2f' % (height),
                ha='center', va='bottom', rotation=rotation)<|MERGE_RESOLUTION|>--- conflicted
+++ resolved
@@ -26,13 +26,9 @@
         xticks = axis.get_xticks()
         scale_factor, unit = SI_prefix_and_scale_factor(
             val=max(abs(xticks)), unit=unit)
-<<<<<<< HEAD
         formatter = matplotlib.ticker.FuncFormatter(
             lambda x, pos: round(x*scale_factor, ndigits=3))
-=======
-        formatter = matplotlib.ticker.FuncFormatter(lambda x, pos:
-                                                    round(x*scale_factor, 3))
->>>>>>> c962f25e
+
         axis.xaxis.set_major_formatter(formatter)
 
         axis.set_xlabel(label+' ({})'.format(unit), **kw)
@@ -56,13 +52,9 @@
         yticks = axis.get_yticks()
         scale_factor, unit = SI_prefix_and_scale_factor(
             val=max(abs(yticks)), unit=unit)
-<<<<<<< HEAD
         formatter = matplotlib.ticker.FuncFormatter(
             lambda x, pos: round(x*scale_factor, ndigits=3))
-=======
-        formatter = matplotlib.ticker.FuncFormatter(lambda x, pos:
-                                                    round(x*scale_factor, 3))
->>>>>>> c962f25e
+
         axis.yaxis.set_major_formatter(formatter)
 
         axis.set_ylabel(label+' ({})'.format(unit), **kw)
