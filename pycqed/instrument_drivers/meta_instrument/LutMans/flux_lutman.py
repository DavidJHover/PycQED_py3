from .base_lutman import Base_LutMan, get_wf_idx_from_name
import numpy as np
import logging
from copy import copy
from qcodes.instrument.parameter import ManualParameter, InstrumentRefParameter
from qcodes.utils import validators as vals
from pycqed.instrument_drivers.pq_parameters import NP_NANs
import warnings 
from pycqed.measurement.waveform_control_CC import waveform as wf
from pycqed.measurement.waveform_control_CC import waveforms_flux as wfl
try:
    from pycqed.measurement.openql_experiments.openql_helpers import clocks_to_s
except ImportError:
    pass  # This is to make the lutman work if no OpenQL is installed.
from qcodes.plots.pyqtgraph import QtPlot
import matplotlib.pyplot as plt
from pycqed.analysis.tools.plotting import set_xlabel, set_ylabel
import time

_def_lm = {
    0: {"name": "i", "type": "idle"},
    1: {"name": "cz_NE", "type": "idle_z", "which": "NE"},
    2: {"name": "cz_SE", "type": "cz", "which": "SE"},
    3: {"name": "cz_SW", "type": "cz", "which": "SW"},
    4: {"name": "cz_NW", "type": "idle_z", "which": "NW"},
    5: {"name": "park", "type": "square"},
    6: {"name": "square", "type": "square"},
    7: {"name": "custom_wf", "type": "custom"}
}

valid_types = {'idle', 'cz', 'idle_z', 'square', 'custom'}


def flux_lutmap_is_valid(lutmap: dict) -> bool:
    """
    Test if lutmap obeys schema.
    The default schema of this LutMap allows for 4 different 2Q gates.

    NW     NE
      \   /
        Q
      /   \
    SW     SE

    First codeword is assigned to idling.
    Codewords 2-5 are assigned to the two-qubit gates in clockwise order (NE - SE - SW - NW)
    Then we assign single qubit fluxing operations (parking and square)
    Last codeword is reserved for custom waveforms defined by the user.



    Args:
        lutmap
    Return:
        valid (bool)

    The schema for a lutmap is a dictionary with integer keys.
    Every item in the dictionary must have the following keys:
        "name" : str
        "type" : one of valid_types
            {'idle', 'cz', 'idle_z', 'square', 'custom'}
        "which": str, optional used for two qubit flux pulses and one of
            {"NE", "SE", "SW", "NW"}
    """
    # FIXME: make this part of the validator for the LutMap parameter.
    for key, value in lutmap.items():
        if not isinstance(key, int):
            raise TypeError
        if value['type'] not in valid_types:
            raise ValueError("{} not in {}".format(value['type'],
                                                   valid_types))

    return True


class Base_Flux_LutMan(Base_LutMan):
    """
    The default scheme of this LutMap allows for 4 different 2Q gates.

    NW     NE
      \   /
        Q
      /   \
    SW     SE
    """

    def render_wave(self, wave_name, show=True, time_units='s',
                    reload_pulses: bool = True,
                    render_distorted_wave: bool = True,
                    QtPlot_win=None):
        """
        Renders a waveform
        """
        if reload_pulses:
            self.generate_standard_waveforms()

        x = np.arange(len(self._wave_dict[wave_name]))
        y = self._wave_dict[wave_name]

        if time_units == 'lut_index':
            xlab = ('Lookuptable index', 'i')
        elif time_units == 's':
            x = x/self.sampling_rate()
            xlab = ('Time', 's')

        if QtPlot_win is None:
            QtPlot_win = QtPlot(window_title=wave_name,
                                figsize=(600, 400))

        if render_distorted_wave:
            if wave_name in self._wave_dict_dist.keys():
                x2 = np.arange(len(self._wave_dict_dist[wave_name]))
                if time_units == 's':
                    x2 = x2/self.sampling_rate()

                y2 = self._wave_dict_dist[wave_name]
                QtPlot_win.add(
                    x=x2, y=y2, name=wave_name+' distorted',
                    symbol='o', symbolSize=5,
                    xlabel=xlab[0], xunit=xlab[1], ylabel='Amplitude',
                    yunit='dac val.')
            else:
                logging.warning('Wave not in distorted wave dict')
        # Plotting the normal one second ensures it is on top.
        QtPlot_win.add(
            x=x, y=y, name=wave_name,
            symbol='o', symbolSize=5,
            xlabel=xlab[0], xunit=xlab[1], ylabel='Amplitude', yunit='V')

        return QtPlot_win


class HDAWG_Flux_LutMan(Base_Flux_LutMan):

    def __init__(self, name, **kw):
        super().__init__(name, **kw)
        self._wave_dict_dist = dict()
        self.sampling_rate(2.4e9)
        self._add_qubit_parameters()

    def set_default_lutmap(self):
        """Set the default lutmap for standard microwave drive pulses."""
        self.LutMap(_def_lm.copy())

    def generate_standard_waveforms(self):
        """
        Generate all the standard waveforms and populates self._wave_dict
        """
        self._wave_dict = {}
        # N.B. the  naming convention ._gen_{waveform_name} must be preserved
        # as it is used in the load_waveform_onto_AWG_lookuptable method.
        self._wave_dict['i'] = self._gen_i()
        self._wave_dict['square'] = self._gen_square()
        self._wave_dict['park'] = self._gen_park()
        self._wave_dict['custom_wf'] = self._gen_custom_wf()

        for _, waveform in self.LutMap().items():
            wave_name = waveform['name']
            if waveform['type'] == 'cz' or waveform['type'] == 'idle_z':
                which_gate = waveform['which']
            if waveform['type'] == 'cz':
                self._wave_dict[wave_name] = self._gen_cz(
                    which_gate=which_gate)
            elif waveform['type'] == 'idle_z':
                self._wave_dict[wave_name] = self._gen_idle_z(
                    which_gate=which_gate)

    def _gen_i(self):
        return np.zeros(int(self.idle_pulse_length()*self.sampling_rate()))

    def _gen_square(self):
        return wf.single_channel_block(
            amp=self.sq_amp(), length=self.sq_length(),
            sampling_rate=self.sampling_rate(), delay=0)

    def _gen_park(self):
        return self.park_amp()*np.ones(int(self.park_length()*self.sampling_rate()))

    def _add_qubit_parameters(self):
        """
        Adds parameters responsible for keeping track of qubit frequencies,
        coupling strengths etc.
        """
        self.add_parameter(
            'q_polycoeffs_freq_01_det',
            docstring='Coefficients of the polynomial used to convert '
            'amplitude in V to detuning in Hz. \nN.B. it is important to '
            'include both the AWG range and channel amplitude in the params.\n'
            'N.B.2 Sign convention: positive detuning means frequency is '
            'higher than current  frequency, negative detuning means its '
            'smaller.\n'
            'In order to convert a set of cryoscope flux arc coefficients to '
            ' units of Volts they can be rescaled using [c0*sc**2, c1*sc, c2]'
            ' where sc is the desired scaling factor that includes the sq_amp '
            'used and the range of the AWG (5 in amp mode).',
            vals=vals.Arrays(),
            # initial value is chosen to not raise errors
            initial_value=np.array([-2e9, 0, 0]),
            parameter_class=ManualParameter)
        self.add_parameter(
            'q_polycoeffs_anharm',
            docstring='coefficients of the polynomial used to calculate '
            'the anharmonicity (Hz) as a function of amplitude in V. '
            'N.B. it is important to '
            'include both the AWG range and channel amplitude in the params.\n',
            vals=vals.Arrays(),
            # initial value sets a flux independent anharmonicity of 300MHz
            initial_value=np.array([0, 0, -300e6]),
            parameter_class=ManualParameter)

        self.add_parameter('q_freq_01', vals=vals.Numbers(),
                           docstring='Current operating frequency of qubit',
                           # initial value is chosen to not raise errors
                           initial_value=6e9,
                           unit='Hz', parameter_class=ManualParameter)

        for this_cz in ['NE', 'NW', 'SW', 'SE']:
            self.add_parameter('q_freq_10_%s' % this_cz, vals=vals.Numbers(),
                               docstring='Current operating frequency of qubit'
                               ' with which a CZ gate can be performed.',
                               # initial value is chosen to not raise errors
                               initial_value=6e9,
                               unit='Hz', parameter_class=ManualParameter)
            self.add_parameter(
                'q_J2_%s' % this_cz, vals=vals.Numbers(), unit='Hz',
                docstring='effective coupling between the 11 and 02 states.',
                # initial value is chosen to not raise errors
                initial_value=15e6, parameter_class=ManualParameter)

    def _gen_idle_z(self, which_gate):
        cz_length = self.get('cz_length_%s' % which_gate)
        idle_z = self._get_phase_corrected_pulse(
            base_wf=np.zeros(int(cz_length*self.sampling_rate()+1)),
            which_gate=which_gate)

        return idle_z

    def _add_waveform_parameters(self):
        # CODEWORD 1: Idling
        self.add_parameter('idle_pulse_length', unit='s',
                           label='Idling pulse length',
                           initial_value=40e-9,
                           vals=vals.Numbers(0, 100e-6),
                           parameter_class=ManualParameter)
        # CODEWORDS 1-4: CZ
        for this_cz in ['NE', 'NW', 'SW', 'SE']:
            self.add_parameter('czd_double_sided_%s' % this_cz,
                               initial_value=False,
                               vals=vals.Bool(),
                               parameter_class=ManualParameter)
            self.add_parameter('disable_cz_only_z_%s' % this_cz,
                               initial_value=False,
                               vals=vals.Bool(),
                               parameter_class=ManualParameter)

            self.add_parameter(
                'czd_net_integral_%s' % this_cz,
                docstring='Used determine what the integral of'
                ' the CZ waveform should evaluate to. This is realized by adding'
                ' an offset to the phase correction pulse.\nBy setting this '
                'parameter to np.nan no offset correction is performed.',
                initial_value=np.nan,
                unit='dac value * samples',
                vals=vals.MultiType(vals.Numbers(), NP_NANs()),
                parameter_class=ManualParameter)

            self.add_parameter('cz_phase_corr_length_%s' % this_cz,
                               unit='s',
                               initial_value=5e-9, vals=vals.Numbers(),
                               parameter_class=ManualParameter)
            self.add_parameter('cz_phase_corr_amp_%s' % this_cz,
                               unit='dac value',
                               initial_value=0,
                               vals=vals.Numbers(),
                               parameter_class=ManualParameter)
            self.add_parameter('cz_length_%s' % this_cz,
                               vals=vals.Numbers(),
                               unit='s', initial_value=35e-9,
                               parameter_class=ManualParameter)
            self.add_parameter('cz_lambda_2_%s' % this_cz,
                               vals=vals.Numbers(),
                               initial_value=0,
                               parameter_class=ManualParameter)
            self.add_parameter('cz_lambda_3_%s' % this_cz,
                               vals=vals.Numbers(),
                               initial_value=0,
                               parameter_class=ManualParameter)
            self.add_parameter('cz_theta_f_%s' % this_cz,
                               vals=vals.Numbers(),
                               unit='deg',
                               initial_value=80,
                               parameter_class=ManualParameter)
            self.add_parameter(
                'czd_lambda_2_%s' % this_cz,
                docstring='lambda_2 parameter of the negative part of the cz pulse'
                ' if set to np.nan will default to the value of the main parameter',
                vals=vals.MultiType(vals.Numbers(), NP_NANs()),
                initial_value=np.nan,
                parameter_class=ManualParameter)

            self.add_parameter(
                'czd_lambda_3_%s' % this_cz,
                docstring='lambda_3 parameter of the negative part of the cz pulse'
                ' if set to np.nan will default to the value of the main parameter',
                vals=vals.MultiType(vals.Numbers(), NP_NANs()),
                initial_value=np.nan,
                parameter_class=ManualParameter)
            self.add_parameter(
                'czd_theta_f_%s' % this_cz,
                docstring='theta_f parameter of the negative part of the cz pulse'
                ' if set to np.nan will default to the value of the main parameter',
                vals=vals.MultiType(vals.Numbers(), NP_NANs()),
                unit='deg',
                initial_value=np.nan,
                parameter_class=ManualParameter)

            self.add_parameter('czd_amp_ratio_%s' % this_cz,
                               docstring='Amplitude ratio for double sided CZ gate',
                               initial_value=1,
                               vals=vals.Numbers(),
                               parameter_class=ManualParameter)

            self.add_parameter('czd_amp_offset_%s' % this_cz,
                               docstring='used to add an offset to the negative '
                               ' pulse that is used in the net-zero cz gate',
                               initial_value=0,
                               unit='dac value',
                               vals=vals.Numbers(),
                               parameter_class=ManualParameter)
            self.add_parameter(
                'czd_signs_%s' % this_cz, initial_value=['+', '-'],
                docstring='Used to determine the sign of the two parts of the '
                'double sided CZ pulse. This should be a list of two elements,'
                ' where "+" is a positive pulse, "-" a negative amplitude and "0" '
                'a disabled pulse.',
                vals=vals.Lists(vals.Enum('+', '-', 0)),
                parameter_class=ManualParameter)
            self.add_parameter('czd_length_ratio_%s' % this_cz,
                               vals=vals.MultiType(vals.Numbers(0, 1),
                                                   vals.Enum('auto')),
                               initial_value=0.5,
                               docstring='When using a net-zero pulse, this '
                               'parameter is used to determine the length ratio'
                               ' of the positive and negative parts of the pulse.'
                               'If this is set to "auto", the ratio will be '
                               'automatically determined to ensure the integral '
                               'of the net-zero pulse is close to zero.',
                               parameter_class=ManualParameter)

        # CODEWORD 6: SQUARE
        self.add_parameter('sq_amp', initial_value=.5,
                           # units is part of the total range of AWG8
                           label='Square pulse amplitude',
                           unit='dac value', vals=vals.Numbers(),
                           parameter_class=ManualParameter)
        self.add_parameter('sq_length', unit='s',
                           label='Square pulse length',
                           initial_value=40e-9,
                           vals=vals.Numbers(0, 100e-6),
                           parameter_class=ManualParameter)

        # CODEWORD 1: Idling
        self.add_parameter('park_length', unit='s',
                           label='Parking pulse length',
                           initial_value=40e-9,
                           vals=vals.Numbers(0, 100e-6),
                           parameter_class=ManualParameter)
        self.add_parameter('park_amp', initial_value=0,
                           # units is part of the total range of AWG8
                           label='Parking pulse amplitude',
                           unit='dac value', vals=vals.Numbers(),
                           parameter_class=ManualParameter)

        # CODEWORD 7: CUSTOM

        self.add_parameter(
            'custom_wf',
            initial_value=np.array([]),
            label='Custom waveform',
            docstring=('Specifies a custom waveform, note that '
                       '`custom_wf_length` is used to cut of the waveform if'
                       'it is set.'),
            parameter_class=ManualParameter,
            vals=vals.Arrays())
        self.add_parameter(
            'custom_wf_length',
            unit='s',
            label='Custom waveform length',
            initial_value=np.inf,
            docstring=('Used to determine at what sample the custom waveform '
                       'is forced to zero. This is used to facilitate easy '
                       'cryoscope measurements of custom waveforms.'),
            parameter_class=ManualParameter,
            vals=vals.Numbers(min_value=0))

    def _get_phase_corrected_pulse(self, base_wf, which_gate):
        """
        Creates a phase correction pulse using a cosine with an offset
        to correct any picked up phase.

        Two properties are obeyed.
            - The net-integral (if net-zero) is set to 'czd_net_integral'
            - The amplitude of the cosine is set to 'cz_phase_corr_amp'
        """
        is_double_sided = self.get('czd_double_sided_%s' % which_gate)
        disable_cz_only_z = self.get('disable_cz_only_z_%s' % which_gate)
        cz_integral = self.get('czd_net_integral_%s' % which_gate)
        corr_len = self.get('cz_phase_corr_length_%s' % which_gate)
        corr_amp = self.get('cz_phase_corr_amp_%s' % which_gate)

        corr_samples = int(corr_len*self.sampling_rate())

        # First the offset to guarantee net-zero integral
        if is_double_sided and not np.isnan(cz_integral):
            curr_int = np.sum(base_wf)
            corr_int = cz_integral-curr_int

            corr_pulse = phase_corr_square(
                int_val=corr_int, nr_samples=corr_samples)
            if np.max(corr_pulse) > 0.5:
                logging.warning('net-zero integral correction({:.2f}) larger than 0.4'.format(
                    np.max(corr_pulse)))
        else:
            corr_pulse = np.zeros(corr_samples)

        # Now the sinusoidal step for phase acquisition
        if is_double_sided:
            corr_pulse += phase_corr_sine_series([corr_amp],
                                                 corr_samples)
        else:
            corr_pulse += phase_corr_sine_series_half([corr_amp],
                                                      corr_samples)

        if disable_cz_only_z:
            modified_wf = np.concatenate([base_wf*0, corr_pulse])
        else:
            modified_wf = np.concatenate([base_wf, corr_pulse])
        return modified_wf

    def _gen_cz(self, which_gate, regenerate_cz=True):
        gate_str = 'cz_%s' % which_gate
        if regenerate_cz:
            self._wave_dict[gate_str] = self._gen_adiabatic_pulse(
                which_gate=which_gate)

        # Commented out snippet is old (deprecated ) phase corr 19/6/2018 MAR
        # phase_corr = self._gen_phase_corr(cz_offset_comp=True)
        # # CZ with phase correction
        # cz_z = np.concatenate([self._wave_dict['cz'], phase_corr])

        cz_pulse = self._get_phase_corrected_pulse(base_wf=self._wave_dict[gate_str],
                                                   which_gate=which_gate)

        return cz_pulse

    def _gen_adiabatic_pulse(self, which_gate):
        """
        Generates the CZ waveform.
        """
        # getting the right parameters for the gate
        is_double_sided = self.get('czd_double_sided_%s' % which_gate)
        cz_length = self.get('cz_length_%s' % which_gate)
        cz_theta_f = self.get('cz_theta_f_%s' % which_gate)
        cz_lambda_2 = self.get('cz_lambda_2_%s' % which_gate)
        cz_lambda_3 = self.get('cz_lambda_3_%s' % which_gate)
        q_J2 = self.get('q_J2_%s' % which_gate)
        czd_signs = self.get('czd_signs_%s' % which_gate)

        czd_theta_f = self.get('czd_theta_f_%s' % which_gate)
        czd_lambda_2 = self.get('czd_lambda_2_%s' % which_gate)
        czd_lambda_3 = self.get('czd_lambda_3_%s' % which_gate)

        czd_amp_ratio = self.get('czd_amp_ratio_%s' % which_gate)
        czd_amp_offset = self.get('czd_amp_offset_%s' % which_gate)

        dac_scalefactor = self.get_amp_to_dac_val_scalefactor()
        eps_i = self.calc_amp_to_eps(0, state_A='11',
                                     state_B='02',
                                     which_gate=which_gate)
        # Beware theta in radian!
        theta_i = wfl.eps_to_theta(eps_i, g=q_J2)

        if not is_double_sided:
            CZ_theta = wfl.martinis_flux_pulse(
                cz_length, theta_i=theta_i,
                theta_f=np.deg2rad(cz_theta_f),
                lambda_2=cz_lambda_2, lambda_3=cz_lambda_3)
            CZ_eps = wfl.theta_to_eps(CZ_theta, g=q_J2)
            CZ_amp = self.calc_eps_to_amp(CZ_eps, state_A='11',
                                          state_B='02',
                                          which_gate=which_gate)

            # convert amplitude in V to amplitude in awg dac value
            CZ = dac_scalefactor*CZ_amp
            return CZ

        else:
            signs = czd_signs

            # Simple double sided CZ pulse implemented in most basic form.
            # repeats the same CZ gate twice and sticks it together.
            length_ratio = self.calc_net_zero_length_ratio(
                which_gate=which_gate)

            CZ_theta_A = wfl.martinis_flux_pulse(
                cz_length*length_ratio, theta_i=theta_i,
                theta_f=np.deg2rad(cz_theta_f),
                lambda_2=cz_lambda_2, lambda_3=cz_lambda_3)
            CZ_eps_A = wfl.theta_to_eps(CZ_theta_A, g=q_J2)

            CZ_amp_A = self.calc_eps_to_amp(CZ_eps_A, state_A='11',
                                            state_B='02',
                                            positive_branch=(signs[0] == '+'),
                                            which_gate=which_gate)

            CZ_A = dac_scalefactor*CZ_amp_A
            if signs[0] == 0:
                CZ_A *= 0

            # Generate the second CZ pulse. If the params are np.nan, default
            # to the main parameter
            if not np.isnan(czd_theta_f):
                d_theta_f = czd_theta_f
            else:
                d_theta_f = cz_theta_f

            if not np.isnan(czd_lambda_2):
                d_lambda_2 = czd_lambda_2
            else:
                d_lambda_2 = cz_lambda_2
            if not np.isnan(czd_lambda_3):
                d_lambda_3 = czd_lambda_3
            else:
                d_lambda_3 = cz_lambda_3

            CZ_theta_B = wfl.martinis_flux_pulse(
                cz_length*(1-length_ratio), theta_i=theta_i,
                theta_f=np.deg2rad(d_theta_f),
                lambda_2=d_lambda_2, lambda_3=d_lambda_3)
            CZ_eps_B = wfl.theta_to_eps(CZ_theta_B, g=q_J2)
            CZ_amp_B = self.calc_eps_to_amp(CZ_eps_B,
                                            state_A='11', state_B='02',
                                            positive_branch=(signs[1] == '+'),
                                            which_gate=which_gate)

            CZ_B = dac_scalefactor*CZ_amp_B
            if signs[1] == 0:
                CZ_B *= 0
            # Combine both halves of the double sided CZ gate
            amp_rat = czd_amp_ratio
            waveform = np.concatenate(
                [CZ_A, amp_rat*CZ_B + czd_amp_offset])

            return waveform

    def calc_amp_to_eps(self, amp: float,
                        state_A: str = '01',
                        state_B: str = '02',
                        which_gate: str = 'NE'):
        """
        Calculates detuning between two levels as a function of pulse
        amplitude in Volt.

            ε(V) = f_B (V) - f_A (V)

        Args:
            amp (float) : amplitude in Volt
            state_A (str) : string of 2 numbers denoting the state. The numbers
                correspond to the number of excitations in each qubits.
                The LSQ (right) corresponds to the qubit being fluxed and
                under control of this flux lutman.
            state_B (str) :

        N.B. this method assumes that the polycoeffs are with respect to the
            amplitude in units of V, including rescaling due to the channel
            amplitude and range settings of the AWG8.
            See also `self.get_dac_val_to_amp_scalefactor`.

                amp_Volts = amp_dac_val * channel_amp * channel_range
        """
        polycoeffs_A = self.get_polycoeffs_state(state=state_A,
                                                 which_gate=which_gate)
        polycoeffs_B = self.get_polycoeffs_state(state=state_B,
                                                 which_gate=which_gate)
        polycoeffs = polycoeffs_B - polycoeffs_A
        return np.polyval(polycoeffs, amp)

    def calc_eps_to_amp(self, eps,
                        state_A: str = '01',
                        state_B: str = '02',
                        which_gate: str = 'NE',
                        positive_branch=True):
        """
        Calculates amplitude in Volt corresponding to an energy difference
        between two states in Hz.
            V(ε) = V(f_b - f_a)

        N.B. this method assumes that the polycoeffs are with respect to the
            amplitude in units of V, including rescaling due to the channel
            amplitude and range settings of the AWG8.
            See also `self.get_dac_val_to_amp_scalefactor`.

                amp_Volts = amp_dac_val * channel_amp * channel_range
        """
        # recursive allows dealing with an array of freqs
        if isinstance(eps, (list, np.ndarray)):
            return np.array([self.calc_eps_to_amp(
                eps=e, state_A=state_A, state_B=state_B, which_gate=which_gate,
                positive_branch=positive_branch) for e in eps])

        polycoeffs_A = self.get_polycoeffs_state(state=state_A,
                                                 which_gate=which_gate)
        if state_B is not None:
            polycoeffs_B = self.get_polycoeffs_state(state=state_B,
                                                     which_gate=which_gate)
            polycoeffs = polycoeffs_B - polycoeffs_A
        else:
            polycoeffs = copy(polycoeffs_A)
            polycoeffs[-1] = 0

        p = np.poly1d(polycoeffs)
        sols = (p-eps).roots

        # sols returns 2 solutions (for a 2nd order polynomial)
        if positive_branch:
            sol = np.max(sols)
        else:
            sol = np.min(sols)

        # imaginary part is ignored, instead sticking to closest real value
        # float is because of a typecasting bug in np 1.12 (solved in 1.14)
        return float(np.real(sol))

    def calc_net_zero_length_ratio(self, which_gate: str = 'NE'):
        """
        Determine the lenght ratio of the net-zero pulses based on the
        parameter "czd_length_ratio".

        If czd_length_ratio is set to auto, uses the interaction amplitudes
        to determine the scaling of lengths. Note that this is a coarse
        approximation.
        """
        czd_length_ratio = self.get('czd_length_ratio_%s' % which_gate)
        if czd_length_ratio != 'auto':
            return czd_length_ratio
        else:
            amp_J2_pos = self.calc_eps_to_amp(0, state_A='11', state_B='02',
                                              which_gate=which_gate,
                                              positive_branch=True)
            amp_J2_neg = self.calc_eps_to_amp(0, state_A='11', state_B='02',
                                              which_gate=which_gate,
                                              positive_branch=False)

            # lr chosen to satisfy (amp_pos*lr + amp_neg*(1-lr) = 0 )
            lr = - amp_J2_neg/(amp_J2_pos-amp_J2_neg)
            return lr

    def get_polycoeffs_state(self, state: str, which_gate: str = 'NE'):
        """
        Args:
            state (str) : string of 2 numbers denoting the state. The numbers
                correspond to the number of excitations in each qubits.
                The LSQ (right) corresponds to the qubit being fluxed and
                under control of this flux lutman.

        Get's the polynomial coefficients that are used to calculate the
        energy levels of specific states.
        Note that avoided crossings are not taken into account here.
        N.B. The value of which_gate (and its default) only affect the
        other qubits (here noted as MSQ)


        """
        # Depending on the interaction (North or South) this qubit fluxes or not.
        # depending or whether it fluxes, it is LSQ or MSQ
        # depending on that, we use q_polycoeffs_freq_01_det or q_polycoeffs_freq_NE_det

        polycoeffs = np.zeros(3)
        freq_10 = self.get('q_freq_10_%s' % which_gate)
        if state == '00':
            pass
        elif state == '01':
            polycoeffs += self.q_polycoeffs_freq_01_det()
            polycoeffs[2] += self.q_freq_01()
        elif state == '02':
            polycoeffs += 2*self.q_polycoeffs_freq_01_det()
            polycoeffs += self.q_polycoeffs_anharm()
            polycoeffs[2] += 2*self.q_freq_01()
        elif state == '10':
            polycoeffs[2] += freq_10
        elif state == '11':
            polycoeffs += self.q_polycoeffs_freq_01_det()
            polycoeffs[2] += self.q_freq_01() + freq_10
        else:
            raise ValueError('State {} not recognized'.format(state))
        return polycoeffs

    def _get_awg_channel_amplitude(self):
        AWG = self.AWG.get_instr()
        awg_ch = self.cfg_awg_channel()-1  # -1 is to account for starting at 1
        awg_nr = awg_ch//2
        ch_pair = awg_ch % 2

        channel_amp = AWG.get('awgs_{}_outputs_{}_amplitude'.format(
                awg_nr, ch_pair))
        return channel_amp

    def _set_awg_channel_amplitude(self, val):
        AWG = self.AWG.get_instr()
        awg_ch = self.cfg_awg_channel()-1  # -1 is to account for starting at 1
        awg_nr = awg_ch//2
        ch_pair = awg_ch % 2
        channel_amp = AWG.set('awgs_{}_outputs_{}_amplitude'.format(
            awg_nr, ch_pair), val)
    

    def _get_awg_channel_range(self):
        AWG = self.AWG.get_instr()
        awg_ch = self.cfg_awg_channel()-1  # -1 is to account for starting at 1
        # channel range of 5 corresponds to -2.5V to +2.5V
        for i in range(5):
            channel_range_pp = AWG.get('sigouts_{}_range'.format(awg_ch))
            if channel_range_pp is not None:
                break
            time.sleep(0.5)
        return channel_range_pp

    def _gen_composite_wf(self, primitive_waveform_name: str,
                          time_tuples: list):
        """
        Generates a composite waveform based on a timetuple.
        Only relies on the first element of the timetuple which is expected
        to be the starting time of the pulse in clock cycles.


        N.B. No waveforms are regenerated here!
        This relies on the base waveforms being up to date in self._wave_dict

        """

        max_nr_samples = int(self.cfg_max_wf_length()*self.sampling_rate())
        waveform = np.zeros(max_nr_samples)

        for i, tt in enumerate(time_tuples):
            t_start = clocks_to_s(tt[0])
            sample = self.time_to_sample(t_start)
            if sample > max_nr_samples:
                raise ValueError('Waveform longer than max wf lenght')

            if (primitive_waveform_name == 'cz_z' or
                    primitive_waveform_name == 'idle_z'):
                phase_corr = wf.single_channel_block(
                    amp=self.get('cz_phase_corr_amp'),
                    length=self.cz_phase_corr_length(),
                    sampling_rate=self.sampling_rate(), delay=0)
                # phase_corr = wf.single_channel_block(
                #     amp=self.get('mcz_phase_corr_amp_{}'.format(i+1)),
                #     length=self.cz_phase_corr_length(),
                #     sampling_rate=self.sampling_rate(), delay=0)
                if primitive_waveform_name == 'cz_z':
                    prim_wf = np.concatenate(
                        [self._wave_dict['cz'], phase_corr])
                elif primitive_waveform_name == 'idle_z':
                    prim_wf = np.concatenate(
                        [np.zeros(len(self._wave_dict['cz'])), phase_corr])
            else:
                prim_wf = self._wave_dict[primitive_waveform_name]
            waveform[sample:sample+len(prim_wf)] += prim_wf

        return waveform

    def _get_wf_name_from_cw(self, codeword: int):
        for idx, waveform in self.LutMap().items():
            if int(idx) == codeword:
                return waveform['name']
        raise ValueError("Codeword {} not specified"
                         " in LutMap".format(codeword))

    def _get_cw_from_wf_name(self, wf_name: str):
        for idx, waveform in self.LutMap().items():
            if wf_name == waveform['name']:
                return int(idx)
        raise ValueError("Waveform {} not specified"
                         " in LutMap".format(wf_name))

    def _gen_custom_wf(self):
        base_wf = copy(self.custom_wf())

        if self.custom_wf_length() != np.inf:
            # cuts of the waveform at a certain length by setting
            # all subsequent samples to 0.
            max_sample = int(self.custom_wf_length()*self.sampling_rate())
            base_wf[max_sample:] = 0
        return base_wf

    def calc_freq_to_amp(self, freq: float, state: str = '01',
                         which_gate: str = 'NE',
                         positive_branch=True):
        """
        Calculates amplitude in Volt corresponding to the energy of a state
        in Hz.

        N.B. this method assumes that the polycoeffs are with respect to the
            amplitude in units of V, including rescaling due to the channel
            amplitude and range settings of the AWG8.
            See also `self.get_dac_val_to_amp_scalefactor`.

                amp_Volts = amp_dac_val * channel_amp * channel_range
        """

        return self.calc_eps_to_amp(eps=freq, state_B=state, state_A='00',
                                    positive_branch=positive_branch, which_gate=which_gate)

    """
    UNTOUCHED during refactor by Ramiro Jun 2019
    """

    def _add_cfg_parameters(self):

        self.add_parameter('cfg_awg_channel',
                           initial_value=1,
                           vals=vals.Ints(1, 8),
                           parameter_class=ManualParameter)
        self.add_parameter('cfg_distort',
                           initial_value=True,
                           vals=vals.Bool(),
                           parameter_class=ManualParameter)
        self.add_parameter(
            'cfg_append_compensation', docstring=(
                'If True compensation pulses will be added to individual '
                ' waveforms creating very long waveforms for each codeword'),
            initial_value=True, vals=vals.Bool(),
            parameter_class=ManualParameter)
        self.add_parameter('cfg_compensation_delay',
                           parameter_class=ManualParameter,
                           initial_value=3e-6,
                           unit='s',
                           vals=vals.Numbers())

        self.add_parameter(
            'cfg_pre_pulse_delay', unit='s', label='Pre pulse delay',
            docstring='This parameter is used for fine timing corrections, the'
                      ' correction is applied in distort_waveform.',
            initial_value=0e-9,
            vals=vals.Numbers(0, 1e-6),
            parameter_class=ManualParameter)

        self.add_parameter('instr_distortion_kernel',
                           parameter_class=InstrumentRefParameter)
        self.add_parameter('instr_partner_lutman',
                           docstring='LutMan responsible for the corresponding'
                           'channel in the AWG8 channel pair. '
                           'Reference is used when uploading waveforms',
                           parameter_class=InstrumentRefParameter)

        self.add_parameter(
            '_awgs_fl_sequencer_program_expected_hash',
            docstring='crc32 hash of the awg8 sequencer program. '
            'This parameter is used to dynamically determine '
            'if the program needs to be uploaded. The initial_value is'
            ' None, indicating that the program needs to be uploaded.'
            ' After the first program is uploaded, the value is set.',
            parameter_class=ManualParameter, initial_value=None,
            vals=vals.Ints())

        self.add_parameter(
            'cfg_operating_mode',
            initial_value='Codeword_normal',
            vals=vals.Enum('Codeword_normal'),
            # 'CW_single_01', 'CW_single_02',
            # 'CW_single_03', 'CW_single_04',
            # 'CW_single_05', 'CW_single_06'),
            docstring='Used to determine what program to load in the AWG8. '
            'If set to "Codeword_normal" it does codeword triggering, '
            'other modes exist to play only a specific single waveform.',
            set_cmd=self._set_cfg_operating_mode,
            get_cmd=self._get_cfg_operating_mode)
        self._cfg_operating_mode = 'Codeword_normal'

        self.add_parameter('cfg_max_wf_length',
                           parameter_class=ManualParameter,
                           initial_value=10e-6,
                           unit='s', vals=vals.Numbers(0, 100e-6))
        self.add_parameter('cfg_awg_channel_range',
                           docstring='peak peak value, channel range of 5 corresponds to -2.5V to +2.5V',
                           get_cmd=self._get_awg_channel_range,
                           unit='V_pp')
        self.add_parameter('cfg_awg_channel_amplitude',
                           docstring='digital scale factor between 0 and 1',
                           get_cmd=self._get_awg_channel_amplitude,
                           set_cmd=self._set_awg_channel_amplitude,
                           unit='a.u.', vals=vals.Numbers(0, 1))

    def _set_cfg_operating_mode(self, val):
        self._cfg_operating_mode = val
        # this is to ensure changing the mode requires reuploading the program
        self._awgs_fl_sequencer_program_expected_hash(101)

    def _get_cfg_operating_mode(self):
        return self._cfg_operating_mode

    def get_dac_val_to_amp_scalefactor(self):
        """
        Returns the scale factor to transform an amplitude in 'dac value' to an
        amplitude in 'V'.

        "dac_value" refers to the value between -1 and +1 that is set in a
        waveform.

        N.B. the implementation is specific to this type of AWG
        """
        if self.AWG() is None:
            logging.warning('No AWG present, returning unity scale factor.')
            return 1
        channel_amp = self.cfg_awg_channel_amplitude()
        channel_range_pp = self.cfg_awg_channel_range()
        # channel range of 5 corresponds to -2.5V to +2.5V
        scalefactor = channel_amp*(channel_range_pp/2)
        return scalefactor

    def get_amp_to_dac_val_scalefactor(self):
        if self.get_dac_val_to_amp_scalefactor() == 0:
                # Give a warning and don't raise an error as things should not
                # break because of this.
            logging.warning('AWG amp to dac scale factor is 0, check "{}" '
                            'output amplitudes'.format(self.AWG()))
            return 1
        return 1/self.get_dac_val_to_amp_scalefactor()

    def calc_amp_to_freq(self, amp: float, state: str = '01', which_gate: str = 'NE'):
        """
        Converts pulse amplitude in Volt to energy in Hz for a particular state
        Args:
            amp (float) : amplitude in Volt
            state (str) : string of 2 numbers denoting the state. The numbers
                correspond to the number of excitations in each qubits.
                The LSQ (right) corresponds to the qubit being fluxed and
                under control of this flux lutman.

        N.B. this method assumes that the polycoeffs are with respect to the
            amplitude in units of V, including rescaling due to the channel
            amplitude and range settings of the AWG8.
            See also `self.get_dac_val_to_amp_scalefactor`.
        N.B. The value of which_gate (and its default) only affect the
            other qubit frequencies (here noted as MSQ 10)

                amp_Volts = amp_dac_val * channel_amp * channel_range
        """
        polycoeffs = self.get_polycoeffs_state(
            state=state, which_gate=which_gate)

        return np.polyval(polycoeffs, amp)
    ###########################################################
    #  Waveform generation net-zero phase correction methods  #
    ###########################################################

    def _calc_modified_wf(self, base_wf, a_i, corr_samples):

        if not np.isnan(self.czd_net_integral()):
            curr_int = np.sum(base_wf)
            corr_int = self.czd_net_integral()-curr_int
            # corr_pulse = phase_corr_triangle(
            #    int_val=corr_int, nr_samples=corr_samples)

            corr_pulse = phase_corr_square(
                int_val=corr_int, nr_samples=corr_samples)
            if np.max(corr_pulse) > 0.5:
                logging.warning('net-zero integral correction({:.2f}) larger than 0.5'.format(
                    np.max(corr_pulse)))
        else:
            corr_pulse = np.zeros(corr_samples)

        corr_pulse += phase_corr_sine_series(a_i, corr_samples)

        modified_wf = np.concatenate([base_wf, corr_pulse])
        return modified_wf

    def _phase_corr_cost_func(self, base_wf, a_i, corr_samples,
                              print_result=False):
        """
        The cost function of the cz_z waveform is designed to meet
        the following criteria
        1. Net-zero character of waveform
            Integral of wf = 0
        2. Single qubit phase correction
            Integral of phase_corr_part**2 = desired constant
        3. Target_wf ends at 0
        4. No-distortions present after cutting of waveform
            predistorted_wf ends at 0 smoothly (as many derivatives as possible 0)

        5. Minimize the maximum amplitude
            Prefer small non-violent pulses
        """
        # samples to quanitify leftover distortions
        tail_samples = 500

        target_wf = self._calc_modified_wf(
            base_wf, a_i=a_i, corr_samples=corr_samples)
        if self.cfg_distort():
            k0 = self.instr_distortion_kernel.get_instr()
            predistorted_wf = k0.distort_waveform(target_wf,
                                                  len(target_wf)+tail_samples)
        else:
            predistorted_wf = target_wf

        # 2. Phase correction pulse
        phase_corr_int = np.sum(
            target_wf[len(base_wf):len(base_wf)+corr_samples]**2)/corr_samples
        cv_2 = ((phase_corr_int - self.cz_phase_corr_amp()**2)*1000)**2

        # 4. No-distortions present after cutting of waveform
        cv_4 = np.sum(abs(predistorted_wf[-tail_samples+50:]))*20
        # 5. no violent waveform
        cv_5 = np.max(abs(target_wf)*100)**2

        cost_val = cv_2 + cv_4+cv_5

        #     if print_result:
        #         print("Cost function value")''

        # #         print("cv_1 net_zero_character: {:.6f}".format(cv_1))
        #         print("cv_2 phase corr pulse  : {:.6f}".format(cv_2))
        # #         print("cv_3 ends at 0         : {:.6f}".format(cv_3))
        #         print("cv_4 distortions tail  : {:.6f}".format(cv_4))
        #         print("cv_5 non violent       : {:.6f}".format(cv_5))

        return cost_val

    #################################
    #  Waveform loading methods     #
    #################################

    def load_waveform_onto_AWG_lookuptable(self, waveform_name: str,
                                           regenerate_waveforms: bool = False):
        """
        Loads a specific waveform to the AWG
        """
        if regenerate_waveforms:
            # only regenerate the one waveform that is desired
            gen_wf_func = getattr(self, '_gen_{}'.format(waveform_name))
            self._wave_dict[waveform_name] = gen_wf_func()

        waveform = self._wave_dict[waveform_name]
        codeword = self._get_cw_from_wf_name(waveform_name)
        codeword_str = 'wave_ch{}_cw{:03}'.format(
            self.cfg_awg_channel(), codeword)

        if self.cfg_append_compensation():
            waveform = self.add_compensation_pulses(waveform)

        if self.cfg_distort():
            # This is where the fixed length waveform is
            # set to cfg_max_wf_length
            waveform = self.distort_waveform(waveform)
            self._wave_dict_dist[waveform_name] = waveform
        else:
            # This is where the fixed length waveform is
            # set to cfg_max_wf_length
            waveform = self._append_zero_samples(waveform)
            self._wave_dict_dist[waveform_name] = waveform

        self.AWG.get_instr().set(codeword_str, waveform)

    def load_waveforms_onto_AWG_lookuptable(
            self, regenerate_waveforms: bool = True, stop_start: bool = True,
            force_load_sequencer_program: bool = False):
        """
        Loads all waveforms specified in the LutMap to an AWG for both this
        LutMap and the partner LutMap.

        Args:
            regenerate_waveforms (bool): if True calls
                generate_standard_waveforms before uploading.
            stop_start           (bool): if True stops and starts the AWG.
            force_load_sequencer_program (bool): if True forces a new compilation
                and upload of the program on the sequencer.
        """

        if stop_start:
            self.AWG.get_instr().stop()

        # Generate the waveforms and link them to the AWG8 parameters
        lutmans = [self]
        # If statement is here because it should be possible to function
        # independently
        if self.instr_partner_lutman() is None:
            logging.warning('No partner_lutman specified')
        else:
            lutmans += [self.instr_partner_lutman.get_instr()]

        # Uploading the codeword program if required
        if self._program_hash_differs() or force_load_sequencer_program:
            # FIXME: List of conditions in which reloading is required
            # - program hash differs
            # - max waveform length has changed
            # N.B. these other conditions need to be included here.
            # This ensures only the channels that are relevant get reconfigured
            awg_nr = (self.cfg_awg_channel()-1)//2
<<<<<<< HEAD
            self.AWG.get_instr().upload_codeword_program(awgs=[awg_nr])
            
        for lm in lutmans:
            if regenerate_waveforms:
                lm.generate_standard_waveforms()
                for _, waveform in lm.LutMap().items():
                    waveform_name = waveform['name']
                    lm.load_waveform_onto_AWG_lookuptable(waveform_name)
        
=======
            self._upload_codeword_program(awg_nr)

        if self.cfg_operating_mode() == 'Codeword_normal':
            for idx, waveform in lm.LutMap().items():
                if idx == 0: 
                    # idx 0 is hardcoded to not play a wave. 
                    # it still exists in the LutMap for redundant combinations. 
                    continue 
                self.load_waveform_realtime(
                    waveform_name=waveform['name'],
                    wf_nr=None, regenerate_waveforms=False)
        else:
            # Only load one waveform and do it in realtime.
            cw_idx = int(self.cfg_operating_mode()[-2:])
            waveform_name = self._get_wf_name_from_cw(cw_idx)
            self.load_waveform_realtime(
                waveform_name=waveform_name,
                wf_nr=None, regenerate_waveforms=regenerate_waveforms_realtime)
>>>>>>> c938295a
        # updating channel amplitude and range
        self.cfg_awg_channel_amplitude()
        self.cfg_awg_channel_range()

        if stop_start:
            self.AWG.get_instr().start()

        self._update_expected_program_hash()

    def _append_zero_samples(self, waveform):
        """
        Helper method to ensure waveforms have the desired length
        """
        length_samples = roundup1024(
            int(self.sampling_rate()*self.cfg_max_wf_length()))
        extra_samples = length_samples - len(waveform)
        if extra_samples >= 0:
            y_sig = np.concatenate([waveform, np.zeros(extra_samples)])
        else:
            y_sig = waveform[:extra_samples]
        return y_sig

    def _update_expected_program_hash(self):
        """
        Updates the expected AWG sequencer program hash with the current
        hash of the sequencer program. This is intended to be called after
        setting the hash.
        """
        awg_nr = (self.cfg_awg_channel()-1)//2
        hash = self.AWG.get_instr().get(
            'awgs_{}_sequencer_program_crc32_hash'.format(awg_nr))
        self._awgs_fl_sequencer_program_expected_hash(hash)

    def _program_hash_differs(self)-> bool:
        """
        Args:
            --
        Returns:
            hash_different (bool): returns True if one of the hashes does not
                correspond to the expected hash.

        Compares current AWG sequencer program hash for the relevant channels
        with the expected program hash and, returns True if one ore more
        hashes do not match, indicating that uploading the programs is
        required.
        """
        awg_nr = (self.cfg_awg_channel()-1)//2
        hash = self.AWG.get_instr().get(
            'awgs_{}_sequencer_program_crc32_hash'.format(awg_nr))
        expected_hash = self._awgs_fl_sequencer_program_expected_hash()
        hash_differs = (hash != expected_hash)

        return hash_differs

    def load_composite_waveform_onto_AWG_lookuptable(
        self,
            primitive_waveform_name: str,
            time_tuples: list,
            codeword: int):
        """
        Creates a composite waveform based on time_tuples extracted from a qisa
        file.
        """
        waveform_name = 'comp_{}_cw{:03}'.format(primitive_waveform_name,
                                                 codeword)

        # assigning for post loading rendering purposes
        self._wave_dict[waveform_name] = self._gen_composite_wf(
            primitive_waveform_name,  time_tuples)
        waveform = self._wave_dict[waveform_name]

        codeword = 'wave_ch{}_cw{:03}'.format(self.cfg_awg_channel(),
                                              codeword)

        if self.cfg_append_compensation():
            waveform = self.add_compensation_pulses(waveform)

        if self.cfg_distort():
            # This is where the fixed length waveform is
            # set to cfg_max_wf_length
            waveform = self.distort_waveform(waveform)
            self._wave_dict_dist[waveform_name] = waveform
        else:
            # This is where the fixed length waveform is
            # set to cfg_max_wf_length
            waveform = self._append_zero_samples(waveform)
            self._wave_dict_dist[waveform_name] = waveform

        self.AWG.get_instr().set(codeword, waveform)

    def add_compensation_pulses(self, waveform):
        """
        Adds the inverse of the pulses at the end of a waveform to
        ensure flux discharging.
        """
        wf = np.array(waveform)  # catches a rare bug when wf is a list
        delay_samples = np.zeros(int(self.sampling_rate() *
                                     self.cfg_compensation_delay()))
        comp_wf = np.concatenate([wf, delay_samples, -1*wf])
        return comp_wf

    def distort_waveform(self, waveform, inverse=False):
        """
        Modifies the ideal waveform to correct for distortions and correct
        fine delays.
        Distortions are corrected using the kernel object.
        """
        k = self.instr_distortion_kernel.get_instr()

        # Prepend zeros to delay waveform to correct for fine timing
        delay_samples = int(self.cfg_pre_pulse_delay()*self.sampling_rate())
        waveform = np.pad(waveform, (delay_samples, 0), 'constant')

        # duck typing the distort waveform method
        if hasattr(k, 'distort_waveform'):
            distorted_waveform = k.distort_waveform(
                waveform,
                length_samples=int(
                    roundup1024(self.cfg_max_wf_length()*self.sampling_rate())),
                inverse=inverse)
        else:  # old kernel object does not have this method
            if inverse:
                raise NotImplementedError()
            distorted_waveform = k.convolve_kernel(
                [k.kernel(), waveform],
                length_samples=int(self.cfg_max_wf_length() *
                                   self.sampling_rate()))
        return distorted_waveform

    #################################
    #  Plotting methods            #
    #################################

    def plot_cz_trajectory(self, axs=None, show=True,
                           extra_plot_samples: int = 50, which_gate='NE'):
        """
        Plots the cz trajectory in frequency space.
        """
        cz_length = self.get('cz_length_%s' % which_gate)
        q_J2 = self.get('q_J2_%s' % which_gate)
        sampling_rate = self.get('sampling_rate')
        cz_phase_corr_length = self.get('cz_phase_corr_length_%s' % which_gate)

        if axs is None:
            f, axs = plt.subplots(figsize=(5, 7), nrows=3, sharex=True)
        nr_plot_samples = int((cz_length+cz_phase_corr_length) *
                              sampling_rate + extra_plot_samples)

        dac_amps = self._wave_dict['cz_%s' % which_gate][:nr_plot_samples]
        t = np.arange(0, len(dac_amps))*1/self.sampling_rate()

        CZ_amp = dac_amps*self.get_dac_val_to_amp_scalefactor()
        CZ_eps = self.calc_amp_to_eps(
            CZ_amp, '11', '02', which_gate=which_gate)
        CZ_theta = wfl.eps_to_theta(CZ_eps, q_J2)

        axs[0].plot(t, np.rad2deg(CZ_theta), marker='.')
        axs[0].fill_between(t, np.rad2deg(CZ_theta), color='C0', alpha=.5)
        set_ylabel(axs[0], r'$\theta$', 'deg')

        axs[1].plot(t, CZ_eps, marker='.')
        axs[1].fill_between(t, CZ_eps, color='C0', alpha=.5)
        set_ylabel(axs[1], r'$\epsilon_{11-02}$', 'Hz')

        axs[2].plot(t, CZ_amp, marker='.')
        axs[2].fill_between(t, CZ_amp, color='C0', alpha=.1)
        set_xlabel(axs[2], 'Time', 's')
        set_ylabel(axs[2], r'Amp.', 'V')
        # axs[2].set_ylim(-1, 1)
        axs[2].axhline(0, lw=.2, color='grey')
        CZ_amp_pred = self.distort_waveform(CZ_amp)[:len(CZ_amp)]
        axs[2].plot(t, CZ_amp_pred, marker='.')
        axs[2].fill_between(t, CZ_amp_pred, color='C1', alpha=.3)
        if show:
            plt.show()
        return axs

    def plot_level_diagram(self, ax=None, show=True, which_gate='NE'):
        """
        Plots the level diagram as specified by the q_ parameters.
            1. Plotting levels
            2. Annotating feature of interest
            3. Adding legend etc.
            4. Add a twin x-axis to denote scale in dac amplitude

        """

        if ax is None:
            f, ax = plt.subplots()
        # 1. Plotting levels
        # maximum voltage of AWG in amp mode
        amps = np.linspace(-2.5, 2.5, 101)
        freqs = self.calc_amp_to_freq(amps, state='01', which_gate=which_gate)
        ax.plot(amps, freqs, label='$f_{01}$')
        ax.text(0, self.calc_amp_to_freq(0, state='01', which_gate=which_gate), '01', color='C0',
                ha='left', va='bottom', clip_on=True)

        freqs = self.calc_amp_to_freq(amps, state='02', which_gate=which_gate)
        ax.plot(amps, freqs, label='$f_{02}$')
        ax.text(0, self.calc_amp_to_freq(0, state='02', which_gate=which_gate), '02', color='C1',
                ha='left', va='bottom', clip_on=True)

        freqs = self.calc_amp_to_freq(amps, state='10', which_gate=which_gate)
        ax.plot(amps, freqs, label='$f_{10}$')
        ax.text(0, self.calc_amp_to_freq(0, state='10', which_gate=which_gate), '10', color='C2',
                ha='left', va='bottom', clip_on=True)

        freqs = self.calc_amp_to_freq(amps, state='11', which_gate=which_gate)
        ax.plot(amps, freqs, label='$f_{11}$')
        ax.text(0, self.calc_amp_to_freq(0, state='11', which_gate=which_gate), '11', color='C3',
                ha='left', va='bottom', clip_on=True)

        # 2. Annotating feature of interest
        ax.axvline(0, 0, 1e10, linestyle='dotted', c='grey')

        amp_J2 = self.calc_eps_to_amp(
            0, state_A='11', state_B='02', which_gate=which_gate)
        amp_J1 = self.calc_eps_to_amp(
            0, state_A='10', state_B='01', which_gate=which_gate)

        ax.axvline(amp_J2, ls='--', lw=1, c='C4')
        ax.axvline(amp_J1, ls='--', lw=1, c='C6')

        f_11_02 = self.calc_amp_to_freq(
            amp_J2, state='11', which_gate=which_gate)
        ax.plot([amp_J2], [f_11_02],
                color='C4', marker='o', label='11-02')
        ax.text(amp_J2, f_11_02,
                '({:.4f},{:.2f})'.format(amp_J2, f_11_02*1e-9),
                color='C4',
                ha='left', va='bottom', clip_on=True)

        f_10_01 = self.calc_amp_to_freq(
            amp_J1, state='01', which_gate=which_gate)

        ax.plot([amp_J1], [f_10_01],
                color='C5', marker='o', label='10-01')
        ax.text(amp_J1, f_10_01,
                '({:.4f},{:.2f})'.format(amp_J1, f_10_01*1e-9),
                color='C5', ha='left', va='bottom', clip_on=True)

        # 3. Adding legend etc.
        title = ('Calibration visualization\n{}\nchannel {}'.format(
            self.AWG(), self.cfg_awg_channel()))
        leg = ax.legend(title=title, loc=(1.05, .3))
        leg._legend_box.align = 'center'
        set_xlabel(ax, 'AWG amplitude', 'V')
        set_ylabel(ax, 'Frequency', 'Hz')
        ax.set_xlim(-2.5, 2.5)

        ax.set_ylim(0, self.calc_amp_to_freq(
            0, state='02', which_gate=which_gate)*1.1)

        # 4. Add a twin x-axis to denote scale in dac amplitude
        dac_val_axis = ax.twiny()
        dac_ax_lims = np.array(ax.get_xlim()) * \
            self.get_amp_to_dac_val_scalefactor()
        dac_val_axis.set_xlim(dac_ax_lims)
        set_xlabel(dac_val_axis, 'AWG amplitude', 'dac')

        dac_val_axis.axvspan(1, 1000, facecolor='.5', alpha=0.5)
        dac_val_axis.axvspan(-1000, -1, facecolor='.5', alpha=0.5)
        # get figure is here in case an axis object was passed as input
        f = ax.get_figure()
        f.subplots_adjust(right=.7)
        if show:
            plt.show()
        return ax

#########################################################################
# Legacy classes below
#########################################################################


class AWG8_Flux_LutMan(Base_Flux_LutMan):
    def __init__(self, name, **kw):
        warnings.warn('Deprecated, use HDAWG_Flux_LutMan.')
        _def_lm = ['i', 'cz_z', 'square', 'park', 'multi_cz', 'custom_wf']
        self._def_lm = _def_lm
        super().__init__(name, **kw)
        self._wave_dict_dist = dict()
        self.sampling_rate(2.4e9)
        self._add_qubit_parameters()

    def _add_qubit_parameters(self):
        """
        Adds parameters responsible for keeping track of qubit frequencies,
        coupling strengths etc.

        N.B. Currently this is geared towards a 2-qubit device. Ideally,
        these parameters would be extracted from the relevant qubit objects
        in a way that does not violate the layers of abstraction.
        """
        self.add_parameter(
            'q_polycoeffs_freq_01_det',
            docstring='Coefficients of the polynomial used to convert '
            'amplitude in V to detuning in Hz. \nN.B. it is important to '
            'include both the AWG range and channel amplitude in the params.\n'
            'N.B.2 Sign convention: positive detuning means frequency is '
            'higher than current  frequency, negative detuning means its '
            'smaller.\n'
            'In order to convert a set of cryoscope flux arc coefficients to '
            ' units of Volts they can be rescaled using [c0*sc**2, c1*sc, c2]'
            ' where sc is the desired scaling factor that includes the sq_amp '
            'used and the range of the AWG (5 in amp mode).',
            vals=vals.Arrays(),
            # initial value is chosen to not raise errors
            initial_value=np.array([-2e9, 0, 0]),
            parameter_class=ManualParameter)
        self.add_parameter(
            'q_polycoeffs_anharm',
            docstring='coefficients of the polynomial used to calculate '
            'the anharmonicity (Hz) as a function of amplitude in V. '
            'N.B. it is important to '
            'include both the AWG range and channel amplitude in the params.\n',
            vals=vals.Arrays(),
            # initial value sets a flux independent anharmonicity of 300MHz
            initial_value=np.array([0, 0, -300e6]),
            parameter_class=ManualParameter)

        self.add_parameter('q_freq_01', vals=vals.Numbers(),
                           docstring='Current operating frequency of qubit',
                           # initial value is chosen to not raise errors
                           initial_value=6e9,
                           unit='Hz', parameter_class=ManualParameter)

        self.add_parameter('q_freq_10', vals=vals.Numbers(),
                           docstring='Current operating frequency of qubit'
                           ' with which a CZ gate can be performed.',
                           # initial value is chosen to not raise errors
                           initial_value=6e9,
                           unit='Hz', parameter_class=ManualParameter)
        self.add_parameter('q_J2', vals=vals.Numbers(), unit='Hz',
                           docstring='effective coupling between the 11 and '
                           '02 states.',
                           # initial value is chosen to not raise errors
                           initial_value=15e6,
                           parameter_class=ManualParameter)

    def _add_cfg_parameters(self):

        self.add_parameter('cfg_awg_channel',
                           initial_value=1,
                           vals=vals.Ints(1, 8),
                           parameter_class=ManualParameter)
        self.add_parameter('cfg_distort',
                           initial_value=True,
                           vals=vals.Bool(),
                           parameter_class=ManualParameter)
        self.add_parameter(
            'cfg_append_compensation', docstring=(
                'If True compensation pulses will be added to individual '
                ' waveforms creating very long waveforms for each codeword'),
            initial_value=True, vals=vals.Bool(),
            parameter_class=ManualParameter)
        self.add_parameter('cfg_compensation_delay',
                           parameter_class=ManualParameter,
                           initial_value=3e-6,
                           unit='s',
                           vals=vals.Numbers())

        self.add_parameter(
            'cfg_pre_pulse_delay', unit='s', label='Pre pulse delay',
            docstring='This parameter is used for fine timing corrections, the'
                      ' correction is applied in distort_waveform.',
            initial_value=0e-9,
            vals=vals.Numbers(0, 1e-6),
            parameter_class=ManualParameter)

        self.add_parameter('instr_distortion_kernel',
                           parameter_class=InstrumentRefParameter)
        self.add_parameter('instr_partner_lutman',
                           docstring='LutMan responsible for the corresponding'
                           'channel in the AWG8 channel pair. '
                           'Reference is used when uploading waveforms',
                           parameter_class=InstrumentRefParameter)

        self.add_parameter(
            '_awgs_fl_sequencer_program_expected_hash',
            docstring='crc32 hash of the awg8 sequencer program. '
            'This parameter is used to dynamically determine '
            'if the program needs to be uploaded. The initial_value is'
            ' None, indicating that the program needs to be uploaded.'
            ' After the first program is uploaded, the value is set.',
            parameter_class=ManualParameter, initial_value=None,
            vals=vals.Ints())

        self.add_parameter(
            'cfg_operating_mode',
            initial_value='Codeword_normal',
            vals=vals.Enum('Codeword_normal'),
            # 'CW_single_01', 'CW_single_02',
            # 'CW_single_03', 'CW_single_04',
            # 'CW_single_05', 'CW_single_06'),
            docstring='Used to determine what program to load in the AWG8. '
            'If set to "Codeword_normal" it does codeword triggering, '
            'other modes exist to play only a specific single waveform.',
            set_cmd=self._set_cfg_operating_mode,
            get_cmd=self._get_cfg_operating_mode)
        self._cfg_operating_mode = 'Codeword_normal'

        self.add_parameter('cfg_max_wf_length',
                           parameter_class=ManualParameter,
                           initial_value=10e-6,
                           unit='s', vals=vals.Numbers(0, 100e-6))
        self.add_parameter('cfg_awg_channel_range',
                           docstring='peak peak value, channel range of 5 corresponds to -2.5V to +2.5V',
                           get_cmd=self._get_awg_channel_range,
                           unit='V_pp')
        self.add_parameter('cfg_awg_channel_amplitude',
                           docstring='digital scale factor between 0 and 1',
                           get_cmd=self._get_awg_channel_amplitude,
                           unit='a.u.', vals=vals.Numbers(0, 1))

    def _set_cfg_operating_mode(self, val):
        self._cfg_operating_mode = val
        # this is to ensure changing the mode requires reuploading the program
        self._awgs_fl_sequencer_program_expected_hash(101)

    def _get_cfg_operating_mode(self):
        return self._cfg_operating_mode

    def get_polycoeffs_state(self, state: str):
        """
        Args:
            state (str) : string of 2 numbers denoting the state. The numbers
                correspond to the number of excitations in each qubits.
                The LSQ (right) corresponds to the qubit being fluxed and
                under control of this flux lutman.

        Get's the polynomial coefficients that are used to calculate the
        energy levels of specific states.
        Note that avoided crossings are not taken into account here.


        """
        polycoeffs = np.zeros(3)
        if state == '00':
            pass
        elif state == '01':
            polycoeffs += self.q_polycoeffs_freq_01_det()
            polycoeffs[2] += self.q_freq_01()
        elif state == '02':
            polycoeffs += 2*self.q_polycoeffs_freq_01_det()
            polycoeffs += self.q_polycoeffs_anharm()
            polycoeffs[2] += 2*self.q_freq_01()
        elif state == '10':
            polycoeffs[2] += self.q_freq_10()
        elif state == '11':
            polycoeffs += self.q_polycoeffs_freq_01_det()
            polycoeffs[2] += self.q_freq_01() + self.q_freq_10()
        else:
            raise ValueError('State {} not recognized'.format(state))
        return polycoeffs

    def calc_amp_to_freq(self, amp: float, state: str = '01'):
        """
        Converts pulse amplitude in Volt to energy in Hz for a particular state
        Args:
            amp (float) : amplitude in Volt
            state (str) : string of 2 numbers denoting the state. The numbers
                correspond to the number of excitations in each qubits.
                The LSQ (right) corresponds to the qubit being fluxed and
                under control of this flux lutman.

        N.B. this method assumes that the polycoeffs are with respect to the
            amplitude in units of V, including rescaling due to the channel
            amplitude and range settings of the AWG8.
            See also `self.get_dac_val_to_amp_scalefactor`.

                amp_Volts = amp_dac_val * channel_amp * channel_range
        """
        polycoeffs = self.get_polycoeffs_state(state=state)

        return np.polyval(polycoeffs, amp)

    def calc_freq_to_amp(self, freq: float, state: str = '01',
                         positive_branch=True):
        """
        Calculates amplitude in Volt corresponding to the energy of a state
        in Hz.

        N.B. this method assumes that the polycoeffs are with respect to the
            amplitude in units of V, including rescaling due to the channel
            amplitude and range settings of the AWG8.
            See also `self.get_dac_val_to_amp_scalefactor`.

                amp_Volts = amp_dac_val * channel_amp * channel_range
        """

        return self.calc_eps_to_amp(eps=freq, state_B=state, state_A='00',
                                    positive_branch=positive_branch)

    def calc_amp_to_eps(self, amp: float,
                        state_A: str = '01', state_B: str = '02'):
        """
        Calculates detuning between two levels as a function of pulse
        amplitude in Volt.

            ε(V) = f_B (V) - f_A (V)

        Args:
            amp (float) : amplitude in Volt
            state_A (str) : string of 2 numbers denoting the state. The numbers
                correspond to the number of excitations in each qubits.
                The LSQ (right) corresponds to the qubit being fluxed and
                under control of this flux lutman.
            state_B (str) :

        N.B. this method assumes that the polycoeffs are with respect to the
            amplitude in units of V, including rescaling due to the channel
            amplitude and range settings of the AWG8.
            See also `self.get_dac_val_to_amp_scalefactor`.

                amp_Volts = amp_dac_val * channel_amp * channel_range
        """
        polycoeffs_A = self.get_polycoeffs_state(state=state_A)
        polycoeffs_B = self.get_polycoeffs_state(state=state_B)
        polycoeffs = polycoeffs_B - polycoeffs_A
        return np.polyval(polycoeffs, amp)

    def calc_eps_to_amp(self, eps,
                        state_A: str = '01', state_B: str = '02',
                        positive_branch=True):
        """
        Calculates amplitude in Volt corresponding to an energy difference
        between two states in Hz.
            V(ε) = V(f_b - f_a)

        N.B. this method assumes that the polycoeffs are with respect to the
            amplitude in units of V, including rescaling due to the channel
            amplitude and range settings of the AWG8.
            See also `self.get_dac_val_to_amp_scalefactor`.

                amp_Volts = amp_dac_val * channel_amp * channel_range
        """
        # recursive allows dealing with an array of freqs
        if isinstance(eps, (list, np.ndarray)):
            return np.array([self.calc_eps_to_amp(
                eps=e, state_A=state_A, state_B=state_B,
                positive_branch=positive_branch) for e in eps])

        polycoeffs_A = self.get_polycoeffs_state(state=state_A)
        if state_B is not None:
            polycoeffs_B = self.get_polycoeffs_state(state=state_B)
            polycoeffs = polycoeffs_B - polycoeffs_A
        else:
            polycoeffs = copy(polycoeffs_A)
            polycoeffs[-1] = 0

        p = np.poly1d(polycoeffs)
        sols = (p-eps).roots

        # sols returns 2 solutions (for a 2nd order polynomial)
        if positive_branch:
            sol = np.max(sols)
        else:
            sol = np.min(sols)

        # imaginary part is ignored, instead sticking to closest real value
        # float is because of a typecasting bug in np 1.12 (solved in 1.14)
        return float(np.real(sol))

    def calc_net_zero_length_ratio(self):
        """
        Determines the lenght ratio of the net-zero pulses based on the
        parameter "czd_length_ratio".

        If czd_length_ratio is set to auto, uses the interaction amplitudes
        to determine the scaling of lengths. Note that this is a coarse
        approximation.
        """
        if self.czd_length_ratio() != 'auto':
            return self.czd_length_ratio()
        else:
            amp_J2_pos = self.calc_eps_to_amp(0, state_A='11', state_B='02',
                                              positive_branch=True)
            amp_J2_neg = self.calc_eps_to_amp(0, state_A='11', state_B='02',
                                              positive_branch=False)

            # lr chosen to satisfy (amp_pos*lr + amp_neg*(1-lr) = 0 )
            lr = - amp_J2_neg/(amp_J2_pos-amp_J2_neg)
            return lr

    def _get_awg_channel_amplitude(self):
        AWG = self.AWG.get_instr()
        awg_ch = self.cfg_awg_channel()-1  # -1 is to account for starting at 1
        awg_nr = awg_ch//2
        ch_pair = awg_ch % 2
        for i in range(5):
            channel_amp = AWG.get('awgs_{}_outputs_{}_amplitude'.format(
                awg_nr, ch_pair))
            if channel_amp is not None:
                break
            time.sleep(0.5)
        return channel_amp

    def _get_awg_channel_range(self):
        AWG = self.AWG.get_instr()
        awg_ch = self.cfg_awg_channel()-1  # -1 is to account for starting at 1
        # channel range of 5 corresponds to -2.5V to +2.5V
        for i in range(5):
            channel_range_pp = AWG.get('sigouts_{}_range'.format(awg_ch))
            if channel_range_pp is not None:
                break
            time.sleep(0.5)
        return channel_range_pp

    def get_dac_val_to_amp_scalefactor(self):
        """
        Returns the scale factor to transform an amplitude in 'dac value' to an
        amplitude in 'V'.

        "dac_value" refers to the value between -1 and +1 that is set in a
        waveform.

        N.B. the implementation is specific to this type of AWG
        """
        if self.AWG() is None:
            logging.warning('No AWG present, returning unity scale factor.')
            return 1
        channel_amp = self.cfg_awg_channel_amplitude()
        channel_range_pp = self.cfg_awg_channel_range()
        # channel range of 5 corresponds to -2.5V to +2.5V
        scalefactor = channel_amp*(channel_range_pp/2)
        return scalefactor

    def get_amp_to_dac_val_scalefactor(self):
        if self.get_dac_val_to_amp_scalefactor() == 0:
                # Give a warning and don't raise an error as things should not
                # break because of this.
            logging.warning('AWG amp to dac scale factor is 0, check "{}" '
                            'output amplitudes'.format(self.AWG()))
            return 1
        return 1/self.get_dac_val_to_amp_scalefactor()

    def set_default_lutmap(self):
        """
        Set's the default lutmap for standard microwave drive pulses.
        """
        def_lm = self._def_lm
        LutMap = {}
        for cw_idx, cw_key in enumerate(def_lm):
            LutMap[cw_key] = 'wave_ch{}_cw{:03}'.format(
                self.cfg_awg_channel(), cw_idx)
        self.LutMap(LutMap)

    def _get_wf_name_from_cw(self, codeword: int):
        for wf_name, val in self.LutMap().items():
            if int(val[-3:]) == codeword:
                return wf_name
        raise ValueError("Codeword {} not specified"
                         " in LutMap".format(codeword))

    def _add_waveform_parameters(self):
        """
        Adds the parameters required to generate the standard waveforms

        The following prefixes are used for waveform parameters
            sq
            cz
            czd
            mcz
            custom

        """
        self.add_parameter('sq_amp', initial_value=.5,
                           # units is part of the total range of AWG8
                           label='Square pulse amplitude',
                           unit='dac value', vals=vals.Numbers(),
                           parameter_class=ManualParameter)
        self.add_parameter('sq_length', unit='s',
                           label='Square pulse length',
                           initial_value=40e-9,
                           vals=vals.Numbers(0, 100e-6),
                           parameter_class=ManualParameter)

        self.add_parameter('cz_length', vals=vals.Numbers(),
                           unit='s', initial_value=35e-9,
                           parameter_class=ManualParameter)
        self.add_parameter('cz_lambda_2', vals=vals.Numbers(),
                           initial_value=0,
                           parameter_class=ManualParameter)
        self.add_parameter('cz_lambda_3', vals=vals.Numbers(),
                           initial_value=0,
                           parameter_class=ManualParameter)
        self.add_parameter('cz_theta_f', vals=vals.Numbers(),
                           unit='deg',
                           initial_value=80,
                           parameter_class=ManualParameter)

        self.add_parameter('czd_length_ratio',
                           vals=vals.MultiType(vals.Numbers(0, 1),
                                               vals.Enum('auto')),
                           initial_value=0.5,
                           docstring='When using a net-zero pulse, this '
                           'parameter is used to determine the length ratio'
                           ' of the positive and negative parts of the pulse.'
                           'If this is set to "auto", the ratio will be '
                           'automatically determined to ensure the integral '
                           'of the net-zero pulse is close to zero.',
                           parameter_class=ManualParameter)
        self.add_parameter(
            'czd_lambda_2',
            docstring='lambda_2 parameter of the negative part of the cz pulse'
            ' if set to np.nan will default to the value of the main parameter',
            vals=vals.MultiType(vals.Numbers(), NP_NANs()),
            initial_value=np.nan,
            parameter_class=ManualParameter)

        self.add_parameter(
            'czd_lambda_3',
            docstring='lambda_3 parameter of the negative part of the cz pulse'
            ' if set to np.nan will default to the value of the main parameter',
            vals=vals.MultiType(vals.Numbers(), NP_NANs()),
            initial_value=np.nan,
            parameter_class=ManualParameter)
        self.add_parameter(
            'czd_theta_f',
            docstring='theta_f parameter of the negative part of the cz pulse'
            ' if set to np.nan will default to the value of the main parameter',
            vals=vals.MultiType(vals.Numbers(), NP_NANs()),
            unit='deg',
            initial_value=np.nan,
            parameter_class=ManualParameter)

        self.add_parameter('cz_phase_corr_length', unit='s',
                           initial_value=5e-9, vals=vals.Numbers(),
                           parameter_class=ManualParameter)
        self.add_parameter('cz_phase_corr_amp',
                           unit='dac value',
                           initial_value=0, vals=vals.Numbers(),
                           parameter_class=ManualParameter)

        self.add_parameter('czd_amp_ratio',
                           docstring='Amplitude ratio for double sided CZ gate',
                           initial_value=1,
                           vals=vals.Numbers(),
                           parameter_class=ManualParameter)

        self.add_parameter('czd_amp_offset',
                           docstring='used to add an offset to the negative '
                           ' pulse that is used in the net-zero cz gate',
                           initial_value=0,
                           unit='dac value',
                           vals=vals.Numbers(),
                           parameter_class=ManualParameter)

        self.add_parameter(
            'czd_net_integral', docstring='Used determine what the integral of'
            ' the CZ waveform should evaluate to. This is realized by adding'
            ' an offset to the phase correction pulse.\nBy setting this '
            'parameter to np.nan no offset correction is performed.',
            initial_value=np.nan,
            unit='dac value * samples',
            vals=vals.MultiType(vals.Numbers(), NP_NANs()),
            parameter_class=ManualParameter)
        self.add_parameter('disable_cz_only_z',
                           initial_value=False,
                           vals=vals.Bool(),
                           parameter_class=ManualParameter)

        self.add_parameter('czd_double_sided',
                           initial_value=False,
                           vals=vals.Bool(),
                           parameter_class=ManualParameter)

        self.add_parameter(
            'czd_signs', initial_value=['+', '-'],
            docstring='Used to determine the sign of the two parts of the '
            'double sided CZ pulse. This should be a list of two elements,'
            ' where "+" is a positive pulse, "-" a negative amplitude and "0" '
            'a disabled pulse.',
            vals=vals.Lists(vals.Enum('+', '-', 0)),
            parameter_class=ManualParameter)

        self.add_parameter('mcz_nr_of_repeated_gates',
                           initial_value=1, vals=vals.PermissiveInts(1, 40),
                           parameter_class=ManualParameter)
        self.add_parameter('mcz_gate_separation', unit='s',
                           label='Gate separation',  initial_value=0,
                           docstring=('Separtion between the start of CZ gates'
                                      'in the "multi_cz" gate'),
                           parameter_class=ManualParameter,
                           vals=vals.Numbers(min_value=0))

        self.add_parameter(
            'custom_wf',
            initial_value=np.array([]),
            label='Custom waveform',
            docstring=('Specifies a custom waveform, note that '
                       '`custom_wf_length` is used to cut of the waveform if'
                       'it is set.'),
            parameter_class=ManualParameter,
            vals=vals.Arrays())
        self.add_parameter(
            'custom_wf_length',
            unit='s',
            label='Custom waveform length',
            initial_value=np.inf,
            docstring=('Used to determine at what sample the custom waveform '
                       'is forced to zero. This is used to facilitate easy '
                       'cryoscope measurements of custom waveforms.'),
            parameter_class=ManualParameter,
            vals=vals.Numbers(min_value=0))

    #################################
    #  Waveform generation methods  #
    #################################

    def generate_standard_waveforms(self):
        """
        Generates all the standard waveforms and populates self._wave_dict
        """
        self._wave_dict = {}
        # N.B. the  naming convention ._gen_{waveform_name} must be preserved
        # as it is used in the load_waveform_onto_AWG_lookuptable method.
        self._wave_dict['i'] = self._gen_i()
        self._wave_dict['square'] = self._gen_square()
        self._wave_dict['park'] = self._gen_park()

        # FIXME: reenable this
        self._wave_dict['cz'] = self._gen_cz()
        self._wave_dict['cz_z'] = self._gen_cz_z(regenerate_cz=False)

        self._wave_dict['idle_z'] = self._gen_idle_z()
        self._wave_dict['custom_wf'] = self._gen_custom_wf()
        self._wave_dict['multi_square'] = self._gen_multi_square(
            regenerate_square=False)
        # multi_cz is used because there is no real-time flux correction yet
        self._wave_dict['multi_cz'] = self._gen_multi_cz(regenerate_cz=False)
        self._wave_dict['multi_idle_z'] = self._gen_multi_idle_z(
            regenerate_cz=False)

    def _gen_i(self):
        return np.zeros(42)

    def _gen_square(self):
        return wf.single_channel_block(
            amp=self.sq_amp(), length=self.sq_length(),
            sampling_rate=self.sampling_rate(), delay=0)

    def _gen_park(self):
        return np.zeros(42)

    def _gen_cz(self):
        """
        Generates the CZ waveform.
        """

        dac_scalefactor = self.get_amp_to_dac_val_scalefactor()
        eps_i = self.calc_amp_to_eps(0, state_A='11', state_B='02')
        # Beware theta in radian!
        theta_i = wfl.eps_to_theta(eps_i, g=self.q_J2())

        if not self.czd_double_sided():
            CZ_theta = wfl.martinis_flux_pulse(
                self.cz_length(), theta_i=theta_i,
                theta_f=np.deg2rad(self.cz_theta_f()),
                lambda_2=self.cz_lambda_2(), lambda_3=self.cz_lambda_3())
            CZ_eps = wfl.theta_to_eps(CZ_theta, g=self.q_J2())
            CZ_amp = self.calc_eps_to_amp(CZ_eps, state_A='11', state_B='02')

            # convert amplitude in V to amplitude in awg dac value
            CZ = dac_scalefactor*CZ_amp
            return CZ

        else:
            signs = self.czd_signs()

            # Simple double sided CZ pulse implemented in most basic form.
            # repeats the same CZ gate twice and sticks it together.
            length_ratio = self.calc_net_zero_length_ratio()

            CZ_theta_A = wfl.martinis_flux_pulse(
                self.cz_length()*length_ratio, theta_i=theta_i,
                theta_f=np.deg2rad(self.cz_theta_f()),
                lambda_2=self.cz_lambda_2(), lambda_3=self.cz_lambda_3())
            CZ_eps_A = wfl.theta_to_eps(CZ_theta_A, g=self.q_J2())

            CZ_amp_A = self.calc_eps_to_amp(
                CZ_eps_A, state_A='11', state_B='02',
                positive_branch=(signs[0] == '+'))

            CZ_A = dac_scalefactor*CZ_amp_A
            if signs[0] == 0:
                CZ_A *= 0

            # Generate the second CZ pulse. If the params are np.nan, default
            # to the main parameter
            if not np.isnan(self.czd_theta_f()):
                d_theta_f = self.czd_theta_f()
            else:
                d_theta_f = self.cz_theta_f()

            if not np.isnan(self.czd_lambda_2()):
                d_lambda_2 = self.czd_lambda_2()
            else:
                d_lambda_2 = self.cz_lambda_2()
            if not np.isnan(self.czd_lambda_3()):
                d_lambda_3 = self.czd_lambda_3()
            else:
                d_lambda_3 = self.cz_lambda_3()

            CZ_theta_B = wfl.martinis_flux_pulse(
                self.cz_length()*(1-length_ratio), theta_i=theta_i,
                theta_f=np.deg2rad(d_theta_f),
                lambda_2=d_lambda_2, lambda_3=d_lambda_3)
            CZ_eps_B = wfl.theta_to_eps(CZ_theta_B, g=self.q_J2())
            CZ_amp_B = self.calc_eps_to_amp(
                CZ_eps_B, state_A='11', state_B='02',
                positive_branch=(signs[1] == '+'))

            CZ_B = dac_scalefactor*CZ_amp_B
            if signs[1] == 0:
                CZ_B *= 0
            # Combine both halves of the double sided CZ gate
            amp_rat = self.czd_amp_ratio()
            waveform = np.concatenate(
                [CZ_A, amp_rat*CZ_B + self.czd_amp_offset()])

            return waveform

    def _get_phase_corr_offset(self):
        wf_integral = np.sum(self._wave_dict['cz'])
        corr_samples = self.sampling_rate()*self.cz_phase_corr_length()

        if np.isnan(self.czd_net_integral()):
            offset = 0
        else:
            offset = (self.czd_net_integral()-wf_integral)/corr_samples
        if abs(offset) > 0.4:
            # if this warning is raised, it is recommended to play with
            # the cz_lenght ratio parameter.
            logging.warning('net-zero offset ({:.2f}) larger than 0.4'.format(
                            offset))
        return offset

    def _gen_phase_corr(self, phase_corr_amp: float = None,
                        cz_offset_comp: bool = False):
        """
        Generates a phase correction pulse.
        Amp can be given as an argument in order to use it in the multi-pulse
        if different amps are desired.

        cz_offset_comp can be given to ensure a zero net flux
        pulse. This should be False when generating phase correction for
        an "idle" pulse.

        """
        raise NotImplementedError("Method is deprecated")
        # if phase_corr_amp is None:
        #     phase_corr_amp = self.cz_phase_corr_amp()

        # if not self.czd_double_sided():
        #     phase_corr_wf = wf.single_channel_block(
        #         amp=phase_corr_amp, length=self.cz_phase_corr_length(),
        #         sampling_rate=self.sampling_rate(), delay=0)
        #     return phase_corr_wf

        # else:
        #     block = wf.single_channel_block(
        #         amp=phase_corr_amp,
        #         length=self.cz_phase_corr_length()/2,
        #         sampling_rate=self.sampling_rate(), delay=0)

        #     if cz_offset_comp:
        #         phase_corr_offset = self._get_phase_corr_offset()
        #     else:
        #         phase_corr_offset = 0

        #     phase_corr_wf = np.concatenate(
        #         [block, -1*block]) + phase_corr_offset
        #     return phase_corr_wf

    def _gen_cz_z(self, regenerate_cz=True):
        if regenerate_cz:
            self._wave_dict['cz'] = self._gen_cz()

        # Commented out snippet is old (deprecated ) phase corr 19/6/2018 MAR
        # phase_corr = self._gen_phase_corr(cz_offset_comp=True)
        # # CZ with phase correction
        # cz_z = np.concatenate([self._wave_dict['cz'], phase_corr])

        cz_z = self._get_phase_corrected_pulse(base_wf=self._wave_dict['cz'])

        return cz_z

    def _gen_multi_square(self, regenerate_square=True):
        """
        Composite waveform containing multiple cz gates
        """
        if regenerate_square:
            self._wave_dict['square'] = self._gen_square()

        max_nr_samples = int(self.cfg_max_wf_length()*self.sampling_rate())

        waveform = np.zeros(max_nr_samples)
        for i in range(self.mcz_nr_of_repeated_gates()):
            sample_start_idx = int(self.mcz_gate_separation() *
                                   self.sampling_rate())*i
            sq = self._wave_dict['square']
            try:
                waveform[sample_start_idx:sample_start_idx+len(sq)] += sq
            except ValueError as e:
                logging.warning('Could not add square pulse {} in {}'.format(
                    i, self.name))
                logging.warning(e)
                break
        return waveform

    def _gen_multi_cz(self, regenerate_cz=True):
        """
        Composite waveform containing multiple cz gates
        """
        if regenerate_cz:
            self._wave_dict['cz'] = self._gen_cz()
            self._wave_dict['cz_z'] = self._gen_cz_z()

        max_nr_samples = int(self.cfg_max_wf_length()*self.sampling_rate())

        waveform = np.zeros(max_nr_samples)
        for i in range(self.mcz_nr_of_repeated_gates()):
            cz_z = self._wave_dict['cz_z']
            sample_start_idx = int(self.mcz_gate_separation() *
                                   self.sampling_rate())*i
            try:
                waveform[sample_start_idx:sample_start_idx+len(cz_z)] += cz_z
            except ValueError as e:
                logging.warning('Could not add cz_z pulse {} in {}'.format(
                    i, self.name))
                logging.warning(e)
                break
        # CZ with phase correction
        return waveform

    def _gen_custom_wf(self):
        base_wf = copy(self.custom_wf())

        if self.custom_wf_length() != np.inf:
            # cuts of the waveform at a certain length by setting
            # all subsequent samples to 0.
            max_sample = int(self.custom_wf_length()*self.sampling_rate())
            base_wf[max_sample:] = 0
        return base_wf

    def _gen_composite_wf(self, primitive_waveform_name: str,
                          time_tuples: list):
        """
        Generates a composite waveform based on a timetuple.
        Only relies on the first element of the timetuple which is expected
        to be the starting time of the pulse in clock cycles.


        N.B. No waveforms are regenerated here!
        This relies on the base waveforms being up to date in self._wave_dict

        """

        max_nr_samples = int(self.cfg_max_wf_length()*self.sampling_rate())
        waveform = np.zeros(max_nr_samples)

        for i, tt in enumerate(time_tuples):
            t_start = clocks_to_s(tt[0])
            sample = self.time_to_sample(t_start)
            if sample > max_nr_samples:
                raise ValueError('Waveform longer than max wf lenght')

            if (primitive_waveform_name == 'cz_z' or
                    primitive_waveform_name == 'idle_z'):
                phase_corr = wf.single_channel_block(
                    amp=self.get('cz_phase_corr_amp'),
                    length=self.cz_phase_corr_length(),
                    sampling_rate=self.sampling_rate(), delay=0)
                # phase_corr = wf.single_channel_block(
                #     amp=self.get('mcz_phase_corr_amp_{}'.format(i+1)),
                #     length=self.cz_phase_corr_length(),
                #     sampling_rate=self.sampling_rate(), delay=0)
                if primitive_waveform_name == 'cz_z':
                    prim_wf = np.concatenate(
                        [self._wave_dict['cz'], phase_corr])
                elif primitive_waveform_name == 'idle_z':
                    prim_wf = np.concatenate(
                        [np.zeros(len(self._wave_dict['cz'])), phase_corr])
            else:
                prim_wf = self._wave_dict[primitive_waveform_name]
            waveform[sample:sample+len(prim_wf)] += prim_wf

        return waveform

    def _gen_idle_z(self):
        idle_z = self._get_phase_corrected_pulse(
            base_wf=np.zeros(int(self.cz_length()*self.sampling_rate()+1)))

        return idle_z

    def _gen_multi_idle_z(self, regenerate_cz=False):
        """
        Composite waveform containing multiple cz gates
        """
        if regenerate_cz:
            self._wave_dict['idle_z'] = self._gen_cz(
                regenerate_cz=regenerate_cz)
        idle_z = self._wave_dict['idle_z']
        max_nr_samples = int(self.cfg_max_wf_length()*self.sampling_rate())

        waveform = np.zeros(max_nr_samples)
        for i in range(self.mcz_nr_of_repeated_gates()):
            # if self.mcz_identical_phase_corr():
            # phase_corr = self._gen_phase_corr(cz_offset_comp=False)
            # else:
            #     phase_corr = wf.single_channel_block(
            #         amp=self.get('mcz_phase_corr_amp_{}'.format(i+1)),
            #         length=self.cz_phase_corr_length(),
            #         sampling_rate=self.sampling_rate(), delay=0)
            # idle_z = np.concatenate([np.zeros(len(self._wave_dict['cz'])),
            #                        phase_corr])
            sample_start_idx = int(self.mcz_gate_separation() *
                                   self.sampling_rate())*i
            try:
                waveform[sample_start_idx:sample_start_idx +
                         len(idle_z)] += idle_z
            except ValueError as e:
                logging.warning('Could not add idle_z pulse {} in {}'.format(
                    i, self.name))
                logging.warning(e)
                break
        # CZ with phase correction
        return waveform

    ###########################################################
    #  Waveform generation net-zero phase correction methods  #
    ###########################################################
    def _calc_modified_wf(self, base_wf, a_i, corr_samples):

        if not np.isnan(self.czd_net_integral()):
            curr_int = np.sum(base_wf)
            corr_int = self.czd_net_integral()-curr_int
            # corr_pulse = phase_corr_triangle(
            #    int_val=corr_int, nr_samples=corr_samples)

            corr_pulse = phase_corr_square(
                int_val=corr_int, nr_samples=corr_samples)
            if np.max(corr_pulse) > 0.5:
                logging.warning('net-zero integral correction({:.2f}) larger than 0.5'.format(
                    np.max(corr_pulse)))
        else:
            corr_pulse = np.zeros(corr_samples)

        corr_pulse += phase_corr_sine_series(a_i, corr_samples)

        modified_wf = np.concatenate([base_wf, corr_pulse])
        return modified_wf

    def _phase_corr_cost_func(self, base_wf, a_i, corr_samples,
                              print_result=False):
        """
        The cost function of the cz_z waveform is designed to meet
        the following criteria
        1. Net-zero character of waveform
            Integral of wf = 0
        2. Single qubit phase correction
            Integral of phase_corr_part**2 = desired constant
        3. Target_wf ends at 0
        4. No-distortions present after cutting of waveform
            predistorted_wf ends at 0 smoothly (as many derivatives as possible 0)

        5. Minimize the maximum amplitude
            Prefer small non-violent pulses
        """
        # samples to quanitify leftover distortions
        tail_samples = 500

        target_wf = self._calc_modified_wf(
            base_wf, a_i=a_i, corr_samples=corr_samples)
        if self.cfg_distort():
            k0 = self.instr_distortion_kernel.get_instr()
            predistorted_wf = k0.distort_waveform(target_wf,
                                                  len(target_wf)+tail_samples)
        else:
            predistorted_wf = target_wf

        # 2. Phase correction pulse
        phase_corr_int = np.sum(
            target_wf[len(base_wf):len(base_wf)+corr_samples]**2)/corr_samples
        cv_2 = ((phase_corr_int - self.cz_phase_corr_amp()**2)*1000)**2

        # 4. No-distortions present after cutting of waveform
        cv_4 = np.sum(abs(predistorted_wf[-tail_samples+50:]))*20
        # 5. no violent waveform
        cv_5 = np.max(abs(target_wf)*100)**2

        cost_val = cv_2 + cv_4+cv_5

    #     if print_result:
    #         print("Cost function value")''

    # #         print("cv_1 net_zero_character: {:.6f}".format(cv_1))
    #         print("cv_2 phase corr pulse  : {:.6f}".format(cv_2))
    # #         print("cv_3 ends at 0         : {:.6f}".format(cv_3))
    #         print("cv_4 distortions tail  : {:.6f}".format(cv_4))
    #         print("cv_5 non violent       : {:.6f}".format(cv_5))

        return cost_val

    def _get_phase_corrected_pulse(self, base_wf):
        """
        Creates a phase correction pulse using a cosine with an offset
        to correct any picked up phase.

        Two properties are obeyed.
            - The net-integral (if net-zero) is set to 'czd_net_integral'
            - The amplitude of the cosine is set to 'cz_phase_corr_amp'
        """
        corr_samples = int(self.cz_phase_corr_length()*self.sampling_rate())

        if self.czd_double_sided() and not np.isnan(self.czd_net_integral()):
            curr_int = np.sum(base_wf)
            corr_int = self.czd_net_integral()-curr_int

#            corr_pulse = phase_corr_triangle(
#                int_val=corr_int, nr_samples=corr_samples)
            corr_pulse = phase_corr_square(
                int_val=corr_int, nr_samples=corr_samples)
            if np.max(corr_pulse) > 0.5:
                logging.warning('net-zero integral correction({:.2f}) larger than 0.4'.format(
                    np.max(corr_pulse)))
        else:
            corr_pulse = np.zeros(corr_samples)

        if self.czd_double_sided():
            corr_pulse += phase_corr_sine_series([self.cz_phase_corr_amp()],
                                                 corr_samples)
        else:
            corr_pulse += phase_corr_sine_series_half([self.cz_phase_corr_amp()],
                                                      corr_samples)

        if self.disable_cz_only_z():
            modified_wf = np.concatenate([base_wf*0, corr_pulse])
        else:
            modified_wf = np.concatenate([base_wf, corr_pulse])
        return modified_wf

    #################################
    #  Waveform loading methods     #
    #################################

    def load_waveform_onto_AWG_lookuptable(self, waveform_name: str,
                                           regenerate_waveforms: bool = False):
        """
        Loads a specific waveform to the AWG
        """
        if regenerate_waveforms:
            # only regenerate the one waveform that is desired
            gen_wf_func = getattr(self, '_gen_{}'.format(waveform_name))
            self._wave_dict[waveform_name] = gen_wf_func()
    
        waveform = self._wave_dict[waveform_name]
        codeword = self.LutMap()[waveform_name]

        if self.cfg_append_compensation():
            waveform = self.add_compensation_pulses(waveform)

        if self.cfg_distort():
            # This is where the fixed length waveform is
            # set to cfg_max_wf_length
            waveform = self.distort_waveform(waveform)
            self._wave_dict_dist[waveform_name] = waveform
        else:
            # This is where the fixed length waveform is
            # set to cfg_max_wf_length
            waveform = self._append_zero_samples(waveform)
            self._wave_dict_dist[waveform_name] = waveform

        self.AWG.get_instr().set(codeword, waveform)

    def load_waveforms_onto_AWG_lookuptable(
            self, regenerate_waveforms: bool = True, stop_start: bool = True,
            force_load_sequencer_program: bool = False):
        """
        Loads all waveforms specified in the LutMap to an AWG for both this
        LutMap and the partner LutMap.

        Args:
            regenerate_waveforms (bool): if True calls
                generate_standard_waveforms before uploading.
            stop_start           (bool): if True stops and starts the AWG.
            force_load_sequencer_program (bool): if True forces a new compilation
                and upload of the program on the sequencer.
        """

        if stop_start:
            self.AWG.get_instr().stop()

        # Generate the waveforms and link them to the AWG8 parameters
        lutmans = [self]
        # If statement is here because it should be possible to function
        # independently
        if self.instr_partner_lutman() is None:
            logging.warning('No partner_lutman specified')
        else:
            lutmans += [self.instr_partner_lutman.get_instr()]

        # Uploading the codeword program if required
        if self._program_hash_differs() or force_load_sequencer_program:
            # FIXME: List of conditions in which reloading is required
            # - program hash differs
            # - max waveform length has changed
            # N.B. these other conditions need to be included here.
            # This ensures only the channels that are relevant get reconfigured
            awg_nr = (self.cfg_awg_channel()-1)//2
            self.AWG.get_instr().upload_codeword_program(awgs=[awg_nr])
            
        for lm in lutmans:
            if regenerate_waveforms:
                lm.generate_standard_waveforms()
                for waveform in lm.LutMap().keys():
                    lm.load_waveform_onto_AWG_lookuptable(waveform)
        
        # updating channel amplitude and range
        self.cfg_awg_channel_amplitude()
        self.cfg_awg_channel_range()

        if stop_start:
            self.AWG.get_instr().start()

        self._update_expected_program_hash()

    def _append_zero_samples(self, waveform):
        """
        Helper method to ensure waveforms have the desired length
        """
        length_samples = roundup1024(
            int(self.sampling_rate()*self.cfg_max_wf_length()))
        extra_samples = length_samples - len(waveform)
        if extra_samples >= 0:
            y_sig = np.concatenate([waveform, np.zeros(extra_samples)])
        else:
            y_sig = waveform[:extra_samples]
        return y_sig

    def _update_expected_program_hash(self):
        """
        Updates the expected AWG sequencer program hash with the current
        hash of the sequencer program. This is intended to be called after
        setting the hash.
        """
        awg_nr = (self.cfg_awg_channel()-1)//2
        hash = self.AWG.get_instr().get(
            'awgs_{}_sequencer_program_crc32_hash'.format(awg_nr))
        self._awgs_fl_sequencer_program_expected_hash(hash)

    def _program_hash_differs(self)-> bool:
        """
        Args:
            --
        Returns:
            hash_different (bool): returns True if one of the hashes does not
                correspond to the expected hash.

        Compares current AWG sequencer program hash for the relevant channels
        with the expected program hash and, returns True if one ore more
        hashes do not match, indicating that uploading the programs is
        required.
        """
        awg_nr = (self.cfg_awg_channel()-1)//2
        hash = self.AWG.get_instr().get(
            'awgs_{}_sequencer_program_crc32_hash'.format(awg_nr))
        expected_hash = self._awgs_fl_sequencer_program_expected_hash()
        hash_differs = (hash != expected_hash)

        return hash_differs

    def load_composite_waveform_onto_AWG_lookuptable(
        self,
            primitive_waveform_name: str,
            time_tuples: list,
            codeword: int):
        """
        Creates a composite waveform based on time_tuples extracted from a qisa
        file.
        """
        waveform_name = 'comp_{}_cw{:03}'.format(primitive_waveform_name,
                                                 codeword)

        # assigning for post loading rendering purposes
        self._wave_dict[waveform_name] = self._gen_composite_wf(
            primitive_waveform_name,  time_tuples)
        waveform = self._wave_dict[waveform_name]

        codeword = 'wave_ch{}_cw{:03}'.format(self.cfg_awg_channel(),
                                              codeword)

        if self.cfg_append_compensation():
            waveform = self.add_compensation_pulses(waveform)

        if self.cfg_distort():
            # This is where the fixed length waveform is
            # set to cfg_max_wf_length
            waveform = self.distort_waveform(waveform)
            self._wave_dict_dist[waveform_name] = waveform
        else:
            # This is where the fixed length waveform is
            # set to cfg_max_wf_length
            waveform = self._append_zero_samples(waveform)
            self._wave_dict_dist[waveform_name] = waveform

        self.AWG.get_instr().set(codeword, waveform)

    def add_compensation_pulses(self, waveform):
        """
        Adds the inverse of the pulses at the end of a waveform to
        ensure flux discharging.
        """
        wf = np.array(waveform)  # catches a rare bug when wf is a list
        delay_samples = np.zeros(int(self.sampling_rate() *
                                     self.cfg_compensation_delay()))
        comp_wf = np.concatenate([wf, delay_samples, -1*wf])
        return comp_wf

    def distort_waveform(self, waveform, inverse=False):
        """
        Modifies the ideal waveform to correct for distortions and correct
        fine delays.
        Distortions are corrected using the kernel object.
        """
        k = self.instr_distortion_kernel.get_instr()

        # Prepend zeros to delay waveform to correct for fine timing
        delay_samples = int(self.cfg_pre_pulse_delay()*self.sampling_rate())
        waveform = np.pad(waveform, (delay_samples, 0), 'constant')

        # duck typing the distort waveform method
        if hasattr(k, 'distort_waveform'):
            distorted_waveform = k.distort_waveform(
                waveform,
                length_samples=int(
                    roundup1024(self.cfg_max_wf_length()*self.sampling_rate())),
                inverse=inverse)
        else:  # old kernel object does not have this method
            if inverse:
                raise NotImplementedError()
            distorted_waveform = k.convolve_kernel(
                [k.kernel(), waveform],
                length_samples=int(self.cfg_max_wf_length() *
                                   self.sampling_rate()))
        return distorted_waveform

    #################################
    #  Plotting methods            #
    #################################

    def plot_cz_trajectory(self, axs=None, show=True,
                           extra_plot_samples: int = 50):
        """
        Plots the cz trajectory in frequency space.
        """
        if axs is None:
            f, axs = plt.subplots(figsize=(5, 7), nrows=3, sharex=True)
        nr_plot_samples = int((self.cz_length()+self.cz_phase_corr_length()) *
                              self.sampling_rate() + extra_plot_samples)

        dac_amps = self._wave_dict['cz_z'][:nr_plot_samples]
        t = np.arange(0, len(dac_amps))*1/self.sampling_rate()

        CZ_amp = dac_amps*self.get_dac_val_to_amp_scalefactor()
        CZ_eps = self.calc_amp_to_eps(CZ_amp, '11', '02')
        CZ_theta = wfl.eps_to_theta(CZ_eps, self.q_J2())

        axs[0].plot(t, np.rad2deg(CZ_theta), marker='.')
        axs[0].fill_between(t, np.rad2deg(CZ_theta), color='C0', alpha=.5)
        set_ylabel(axs[0], r'$\theta$', 'deg')

        axs[1].plot(t, CZ_eps, marker='.')
        axs[1].fill_between(t, CZ_eps, color='C0', alpha=.5)
        set_ylabel(axs[1], r'$\epsilon_{11-02}$', 'Hz')

        axs[2].plot(t, CZ_amp, marker='.')
        axs[2].fill_between(t, CZ_amp, color='C0', alpha=.1)
        set_xlabel(axs[2], 'Time', 's')
        set_ylabel(axs[2], r'Amp.', 'V')
        # axs[2].set_ylim(-1, 1)
        axs[2].axhline(0, lw=.2, color='grey')
        CZ_amp_pred = self.distort_waveform(CZ_amp)[:len(CZ_amp)]
        axs[2].plot(t, CZ_amp_pred, marker='.')
        axs[2].fill_between(t, CZ_amp_pred, color='C1', alpha=.3)
        if show:
            plt.show()
        return axs

    def plot_level_diagram(self, ax=None, show=True):
        """
        Plots the level diagram as specified by the q_ parameters.
            1. Plotting levels
            2. Annotating feature of interest
            3. Adding legend etc.
            4. Add a twin x-axis to denote scale in dac amplitude

        """

        if ax is None:
            f, ax = plt.subplots()
        # 1. Plotting levels
        # maximum voltage of AWG in amp mode
        amps = np.linspace(-2.5, 2.5, 101)
        freqs = self.calc_amp_to_freq(amps, state='01')
        ax.plot(amps, freqs, label='$f_{01}$')
        ax.text(0, self.calc_amp_to_freq(0, state='01'), '01', color='C0',
                ha='left', va='bottom', clip_on=True)

        freqs = self.calc_amp_to_freq(amps, state='02')
        ax.plot(amps, freqs, label='$f_{02}$')
        ax.text(0, self.calc_amp_to_freq(0, state='02'), '02', color='C1',
                ha='left', va='bottom', clip_on=True)

        freqs = self.calc_amp_to_freq(amps, state='10')
        ax.plot(amps, freqs, label='$f_{10}$')
        ax.text(0, self.calc_amp_to_freq(0, state='10'), '10', color='C2',
                ha='left', va='bottom', clip_on=True)

        freqs = self.calc_amp_to_freq(amps, state='11')
        ax.plot(amps, freqs, label='$f_{11}$')
        ax.text(0, self.calc_amp_to_freq(0, state='11'), '11', color='C3',
                ha='left', va='bottom', clip_on=True)

        # 2. Annotating feature of interest
        ax.axvline(0, 0, 1e10, linestyle='dotted', c='grey')

        amp_J2 = self.calc_eps_to_amp(0, state_A='11', state_B='02')
        amp_J1 = self.calc_eps_to_amp(0, state_A='10', state_B='01')

        ax.axvline(amp_J2, ls='--', lw=1, c='C4')
        ax.axvline(amp_J1, ls='--', lw=1, c='C6')

        f_11_02 = self.calc_amp_to_freq(amp_J2, state='11')
        ax.plot([amp_J2], [f_11_02],
                color='C4', marker='o', label='11-02')
        ax.text(amp_J2, f_11_02,
                '({:.4f},{:.2f})'.format(amp_J2, f_11_02*1e-9),
                color='C4',
                ha='left', va='bottom', clip_on=True)

        f_10_01 = self.calc_amp_to_freq(amp_J1, state='01')

        ax.plot([amp_J1], [f_10_01],
                color='C5', marker='o', label='10-01')
        ax.text(amp_J1, f_10_01,
                '({:.4f},{:.2f})'.format(amp_J1, f_10_01*1e-9),
                color='C5', ha='left', va='bottom', clip_on=True)

        # 3. Adding legend etc.
        title = ('Calibration visualization\n{}\nchannel {}'.format(
            self.AWG(), self.cfg_awg_channel()))
        leg = ax.legend(title=title, loc=(1.05, .3))
        leg._legend_box.align = 'center'
        set_xlabel(ax, 'AWG amplitude', 'V')
        set_ylabel(ax, 'Frequency', 'Hz')
        ax.set_xlim(-2.5, 2.5)

        ax.set_ylim(0, self.calc_amp_to_freq(0, state='02')*1.1)

        # 4. Add a twin x-axis to denote scale in dac amplitude
        dac_val_axis = ax.twiny()
        dac_ax_lims = np.array(ax.get_xlim()) * \
            self.get_amp_to_dac_val_scalefactor()
        dac_val_axis.set_xlim(dac_ax_lims)
        set_xlabel(dac_val_axis, 'AWG amplitude', 'dac')

        dac_val_axis.axvspan(1, 1000, facecolor='.5', alpha=0.5)
        dac_val_axis.axvspan(-1000, -1, facecolor='.5', alpha=0.5)
        # get figure is here in case an axis object was passed as input
        f = ax.get_figure()
        f.subplots_adjust(right=.7)
        if show:
            plt.show()
        return ax


class QWG_Flux_LutMan(AWG8_Flux_LutMan):

    def __init__(self, name, **kw):
        super().__init__(name, **kw)
        self._wave_dict_dist = dict()
        self.sampling_rate(1e9)
        self.add_parameter('cfg_oldstyle_kernel_enabled',
                           initial_value=False,
                           vals=vals.Bool(),
                           parameter_class=ManualParameter)

    def load_waveform_onto_AWG_lookuptable(self, waveform_name: str,
                                           regenerate_waveforms: bool = False):
        """
        Loads a specific waveform to the AWG
        """
        if regenerate_waveforms:
            # only regenerate the one waveform that is desired
            gen_wf_func = getattr(self, '_gen_{}'.format(waveform_name))
            self._wave_dict[waveform_name] = gen_wf_func()

        waveform = self._wave_dict[waveform_name]
        codeword = self.LutMap()[waveform_name]

        if self.cfg_append_compensation():
            waveform = self.add_compensation_pulses(waveform)

        if self.cfg_distort():
            waveform = self.distort_waveform(waveform)
            self._wave_dict_dist[waveform_name] = waveform
        else:
            waveform = self._append_zero_samples(waveform)
            self._wave_dict_dist[waveform_name] = waveform

        # N.B. method identical to AWG8 version with the exception
        # of AWG.stop() and AWG.start()
        self.AWG.get_instr().stop()
        self.AWG.get_instr().set(codeword, waveform)
        self.AWG.get_instr().start()

    def distort_waveform(self, waveform):
        """
        Modifies the ideal waveform to correct for distortions and correct
        fine delays.
        Distortions are corrected using the kernel object.
        Modified to implement also normal kernels.
        """

        # FIXME: this function looks identical to the one in the parent class
        # maybe this should be deleted/cleaned up? -MAR Jan 2019
        k = self.instr_distortion_kernel.get_instr()

        # Prepend zeros to delay waveform to correct for fine timing
        delay_samples = int(self.cfg_pre_pulse_delay()*self.sampling_rate())
        waveform = np.pad(waveform, (delay_samples, 0), 'constant')

        # duck typing the distort waveform method
        if hasattr(k, 'distort_waveform'):
            distorted_waveform = k.distort_waveform(
                waveform,
                length_samples=int(
                    self.cfg_max_wf_length()*self.sampling_rate()))
        else:  # old kernel object does not have this method
            distorted_waveform = k.convolve_kernel(
                [k.kernel(), waveform],
                length_samples=int(self.cfg_max_wf_length() *
                                   self.sampling_rate()))

        if self.cfg_oldstyle_kernel_enabled():
            # hotfix: to distort adding abounce model
            kernel_oldstyle = self.kernel_oldstyle
            distorted_waveform = self.convolve_kernel(
                [kernel_oldstyle, distorted_waveform],
                length_samples=int(self.cfg_max_wf_length() *
                                   self.sampling_rate()))

        return distorted_waveform

    def convolve_kernel(self, kernel_list, length_samples=None):
        """
        kernel_list : (list of arrays)
        length_samples      : (int) maximum for convolution
        Performs a convolution of different kernels
        """
        kernels = kernel_list[0]
        for k in kernel_list[1:]:
            kernels = np.convolve(k, kernels)[
                :max(len(k), int(length_samples))]
        if length_samples is not None:
            return kernels[:int(length_samples)]
        return kernels

    def get_dac_val_to_amp_scalefactor(self):
        """
        Returns the scale factor to transform an amplitude in 'dac value' to an
        amplitude in 'V'.

        N.B. the implementation is specific to this type of AWG (QWG)
        """
        AWG = self.AWG.get_instr()
        awg_ch = self.cfg_awg_channel()

        channel_amp = AWG.get('ch{}_amp'.format(awg_ch))
        scalefactor = channel_amp
        return scalefactor


#########################################################################
# Convenience functions below
#########################################################################


def phase_corr_triangle(int_val, nr_samples):
    """
    Creates an offset triangle with desired integrated value
    """
    x = np.arange(nr_samples)
    # nr_samples+1 is because python counting starts at 0
    b = 2*int_val/(nr_samples+1)
    a = -b/nr_samples
    y = a*x+b
    return y


def phase_corr_square(int_val, nr_samples):
    """
    Creates an offset square with desired integrated value
    """
    x = np.arange(nr_samples)
    # nr_samples+1 is because python counting starts at 0
    a = int_val/(nr_samples+1)
    y = a*np.ones(len(x))
    return y


def phase_corr_sine_series(a_i, nr_samples):
    """
    Phase correction pulse as a fourier sine series.

    The integeral (sum) of this waveform is
    gauranteed to be equal to zero (within rounding error)
    by the choice of function.
    """
    x = np.linspace(0, 2*np.pi, nr_samples)
    s = np.zeros(nr_samples)

    for i, a in enumerate(a_i):
        s += a*np.sin((i+1)*x)
    return s


def phase_corr_sine_series_half(a_i, nr_samples):
    """
    Phase correction pulse as a fourier sine series.

    The integeral (sum) of this waveform is
    gauranteed to be equal to zero (within rounding error)
    by the choice of function.
    """
    x = np.linspace(0, 2*np.pi, nr_samples)
    s = np.zeros(nr_samples)

    for i, a in enumerate(a_i):
        s += a*np.sin(((i+1)*x)/2)
    return s


def roundup1024(n):
    return int(np.ceil(n/1024)*1024)<|MERGE_RESOLUTION|>--- conflicted
+++ resolved
@@ -1096,7 +1096,6 @@
             # N.B. these other conditions need to be included here.
             # This ensures only the channels that are relevant get reconfigured
             awg_nr = (self.cfg_awg_channel()-1)//2
-<<<<<<< HEAD
             self.AWG.get_instr().upload_codeword_program(awgs=[awg_nr])
             
         for lm in lutmans:
@@ -1106,26 +1105,6 @@
                     waveform_name = waveform['name']
                     lm.load_waveform_onto_AWG_lookuptable(waveform_name)
         
-=======
-            self._upload_codeword_program(awg_nr)
-
-        if self.cfg_operating_mode() == 'Codeword_normal':
-            for idx, waveform in lm.LutMap().items():
-                if idx == 0: 
-                    # idx 0 is hardcoded to not play a wave. 
-                    # it still exists in the LutMap for redundant combinations. 
-                    continue 
-                self.load_waveform_realtime(
-                    waveform_name=waveform['name'],
-                    wf_nr=None, regenerate_waveforms=False)
-        else:
-            # Only load one waveform and do it in realtime.
-            cw_idx = int(self.cfg_operating_mode()[-2:])
-            waveform_name = self._get_wf_name_from_cw(cw_idx)
-            self.load_waveform_realtime(
-                waveform_name=waveform_name,
-                wf_nr=None, regenerate_waveforms=regenerate_waveforms_realtime)
->>>>>>> c938295a
         # updating channel amplitude and range
         self.cfg_awg_channel_amplitude()
         self.cfg_awg_channel_range()
