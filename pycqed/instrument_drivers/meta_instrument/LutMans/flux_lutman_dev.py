from .base_lutman import Base_LutMan, get_wf_idx_from_name
import numpy as np
from copy import copy
from qcodes.instrument.parameter import ManualParameter, InstrumentRefParameter
from qcodes.utils import validators as vals
from pycqed.instrument_drivers.pq_parameters import NP_NANs
from pycqed.simulations import cz_superoperator_simulation_new2 as cz_main
from pycqed.instrument_drivers.virtual_instruments import sim_control_CZ as scCZ
import adaptive
from pycqed.analysis_v2 import measurement_analysis as ma2
from pycqed.analysis import measurement_analysis as ma
from pycqed.measurement.waveform_control_CC import waveform as wf
from pycqed.measurement.waveform_control_CC import waveforms_flux as wfl
from importlib import reload
from pycqed.measurement.waveform_control_CC import waveforms_flux_dev as wfl_dev
reload(wfl_dev)

try:
    from pycqed.measurement.openql_experiments.openql_helpers import clocks_to_s
except ImportError:
    pass  # This is to make the lutman work if no OpenQL is installed.

import PyQt5
from qcodes.plots.pyqtgraph import QtPlot
import matplotlib.pyplot as plt
from pycqed.analysis.tools.plotting import set_xlabel, set_ylabel
import time
from datetime import datetime
import cma
from pycqed.measurement.optimization import nelder_mead, multi_targets_phase_offset
from pycqed.utilities.learnerND_optimize import (
    mk_optimize_res_loss_func,
    LearnerND_Optimize,
)

import logging

log = logging.getLogger(__name__)

_def_lm = {
    0: {"name": "i", "type": "idle"},
    1: {"name": "cz_NE", "type": "idle_z", "which": "NE"},
    2: {"name": "cz_SE", "type": "cz", "which": "SE"},
    3: {"name": "cz_SW", "type": "cz", "which": "SW"},
    4: {"name": "cz_NW", "type": "idle_z", "which": "NW"},
    5: {"name": "park", "type": "square"},
    6: {"name": "square", "type": "square"},
    7: {"name": "custom_wf", "type": "custom"},
}

valid_types = {"idle", "cz", "idle_z", "square", "custom"}


def flux_lutmap_is_valid(lutmap: dict) -> bool:
    """
    Test if lutmap obeys schema.
    The default schema of this LutMap allows for 4 different 2Q gates.

    NW     NE
      \   /
        Q
      /   \
    SW     SE

    First codeword is assigned to idling.
    Codewords 2-5 are assigned to the two-qubit gates in clockwise order (NE - SE - SW - NW)
    Then we assign single qubit fluxing operations (parking and square)
    Last codeword is reserved for custom waveforms defined by the user.



    Args:
        lutmap
    Return:
        valid (bool)

    The schema for a lutmap is a dictionary with integer keys.
    Every item in the dictionary must have the following keys:
        "name" : str
        "type" : one of valid_types
            {'idle', 'cz', 'idle_z', 'square', 'custom'}
        "which": str, optional used for two qubit flux pulses and one of
            {"NE", "SE", "SW", "NW"}
    """
    # FIXME: make this part of the validator for the LutMap parameter.
    for key, value in lutmap.items():
        if not isinstance(key, int):
            raise TypeError
        if value["type"] not in valid_types:
            raise ValueError("{} not in {}".format(value["type"], valid_types))

    return True


class Base_Flux_LutMan(Base_LutMan):
    """
    The default scheme of this LutMap allows for 4 different 2Q gates.

    NW     NE
      \   /
        Q
      /   \
    SW     SE
    """

    def render_wave(
        self,
        wave_name,
        show=True,
        time_units="s",
        reload_pulses: bool = True,
        render_distorted_wave: bool = True,
        QtPlot_win=None,
    ):
        """
        Renders a waveform
        """
        if reload_pulses:
            self.generate_standard_waveforms()

        x = np.arange(len(self._wave_dict[wave_name]))
        y = self._wave_dict[wave_name]

        if time_units == "lut_index":
            xlab = ("Lookuptable index", "i")
        elif time_units == "s":
            x = x / self.sampling_rate()
            xlab = ("Time", "s")

        if QtPlot_win is None:
            QtPlot_win = QtPlot(window_title=wave_name, figsize=(600, 400))

        if render_distorted_wave:
            if wave_name in self._wave_dict_dist.keys():
                x2 = np.arange(len(self._wave_dict_dist[wave_name]))
                if time_units == "s":
                    x2 = x2 / self.sampling_rate()

                y2 = self._wave_dict_dist[wave_name]
                QtPlot_win.add(
                    x=x2,
                    y=y2,
                    name=wave_name + " distorted",
                    symbol="o",
                    symbolSize=5,
                    xlabel=xlab[0],
                    xunit=xlab[1],
                    ylabel="Amplitude",
                    yunit="dac val.",
                )
            else:
                log.warning("Wave not in distorted wave dict")
        # Plotting the normal one second ensures it is on top.
        QtPlot_win.add(
            x=x,
            y=y,
            name=wave_name,
            symbol="o",
            symbolSize=5,
            xlabel=xlab[0],
            xunit=xlab[1],
            ylabel="Amplitude",
            yunit="V",
        )

        return QtPlot_win


class HDAWG_Flux_LutMan(Base_Flux_LutMan):
    def __init__(self, name, **kw):
        super().__init__(name, **kw)
        self._wave_dict_dist = dict()
        self.sampling_rate(2.4e9)
        self._add_qubit_parameters()
        self._add_CZ_sim_parameters()

    def set_default_lutmap(self):
        """Set the default lutmap for standard microwave drive pulses."""
        self.LutMap(_def_lm.copy())

    def generate_standard_waveforms(self):
        """
        Generate all the standard waveforms and populates self._wave_dict
        """
        self._wave_dict = {}
        # N.B. the  naming convention ._gen_{waveform_name} must be preserved
        # as it is used in the load_waveform_onto_AWG_lookuptable method.
        self._wave_dict["i"] = self._gen_i()
        self._wave_dict["square"] = self._gen_square()
        self._wave_dict["park"] = self._gen_park()
        self._wave_dict["custom_wf"] = self._gen_custom_wf()

        for _, waveform in self.LutMap().items():
            wave_name = waveform["name"]
            if waveform["type"] == "cz" or waveform["type"] == "idle_z":
                which_gate = waveform["which"]
            if waveform["type"] == "cz":
                self._wave_dict[wave_name] = self._gen_cz(which_gate=which_gate)
            elif waveform["type"] == "idle_z":
                self._wave_dict[wave_name] = self._gen_idle_z(which_gate=which_gate)

    def _gen_i(self):
        return np.zeros(int(self.idle_pulse_length() * self.sampling_rate()))

    def _gen_square(self):
        return wf.single_channel_block(
            amp=self.sq_amp(),
            length=self.sq_length(),
            sampling_rate=self.sampling_rate(),
            delay=0,
        )

    def _gen_park(self):
        return self.park_amp() * np.ones(int(self.park_length() * self.sampling_rate()))

    def _add_qubit_parameters(self):
        """
        Adds parameters responsible for keeping track of qubit frequencies,
        coupling strengths etc.
        """
        self.add_parameter(
            "q_polycoeffs_freq_01_det",
            docstring="Coefficients of the polynomial used to convert "
            "amplitude in V to detuning in Hz. \nN.B. it is important to "
            "include both the AWG range and channel amplitude in the params.\n"
            "N.B.2 Sign convention: positive detuning means frequency is "
            "higher than current  frequency, negative detuning means its "
            "smaller.\n"
            "In order to convert a set of cryoscope flux arc coefficients to "
            " units of Volts they can be rescaled using [c0*sc**2, c1*sc, c2]"
            " where sc is the desired scaling factor that includes the sq_amp "
            "used and the range of the AWG (5 in amp mode).",
            vals=vals.Arrays(),
            # initial value is chosen to not raise errors
            initial_value=np.array([-2e9, 0, 0]),
            parameter_class=ManualParameter,
        )
        self.add_parameter(
            "q_polycoeffs_anharm",
            docstring="coefficients of the polynomial used to calculate "
            "the anharmonicity (Hz) as a function of amplitude in V. "
            "N.B. it is important to "
            "include both the AWG range and channel amplitude in the params.\n",
            vals=vals.Arrays(),
            # initial value sets a flux independent anharmonicity of 300MHz
            initial_value=np.array([0, 0, -300e6]),
            parameter_class=ManualParameter,
        )

        self.add_parameter(
            "q_freq_01",
            vals=vals.Numbers(),
            docstring="Current operating frequency of qubit",
            # initial value is chosen to not raise errors
            initial_value=6e9,
            unit="Hz",
            parameter_class=ManualParameter,
        )

        for this_cz in ["NE", "NW", "SW", "SE"]:
            self.add_parameter(
                "q_freq_10_%s" % this_cz,
                vals=vals.Numbers(),
                docstring="Current operating frequency of qubit"
                " with which a CZ gate can be performed.",
                # initial value is chosen to not raise errors
                initial_value=6e9,
                unit="Hz",
                parameter_class=ManualParameter,
            )
            self.add_parameter(
                "q_J2_%s" % this_cz,
                vals=vals.Numbers(1e3, 500e6),
                unit="Hz",
                docstring="effective coupling between the 11 and 02 states.",
                # initial value is chosen to not raise errors
                initial_value=15e6,
                parameter_class=ManualParameter,
            )

    def _gen_idle_z(self, which_gate):
        cz_length = self.get("cz_length_%s" % which_gate)
        idle_z = self._get_phase_corrected_pulse(
            base_wf=np.zeros(int(cz_length * self.sampling_rate() + 1)),
            which_gate=which_gate,
        )

        return idle_z

    def _add_waveform_parameters(self):
        # CODEWORD 1: Idling
        self.add_parameter(
            "idle_pulse_length",
            unit="s",
            label="Idling pulse length",
            initial_value=40e-9,
            vals=vals.Numbers(0, 100e-6),
            parameter_class=ManualParameter,
        )
        # CODEWORDS 1-4: CZ
        for this_cz in ["NE", "NW", "SW", "SE"]:
            self.add_parameter(
                "czd_double_sided_%s" % this_cz,
                initial_value=False,
                vals=vals.Bool(),
                parameter_class=ManualParameter,
            )
            self.add_parameter(
                "disable_cz_only_z_%s" % this_cz,
                initial_value=False,
                vals=vals.Bool(),
                parameter_class=ManualParameter,
            )

            self.add_parameter(
                "czd_net_integral_%s" % this_cz,
                docstring="Used determine what the integral of"
                " the CZ waveform should evaluate to. This is realized by adding"
                " an offset to the phase correction pulse.\nBy setting this "
                "parameter to np.nan no offset correction is performed.",
                initial_value=np.nan,
                unit="dac value * samples",
                vals=vals.MultiType(vals.Numbers(), NP_NANs()),
                parameter_class=ManualParameter,
            )

            self.add_parameter(
                "cz_phase_corr_length_%s" % this_cz,
                unit="s",
                initial_value=5e-9,
                vals=vals.Numbers(),
                parameter_class=ManualParameter,
            )
            self.add_parameter(
                "cz_phase_corr_amp_%s" % this_cz,
                unit="dac value",
                initial_value=0,
                vals=vals.Numbers(),
                parameter_class=ManualParameter,
            )
            self.add_parameter(
                "cz_length_%s" % this_cz,
                vals=vals.Numbers(0.5e-9, 500e-9),
                unit="s",
                initial_value=35e-9,
                parameter_class=ManualParameter,
            )
            self.add_parameter(
                "cz_lambda_2_%s" % this_cz,
                vals=vals.Numbers(),
                initial_value=0,
                parameter_class=ManualParameter,
            )
            self.add_parameter(
                "cz_lambda_3_%s" % this_cz,
                vals=vals.Numbers(),
                initial_value=0,
                parameter_class=ManualParameter,
            )
            self.add_parameter(
                "cz_theta_f_%s" % this_cz,
                vals=vals.Numbers(),
                unit="deg",
                initial_value=80,
                parameter_class=ManualParameter,
            )
            self.add_parameter(
                "czd_lambda_2_%s" % this_cz,
                docstring="lambda_2 parameter of the negative part of the cz pulse"
                " if set to np.nan will default to the value of the main parameter",
                vals=vals.MultiType(vals.Numbers(), NP_NANs()),
                initial_value=np.nan,
                parameter_class=ManualParameter,
            )

            self.add_parameter(
                "czd_lambda_3_%s" % this_cz,
                docstring="lambda_3 parameter of the negative part of the cz pulse"
                " if set to np.nan will default to the value of the main parameter",
                vals=vals.MultiType(vals.Numbers(), NP_NANs()),
                initial_value=np.nan,
                parameter_class=ManualParameter,
            )
            self.add_parameter(
                "czd_theta_f_%s" % this_cz,
                docstring="theta_f parameter of the negative part of the cz pulse"
                " if set to np.nan will default to the value of the main parameter",
                vals=vals.MultiType(vals.Numbers(), NP_NANs()),
                unit="deg",
                initial_value=np.nan,
                parameter_class=ManualParameter,
            )

            self.add_parameter(
                "czd_amp_ratio_%s" % this_cz,
                docstring="Amplitude ratio for double sided CZ gate",
                initial_value=1,
                vals=vals.Numbers(),
                parameter_class=ManualParameter,
            )

            self.add_parameter(
                "czd_amp_offset_%s" % this_cz,
                docstring="used to add an offset to the negative "
                " pulse that is used in the net-zero cz gate",
                initial_value=0,
                unit="dac value",
                vals=vals.Numbers(),
                parameter_class=ManualParameter,
            )
            self.add_parameter(
                "czd_signs_%s" % this_cz,
                initial_value=["+", "-"],
                docstring="Used to determine the sign of the two parts of the "
                "double sided CZ pulse. This should be a list of two elements,"
                ' where "+" is a positive pulse, "-" a negative amplitude and "0" '
                "a disabled pulse.",
                vals=vals.Lists(vals.Enum("+", "-", 0)),
                parameter_class=ManualParameter,
            )
            self.add_parameter(
                "czd_length_ratio_%s" % this_cz,
                vals=vals.MultiType(vals.Numbers(0, 1), vals.Enum("auto")),
                initial_value=0.5,
                docstring="When using a net-zero pulse, this "
                "parameter is used to determine the length ratio"
                " of the positive and negative parts of the pulse."
                'If this is set to "auto", the ratio will be '
                "automatically determined to ensure the integral "
                "of the net-zero pulse is close to zero.",
                parameter_class=ManualParameter,
            )
            # #################################################################
            # Development parameters for testing the Victory CZ gate
            # #################################################################
            self.add_parameter(
                "czv_time_ramp_middle_%s" % this_cz,
                docstring="Total ramp time between the two squares of the NZ, "
                "i.e. going form the interaction pnt on one side of the flux "
                "arc to the interaction pnt on the other side.",
                parameter_class=ManualParameter,
                vals=vals.Numbers(0., 500e-9),
                initial_value=2 / 2.4e9,
                unit="s",
                label="Time ramp middle",
            )
            self.add_parameter(
                "czv_time_ramp_outside_%s" % this_cz,
                docstring="Time of the NZ pulse ramps at start and end",
                parameter_class=ManualParameter,
                vals=vals.Numbers(0., 500e-9),
                initial_value=1 / 2.4e9,
                unit="s",
                label="Time ramp outside",
            )
            self.add_parameter(
                "czv_time_sum_sqrs_%s" % this_cz,
                docstring="The sum of the duration of both squares."
                "Each square part will have half of this duration."
                "You should set it close to the speed limit (minimum "
                "time required to perform a full swap, i.e. 11 -> 02 -> 11)",
                parameter_class=ManualParameter,
                vals=vals.Numbers(1.0 / 2.4e9, 500e-9),
                initial_value=7.777e-9,
                unit="s",
<<<<<<< HEAD
                label="Speed limit",
=======
                label="A + B",
>>>>>>> 0b8dc3b2
            )
            self.add_parameter(
                "czv_time_at_sweetspot_%s" % this_cz,
                docstring="Time between the two square parts.",
                parameter_class=ManualParameter,
                vals=vals.Numbers(0., 500e-9),
                initial_value=0.,
                unit="s",
<<<<<<< HEAD
                label="Total gate time",
=======
                label="Time at sweet spot",
            )
            self.add_parameter(
                "czv_time_before_q_ph_corr_%s" % this_cz,
                docstring="Time after main pulse before single qubit phase "
                "correction.",
                parameter_class=ManualParameter,
                vals=vals.Numbers(0., 500e-9),
                initial_value=0.,
                unit="s",
                label="Time before correction",
>>>>>>> 0b8dc3b2
            )
            # self.add_parameter(
            #     "czv_total_time_%s" % this_cz,
            #     docstring="Total gate time",
            #     parameter_class=ManualParameter,
            #     vals=vals.Numbers(1.0 / 2.4e9, 500e-9),
            #     initial_value=40e-9,
            #     unit="s",
            #     label="Total gate time",
            # )
            self.add_parameter(
                "czv_sq_amp_%s" % this_cz,
                docstring="Amplitude of the square parts of the NZ pulse. "
                "1.0 means qubit detuned to the 11-02 interaction point.",
                parameter_class=ManualParameter,
                vals=vals.Numbers(0.0, 10.0),
                initial_value=1.0,
                unit="a.u.",
                label="Relative amp",
<<<<<<< HEAD
=======
            )
            self.add_parameter(
                "czv_dac_amp_at_11_02_%s" % this_cz,
                docstring="Dac amplitude (in the case of HDAWG) at the 11-02 "
                "interaction point. NB: the units might be different for some "
                "other AWG that is distinct from the HDAWG",
                parameter_class=ManualParameter,
                vals=vals.Numbers(0.0, 1.0),
                initial_value=0.5,
                unit="a.u.",
                label="Dac amp at the interaction point",
>>>>>>> 0b8dc3b2
            )
            self.add_parameter(
                "czv_amp_q_ph_corr_%s" % this_cz,
                docstring="Amplitude at the sides of the NZ pulse for single "
                "qubit phase correction.",
                parameter_class=ManualParameter,
                vals=vals.Numbers(0.0, 1.0),
                initial_value=0.34567,
                unit="a.u.",
                label="Amp phase correction",
            )
            self.add_parameter(
                "czv_time_q_ph_corr_%s" % this_cz,
                docstring="Time of the single qubit phase correction on "
                "one side of the NZ. NB: The full pulse will have two of this "
                "one at the beginning and one at end of the pulse.",
                parameter_class=ManualParameter,
                vals=vals.Numbers(0.0, 500e-9),
                initial_value=0.,
                unit="s",
                label="Amp phase correction",
            )
            self.add_parameter(
                "czv_invert_polarity_%s" % this_cz,
                docstring="Multiplies the waveform by -1.",
                parameter_class=ManualParameter,
                vals=vals.Bool(),
                initial_value=False,
                label="Pulse polarity inversion",
            )
            self.add_parameter(
<<<<<<< HEAD
                "czv_fixed_amp_%s" % this_cz,
=======
                "czv_mirror_sqrs_%s" % this_cz,
                docstring="Mirrors the two halves with respect to the point "
                "of amplitude inversion between the two halves.",
                parameter_class=ManualParameter,
                vals=vals.Bool(),
                initial_value=True,
                label="Mirror squares",
            )
            self.add_parameter(
                "czv_flip_wf_%s" % this_cz,
                docstring="Flip the entire waveform, only has an effect when "
                "`czv_mirror_sqrs_` is `False`",
                parameter_class=ManualParameter,
                vals=vals.Bool(),
                initial_value=False,
                label="Time-flipped waveform",
            )
            # self.add_parameter(
            #     "czv_fixed_amp_%s" % this_cz,
            #     docstring="",
            #     parameter_class=ManualParameter,
            #     vals=vals.Bool(),
            #     initial_value=False,
            #     label="",
            # )
            self.add_parameter(
                "czv_correct_q_phase_%s" % this_cz,
>>>>>>> 0b8dc3b2
                docstring="",
                parameter_class=ManualParameter,
                vals=vals.Bool(),
                initial_value=False,
                label="",
            )
            self.add_parameter(
<<<<<<< HEAD
                "czv_correct_q_phase_%s" % this_cz,
=======
                "czv_incl_q_phase_in_cz_%s" % this_cz,
>>>>>>> 0b8dc3b2
                docstring="",
                parameter_class=ManualParameter,
                vals=vals.Bool(),
                initial_value=False,
                label="",
            )
<<<<<<< HEAD
=======
            self.add_parameter(
                "czv_q_ph_corr_only_%s" % this_cz,
                docstring="Set True to make the main cz pulse zero and keep "
                "the single qubit phase corrections.\n"
                "NB: To get the time alignment right, "
                "you should set all the czv parameters in the lower freq "
                "qubit as in the fluxlutman of the high freq qubit and set "
                "this flag to True.", # this statement need confirmation yet
                parameter_class=ManualParameter,
                vals=vals.Bool(),
                initial_value=False,
                label="",
            )
>>>>>>> 0b8dc3b2
            # #################################################################
            # END new CZ parameterization
            # #################################################################

        # CODEWORD 6: SQUARE
        self.add_parameter(
            "sq_amp",
            initial_value=0.5,
            # units is part of the total range of AWG8
            label="Square pulse amplitude",
            unit="dac value",
            vals=vals.Numbers(),
            parameter_class=ManualParameter,
        )
        self.add_parameter(
            "sq_length",
            unit="s",
            label="Square pulse length",
            initial_value=40e-9,
            vals=vals.Numbers(0, 100e-6),
            parameter_class=ManualParameter,
        )

        # CODEWORD 1: Idling
        self.add_parameter(
            "park_length",
            unit="s",
            label="Parking pulse length",
            initial_value=40e-9,
            vals=vals.Numbers(0, 100e-6),
            parameter_class=ManualParameter,
        )
        self.add_parameter(
            "park_amp",
            initial_value=0,
            # units is part of the total range of AWG8
            label="Parking pulse amplitude",
            unit="dac value",
            vals=vals.Numbers(),
            parameter_class=ManualParameter,
        )

        # CODEWORD 7: CUSTOM

        self.add_parameter(
            "custom_wf",
            initial_value=np.array([]),
            label="Custom waveform",
            docstring=(
                "Specifies a custom waveform, note that "
                "`custom_wf_length` is used to cut of the waveform if"
                "it is set."
            ),
            parameter_class=ManualParameter,
            vals=vals.Arrays(),
        )
        self.add_parameter(
            "custom_wf_length",
            unit="s",
            label="Custom waveform length",
            initial_value=np.inf,
            docstring=(
                "Used to determine at what sample the custom waveform "
                "is forced to zero. This is used to facilitate easy "
                "cryoscope measurements of custom waveforms."
            ),
            parameter_class=ManualParameter,
            vals=vals.Numbers(min_value=0),
        )

    def _get_phase_corrected_pulse(self, base_wf, which_gate):
        """
        Creates a phase correction pulse using a cosine with an offset
        to correct any picked up phase.

        Two properties are obeyed.
            - The net-integral (if net-zero) is set to 'czd_net_integral'
            - The amplitude of the cosine is set to 'cz_phase_corr_amp'
        """
        is_double_sided = self.get("czd_double_sided_%s" % which_gate)
        disable_cz_only_z = self.get("disable_cz_only_z_%s" % which_gate)
        cz_integral = self.get("czd_net_integral_%s" % which_gate)
        corr_len = self.get("cz_phase_corr_length_%s" % which_gate)
        corr_amp = self.get("cz_phase_corr_amp_%s" % which_gate)

        corr_samples = int(corr_len * self.sampling_rate())

        # First the offset to guarantee net-zero integral
        if is_double_sided and not np.isnan(cz_integral):
            curr_int = np.sum(base_wf)
            corr_int = cz_integral - curr_int

            corr_pulse = phase_corr_square(int_val=corr_int, nr_samples=corr_samples)
            if np.max(corr_pulse) > 0.5:
                log.warning(
                    "net-zero integral correction({:.2f}) larger than 0.4".format(
                        np.max(corr_pulse)
                    )
                )
        else:
            corr_pulse = np.zeros(corr_samples)

        # Now the sinusoidal step for phase acquisition
        if is_double_sided:
            corr_pulse += phase_corr_sine_series([corr_amp], corr_samples)
        else:
            corr_pulse += phase_corr_sine_series_half([corr_amp], corr_samples)

        if disable_cz_only_z:
            modified_wf = np.concatenate([base_wf * 0, corr_pulse])
        else:
            modified_wf = np.concatenate([base_wf, corr_pulse])
        return modified_wf

    def _gen_cz(self, which_gate, regenerate_cz=True, use_victor_waveform=True):
        gate_str = "cz_%s" % which_gate
        if regenerate_cz:
            if use_victor_waveform:
                self._wave_dict[gate_str] = wfl_dev.victor_waveform(self, which_gate=which_gate)
            else:
                self._wave_dict[gate_str] = self._gen_adiabatic_pulse(which_gate=which_gate)

        # Commented out snippet is old (deprecated ) phase corr 19/6/2018 MAR
        # phase_corr = self._gen_phase_corr(cz_offset_comp=True)
        # # CZ with phase correction
        # cz_z = np.concatenate([self._wave_dict['cz'], phase_corr])
        if not use_victor_waveform:
            cz_pulse = self._get_phase_corrected_pulse(
                base_wf=self._wave_dict[gate_str], which_gate=which_gate
            )
        else:
            cz_pulse = self._wave_dict[gate_str]

        return cz_pulse

    def get_vw_min_time(self, which_gate):
        time_ramp_middle = self.get("czv_time_ramp_middle_{}".format(which_gate))
        time_ramp_outside = self.get("czv_time_ramp_outside_{}".format(which_gate))
        speed_limit = self.get("czv_speed_limit_{}".format(which_gate))
        min_time = (time_ramp_middle +
            2 * time_ramp_outside + speed_limit)

        return min_time

    def _gen_adiabatic_pulse(self, which_gate):
        """
        Generates the CZ waveform.
        """
        # getting the right parameters for the gate
        is_double_sided = self.get("czd_double_sided_%s" % which_gate)
        cz_length = self.get("cz_length_%s" % which_gate)
        cz_theta_f = self.get("cz_theta_f_%s" % which_gate)
        cz_lambda_2 = self.get("cz_lambda_2_%s" % which_gate)
        cz_lambda_3 = self.get("cz_lambda_3_%s" % which_gate)
        q_J2 = self.get("q_J2_%s" % which_gate)
        czd_signs = self.get("czd_signs_%s" % which_gate)

        czd_theta_f = self.get("czd_theta_f_%s" % which_gate)
        czd_lambda_2 = self.get("czd_lambda_2_%s" % which_gate)
        czd_lambda_3 = self.get("czd_lambda_3_%s" % which_gate)

        czd_amp_ratio = self.get("czd_amp_ratio_%s" % which_gate)
        czd_amp_offset = self.get("czd_amp_offset_%s" % which_gate)

        dac_scalefactor = self.get_amp_to_dac_val_scalefactor()
        eps_i = self.calc_amp_to_eps(
            0, state_A="11", state_B="02", which_gate=which_gate
        )
        # Beware theta in radian!
        theta_i = wfl.eps_to_theta(eps_i, g=q_J2)

        if not is_double_sided:
            CZ_theta = wfl.martinis_flux_pulse(
                cz_length,
                theta_i=theta_i,
                theta_f=np.deg2rad(cz_theta_f),
                lambda_2=cz_lambda_2,
                lambda_3=cz_lambda_3,
                sampling_rate=self.sampling_rate(),
            )
            CZ_eps = wfl.theta_to_eps(CZ_theta, g=q_J2)
            CZ_amp = self.calc_eps_to_amp(
                CZ_eps, state_A="11", state_B="02", which_gate=which_gate
            )

            # convert amplitude in V to amplitude in awg dac value
            CZ = dac_scalefactor * CZ_amp
            return CZ

        else:
            signs = czd_signs

            # Simple double sided CZ pulse implemented in most basic form.
            # repeats the same CZ gate twice and sticks it together.
            length_ratio = self.calc_net_zero_length_ratio(which_gate=which_gate)

            CZ_theta_A = wfl.martinis_flux_pulse(
                cz_length * length_ratio,
                theta_i=theta_i,
                theta_f=np.deg2rad(cz_theta_f),
                lambda_2=cz_lambda_2,
                lambda_3=cz_lambda_3,
                sampling_rate=self.sampling_rate(),
            )
            CZ_eps_A = wfl.theta_to_eps(CZ_theta_A, g=q_J2)

            CZ_amp_A = self.calc_eps_to_amp(
                CZ_eps_A,
                state_A="11",
                state_B="02",
                positive_branch=(signs[0] == "+"),
                which_gate=which_gate,
            )

            CZ_A = dac_scalefactor * CZ_amp_A
            if signs[0] == 0:
                CZ_A *= 0

            # Generate the second CZ pulse. If the params are np.nan, default
            # to the main parameter
            if not np.isnan(czd_theta_f):
                d_theta_f = czd_theta_f
            else:
                d_theta_f = cz_theta_f

            if not np.isnan(czd_lambda_2):
                d_lambda_2 = czd_lambda_2
            else:
                d_lambda_2 = cz_lambda_2
            if not np.isnan(czd_lambda_3):
                d_lambda_3 = czd_lambda_3
            else:
                d_lambda_3 = cz_lambda_3

            CZ_theta_B = wfl.martinis_flux_pulse(
                cz_length * (1 - length_ratio),
                theta_i=theta_i,
                theta_f=np.deg2rad(d_theta_f),
                lambda_2=d_lambda_2,
                lambda_3=d_lambda_3,
                sampling_rate=self.sampling_rate(),
            )
            CZ_eps_B = wfl.theta_to_eps(CZ_theta_B, g=q_J2)
            CZ_amp_B = self.calc_eps_to_amp(
                CZ_eps_B,
                state_A="11",
                state_B="02",
                positive_branch=(signs[1] == "+"),
                which_gate=which_gate,
            )

            CZ_B = dac_scalefactor * CZ_amp_B
            if signs[1] == 0:
                CZ_B *= 0
            # Combine both halves of the double sided CZ gate
            amp_rat = czd_amp_ratio
            waveform = np.concatenate([CZ_A, amp_rat * CZ_B + czd_amp_offset])

            return waveform

    def calc_amp_to_eps(
        self,
        amp: float,
        state_A: str = "01",
        state_B: str = "02",
        which_gate: str = "NE",
    ):
        """
        Calculates detuning between two levels as a function of pulse
        amplitude in Volt.

            ε(V) = f_B (V) - f_A (V)

        Args:
            amp (float) : amplitude in Volt
            state_A (str) : string of 2 numbers denoting the state. The numbers
                correspond to the number of excitations in each qubits.
                The LSQ (right) corresponds to the qubit being fluxed and
                under control of this flux lutman.
            state_B (str) :

        N.B. this method assumes that the polycoeffs are with respect to the
            amplitude in units of V, including rescaling due to the channel
            amplitude and range settings of the AWG8.
            See also `self.get_dac_val_to_amp_scalefactor`.

                amp_Volts = amp_dac_val * channel_amp * channel_range
        """
        polycoeffs_A = self.get_polycoeffs_state(state=state_A, which_gate=which_gate)
        polycoeffs_B = self.get_polycoeffs_state(state=state_B, which_gate=which_gate)
        polycoeffs = polycoeffs_B - polycoeffs_A
        return np.polyval(polycoeffs, amp)

    def calc_eps_to_dac(
        self,
        eps,
        state_A: str = "01",
        state_B: str = "02",
        which_gate: str = "NE",
        positive_branch=True,
    ):
        """
        See `calc_eps_to_amp`
        """
        return (self.calc_eps_to_amp(
            eps, state_A, state_B, which_gate, positive_branch) *
            self.get_amp_to_dac_val_scalefactor())

    def calc_eps_to_amp(
        self,
        eps,
        state_A: str = "01",
        state_B: str = "02",
        which_gate: str = "NE",
        positive_branch=True,
    ):
        """
        Calculates amplitude in Volt corresponding to an energy difference
        between two states in Hz.
            V(ε) = V(f_b - f_a)

        N.B. this method assumes that the polycoeffs are with respect to the
            amplitude in units of V, including rescaling due to the channel
            amplitude and range settings of the AWG8.
            See also `self.get_dac_val_to_amp_scalefactor`.

                amp_Volts = amp_dac_val * channel_amp * channel_range
        """
        # recursive allows dealing with an array of freqs
        if isinstance(eps, (list, np.ndarray)):
            return np.array(
                [
                    self.calc_eps_to_amp(
                        eps=e,
                        state_A=state_A,
                        state_B=state_B,
                        which_gate=which_gate,
                        positive_branch=positive_branch,
                    )
                    for e in eps
                ]
            )

        polycoeffs_A = self.get_polycoeffs_state(state=state_A, which_gate=which_gate)
        if state_B is not None:
            polycoeffs_B = self.get_polycoeffs_state(
                state=state_B, which_gate=which_gate
            )
            polycoeffs = polycoeffs_B - polycoeffs_A
        else:
            polycoeffs = copy(polycoeffs_A)
            polycoeffs[-1] = 0

        p = np.poly1d(polycoeffs)
        sols = (p - eps).roots

        # sols returns 2 solutions (for a 2nd order polynomial)
        if positive_branch:
            sol = np.max(sols)
        else:
            sol = np.min(sols)

        # imaginary part is ignored, instead sticking to closest real value
        # float is because of a typecasting bug in np 1.12 (solved in 1.14)
        return float(np.real(sol))

    def calc_net_zero_length_ratio(self, which_gate: str = "NE"):
        """
        Determine the lenght ratio of the net-zero pulses based on the
        parameter "czd_length_ratio".

        If czd_length_ratio is set to auto, uses the interaction amplitudes
        to determine the scaling of lengths. Note that this is a coarse
        approximation.
        """
        czd_length_ratio = self.get("czd_length_ratio_%s" % which_gate)
        if czd_length_ratio != "auto":
            return czd_length_ratio
        else:
            amp_J2_pos = self.calc_eps_to_amp(
                0,
                state_A="11",
                state_B="02",
                which_gate=which_gate,
                positive_branch=True,
            )
            amp_J2_neg = self.calc_eps_to_amp(
                0,
                state_A="11",
                state_B="02",
                which_gate=which_gate,
                positive_branch=False,
            )

            # lr chosen to satisfy (amp_pos*lr + amp_neg*(1-lr) = 0 )
            lr = -amp_J2_neg / (amp_J2_pos - amp_J2_neg)
            return lr

    def get_polycoeffs_state(self, state: str, which_gate: str = "NE"):
        """
        Args:
            state (str) : string of 2 numbers denoting the state. The numbers
                correspond to the number of excitations in each qubits.
                The LSQ (right) corresponds to the qubit being fluxed and
                under control of this flux lutman.

        Get's the polynomial coefficients that are used to calculate the
        energy levels of specific states.
        Note that avoided crossings are not taken into account here.
        N.B. The value of which_gate (and its default) only affect the
        other qubits (here noted as MSQ)


        """
        # Depending on the interaction (North or South) this qubit fluxes or not.
        # depending or whether it fluxes, it is LSQ or MSQ
        # depending on that, we use q_polycoeffs_freq_01_det or q_polycoeffs_freq_NE_det

        polycoeffs = np.zeros(3)
        freq_10 = self.get("q_freq_10_%s" % which_gate)
        if state == "00":
            pass
        elif state == "01":
            polycoeffs += self.q_polycoeffs_freq_01_det()
            polycoeffs[2] += self.q_freq_01()
        elif state == "02":
            polycoeffs += 2 * self.q_polycoeffs_freq_01_det()
            polycoeffs += self.q_polycoeffs_anharm()
            polycoeffs[2] += 2 * self.q_freq_01()
        elif state == "10":
            polycoeffs[2] += freq_10
        elif state == "11":
            polycoeffs += self.q_polycoeffs_freq_01_det()
            polycoeffs[2] += self.q_freq_01() + freq_10
        else:
            raise ValueError("State {} not recognized".format(state))
        return polycoeffs

    def _get_awg_channel_amplitude(self):
        AWG = self.AWG.get_instr()
        awg_ch = self.cfg_awg_channel() - 1  # -1 is to account for starting at 1
        awg_nr = awg_ch // 2
        ch_pair = awg_ch % 2

        channel_amp = AWG.get("awgs_{}_outputs_{}_amplitude".format(awg_nr, ch_pair))
        return channel_amp

    def _set_awg_channel_amplitude(self, val):
        AWG = self.AWG.get_instr()
        awg_ch = self.cfg_awg_channel() - 1  # -1 is to account for starting at 1
        awg_nr = awg_ch // 2
        ch_pair = awg_ch % 2
        channel_amp = AWG.set(
            "awgs_{}_outputs_{}_amplitude".format(awg_nr, ch_pair), val
        )

    def _get_awg_channel_range(self):
        AWG = self.AWG.get_instr()
        awg_ch = self.cfg_awg_channel() - 1  # -1 is to account for starting at 1
        # channel range of 5 corresponds to -2.5V to +2.5V
        for i in range(5):
            channel_range_pp = AWG.get("sigouts_{}_range".format(awg_ch))
            if channel_range_pp is not None:
                break
            time.sleep(0.5)
        return channel_range_pp

    def _gen_composite_wf(self, primitive_waveform_name: str, time_tuples: list):
        """
        Generates a composite waveform based on a timetuple.
        Only relies on the first element of the timetuple which is expected
        to be the starting time of the pulse in clock cycles.


        N.B. No waveforms are regenerated here!
        This relies on the base waveforms being up to date in self._wave_dict

        """

        max_nr_samples = int(self.cfg_max_wf_length() * self.sampling_rate())
        waveform = np.zeros(max_nr_samples)

        for i, tt in enumerate(time_tuples):
            t_start = clocks_to_s(tt[0])
            sample = self.time_to_sample(t_start)
            if sample > max_nr_samples:
                raise ValueError("Waveform longer than max wf lenght")

            if primitive_waveform_name == "cz_z" or primitive_waveform_name == "idle_z":
                phase_corr = wf.single_channel_block(
                    amp=self.get("cz_phase_corr_amp"),
                    length=self.cz_phase_corr_length(),
                    sampling_rate=self.sampling_rate(),
                    delay=0,
                )
                # phase_corr = wf.single_channel_block(
                #     amp=self.get('mcz_phase_corr_amp_{}'.format(i+1)),
                #     length=self.cz_phase_corr_length(),
                #     sampling_rate=self.sampling_rate(), delay=0)
                if primitive_waveform_name == "cz_z":
                    prim_wf = np.concatenate([self._wave_dict["cz"], phase_corr])
                elif primitive_waveform_name == "idle_z":
                    prim_wf = np.concatenate(
                        [np.zeros(len(self._wave_dict["cz"])), phase_corr]
                    )
            else:
                prim_wf = self._wave_dict[primitive_waveform_name]
            waveform[sample : sample + len(prim_wf)] += prim_wf

        return waveform

    def _get_wf_name_from_cw(self, codeword: int):
        for idx, waveform in self.LutMap().items():
            if int(idx) == codeword:
                return waveform["name"]
        raise ValueError("Codeword {} not specified" " in LutMap".format(codeword))

    def _get_cw_from_wf_name(self, wf_name: str):
        for idx, waveform in self.LutMap().items():
            if wf_name == waveform["name"]:
                return int(idx)
        raise ValueError("Waveform {} not specified" " in LutMap".format(wf_name))

    def _gen_custom_wf(self):
        base_wf = copy(self.custom_wf())

        if self.custom_wf_length() != np.inf:
            # cuts of the waveform at a certain length by setting
            # all subsequent samples to 0.
            max_sample = int(self.custom_wf_length() * self.sampling_rate())
            base_wf[max_sample:] = 0
        return base_wf

    def calc_freq_to_amp(
        self,
        freq: float,
        state: str = "01",
        which_gate: str = "NE",
        positive_branch=True,
    ):
        """
        Calculates amplitude in Volt corresponding to the energy of a state
        in Hz.

        N.B. this method assumes that the polycoeffs are with respect to the
            amplitude in units of V, including rescaling due to the channel
            amplitude and range settings of the AWG8.
            See also `self.get_dac_val_to_amp_scalefactor`.

                amp_Volts = amp_dac_val * channel_amp * channel_range
        """

        return self.calc_eps_to_amp(
            eps=freq,
            state_B=state,
            state_A="00",
            positive_branch=positive_branch,
            which_gate=which_gate,
        )

    """
    UNTOUCHED during refactor by Ramiro Jun 2019
    """

    def _add_cfg_parameters(self):

        self.add_parameter(
            "cfg_awg_channel",
            initial_value=1,
            vals=vals.Ints(1, 8),
            parameter_class=ManualParameter,
        )
        self.add_parameter(
            "cfg_distort",
            initial_value=True,
            vals=vals.Bool(),
            parameter_class=ManualParameter,
        )
        self.add_parameter(
            "cfg_append_compensation",
            docstring=(
                "If True compensation pulses will be added to individual "
                " waveforms creating very long waveforms for each codeword"
            ),
            initial_value=True,
            vals=vals.Bool(),
            parameter_class=ManualParameter,
        )
        self.add_parameter(
            "cfg_compensation_delay",
            initial_value=3e-6,
            unit="s",
            vals=vals.Numbers(),
            parameter_class=ManualParameter,
        )
        self.add_parameter(
            "cfg_pre_pulse_delay",
            unit="s",
            label="Pre pulse delay",
            docstring="This parameter is used for fine timing corrections, the"
            " correction is applied in distort_waveform.",
            initial_value=0e-9,
            vals=vals.Numbers(0, 1e-6),
            parameter_class=ManualParameter,
        )
        self.add_parameter(
            "instr_distortion_kernel", parameter_class=InstrumentRefParameter
        )
        self.add_parameter(
            "instr_partner_lutman",  # FIXME: unused?
            docstring="LutMan responsible for the corresponding"
            "channel in the AWG8 channel pair. "
            "Reference is used when uploading waveforms",
            parameter_class=InstrumentRefParameter,
        )
        self.add_parameter(
            "_awgs_fl_sequencer_program_expected_hash",  # FIXME: un used?
            docstring="crc32 hash of the awg8 sequencer program. "
            "This parameter is used to dynamically determine "
            "if the program needs to be uploaded. The initial_value is"
            " None, indicating that the program needs to be uploaded."
            " After the first program is uploaded, the value is set.",
            initial_value=None,
            vals=vals.Ints(),
            parameter_class=ManualParameter,
        )

        # FIXME: code commented out
        # self.add_parameter(
        #     'cfg_operating_mode',
        #     initial_value='Codeword_normal',
        #     vals=vals.Enum('Codeword_normal'),
        #     # 'CW_single_01', 'CW_single_02',
        #     # 'CW_single_03', 'CW_single_04',
        #     # 'CW_single_05', 'CW_single_06'),
        #     docstring='Used to determine what program to load in the AWG8. '
        #     'If set to "Codeword_normal" it does codeword triggering, '
        #     'other modes exist to play only a specific single waveform.',
        #     set_cmd=self._set_cfg_operating_mode,
        #     get_cmd=self._get_cfg_operating_mode)
        # self._cfg_operating_mode = 'Codeword_normal'

        self.add_parameter(
            "cfg_max_wf_length",
            parameter_class=ManualParameter,
            initial_value=10e-6,
            unit="s",
            vals=vals.Numbers(0, 100e-6),
        )
        self.add_parameter(
            "cfg_awg_channel_range",
            docstring="peak peak value, channel range of 5 corresponds to -2.5V to +2.5V",
            get_cmd=self._get_awg_channel_range,
            unit="V_pp",
        )
        self.add_parameter(
            "cfg_awg_channel_amplitude",
            docstring="digital scale factor between 0 and 1",
            get_cmd=self._get_awg_channel_amplitude,
            set_cmd=self._set_awg_channel_amplitude,
            unit="a.u.",
            vals=vals.Numbers(0, 1),
        )

    # def _set_cfg_operating_mode(self, val):
    #     self._cfg_operating_mode = val
    #     # this is to ensure changing the mode requires reuploading the program
    #     self._awgs_fl_sequencer_program_expected_hash(101)

    # def _get_cfg_operating_mode(self):
    #     return self._cfg_operating_mode

    def get_dac_val_to_amp_scalefactor(self):
        """
        Returns the scale factor to transform an amplitude in 'dac value' to an
        amplitude in 'V'.

        "dac_value" refers to the value between -1 and +1 that is set in a
        waveform.

        N.B. the implementation is specific to this type of AWG
        """
        if self.AWG() is None:
            log.warning("No AWG present, returning unity scale factor.")
            return 1
        channel_amp = self.cfg_awg_channel_amplitude()
        channel_range_pp = self.cfg_awg_channel_range()
        # channel range of 5 corresponds to -2.5V to +2.5V
        scalefactor = channel_amp * (channel_range_pp / 2)
        return scalefactor

    def get_amp_to_dac_val_scalefactor(self):
        if self.get_dac_val_to_amp_scalefactor() == 0:
            # Give a warning and don't raise an error as things should not
            # break because of this.
            log.warning(
                'AWG amp to dac scale factor is 0, check "{}" '
                "output amplitudes".format(self.AWG())
            )
            return 1
        return 1 / self.get_dac_val_to_amp_scalefactor()

    def calc_amp_to_freq(self, amp: float, state: str = "01", which_gate: str = "NE"):
        """
        Converts pulse amplitude in Volt to energy in Hz for a particular state
        Args:
            amp (float) : amplitude in Volt
            state (str) : string of 2 numbers denoting the state. The numbers
                correspond to the number of excitations in each qubits.
                The LSQ (right) corresponds to the qubit being fluxed and
                under control of this flux lutman.

        N.B. this method assumes that the polycoeffs are with respect to the
            amplitude in units of V, including rescaling due to the channel
            amplitude and range settings of the AWG8.
            See also `self.get_dac_val_to_amp_scalefactor`.
        N.B. The value of which_gate (and its default) only affect the
            other qubit frequencies (here noted as MSQ 10)

                amp_Volts = amp_dac_val * channel_amp * channel_range
        """
        polycoeffs = self.get_polycoeffs_state(state=state, which_gate=which_gate)

        return np.polyval(polycoeffs, amp)

    ###########################################################
    #  Waveform generation net-zero phase correction methods  #
    ###########################################################

    def _calc_modified_wf(self, base_wf, a_i, corr_samples):

        if not np.isnan(self.czd_net_integral()):
            curr_int = np.sum(base_wf)
            corr_int = self.czd_net_integral() - curr_int
            # corr_pulse = phase_corr_triangle(
            #    int_val=corr_int, nr_samples=corr_samples)

            corr_pulse = phase_corr_square(int_val=corr_int, nr_samples=corr_samples)
            if np.max(corr_pulse) > 0.5:
                log.warning(
                    "net-zero integral correction({:.2f}) larger than 0.5".format(
                        np.max(corr_pulse)
                    )
                )
        else:
            corr_pulse = np.zeros(corr_samples)

        corr_pulse += phase_corr_sine_series(a_i, corr_samples)

        modified_wf = np.concatenate([base_wf, corr_pulse])
        return modified_wf

    def _phase_corr_cost_func(self, base_wf, a_i, corr_samples, print_result=False):
        """
        The cost function of the cz_z waveform is designed to meet
        the following criteria
        1. Net-zero character of waveform
            Integral of wf = 0
        2. Single qubit phase correction
            Integral of phase_corr_part**2 = desired constant
        3. Target_wf ends at 0
        4. No-distortions present after cutting of waveform
            predistorted_wf ends at 0 smoothly (as many derivatives as possible 0)

        5. Minimize the maximum amplitude
            Prefer small non-violent pulses
        """
        # samples to quanitify leftover distortions
        tail_samples = 500

        target_wf = self._calc_modified_wf(base_wf, a_i=a_i, corr_samples=corr_samples)
        if self.cfg_distort():
            k0 = self.instr_distortion_kernel.get_instr()
            predistorted_wf = k0.distort_waveform(
                target_wf, len(target_wf) + tail_samples
            )
        else:
            predistorted_wf = target_wf

        # 2. Phase correction pulse
        phase_corr_int = (
            np.sum(target_wf[len(base_wf) : len(base_wf) + corr_samples] ** 2)
            / corr_samples
        )
        cv_2 = ((phase_corr_int - self.cz_phase_corr_amp() ** 2) * 1000) ** 2

        # 4. No-distortions present after cutting of waveform
        cv_4 = np.sum(abs(predistorted_wf[-tail_samples + 50 :])) * 20
        # 5. no violent waveform
        cv_5 = np.max(abs(target_wf) * 100) ** 2

        cost_val = cv_2 + cv_4 + cv_5

        #     if print_result:
        #         print("Cost function value")''

        # #         print("cv_1 net_zero_character: {:.6f}".format(cv_1))
        #         print("cv_2 phase corr pulse  : {:.6f}".format(cv_2))
        # #         print("cv_3 ends at 0         : {:.6f}".format(cv_3))
        #         print("cv_4 distortions tail  : {:.6f}".format(cv_4))
        #         print("cv_5 non violent       : {:.6f}".format(cv_5))

        return cost_val

    #################################
    #  Waveform loading methods     #
    #################################

    def load_waveform_onto_AWG_lookuptable(
        self, wave_id: str, regenerate_waveforms: bool = False
    ):
        """
        Loads a specific waveform to the AWG
        """

        # Here we are ductyping to determine if the waveform name or the
        # codeword was specified.
        if type(wave_id) == str:
            waveform_name = wave_id
            codeword = get_wf_idx_from_name(wave_id, self.LutMap())
        else:
            waveform_name = self.LutMap()[wave_id]["name"]
            codeword = wave_id

        if regenerate_waveforms:
            # only regenerate the one waveform that is desired
            if "cz" in waveform_name:
                # CZ gates contain information on which pair (NE, SE, SW, NW)
                # the gate is performed with this is specified in which_gate.
                gen_wf_func = getattr(self, "_gen_cz")
                self._wave_dict[waveform_name] = gen_wf_func(
                    which_gate=waveform_name[3:]
                )
            else:
                gen_wf_func = getattr(self, "_gen_{}".format(waveform_name))
                self._wave_dict[waveform_name] = gen_wf_func()

        waveform = self._wave_dict[waveform_name]
        codeword_str = "wave_ch{}_cw{:03}".format(self.cfg_awg_channel(), codeword)

        if self.cfg_append_compensation():
            waveform = self.add_compensation_pulses(waveform)

        if self.cfg_distort():
            # This is where the fixed length waveform is
            # set to cfg_max_wf_length
            waveform = self.distort_waveform(waveform)
            self._wave_dict_dist[waveform_name] = waveform
        else:
            # This is where the fixed length waveform is
            # set to cfg_max_wf_length
            waveform = self._append_zero_samples(waveform)
            self._wave_dict_dist[waveform_name] = waveform

        self.AWG.get_instr().set(codeword_str, waveform)

    def load_waveforms_onto_AWG_lookuptable(
        self, regenerate_waveforms: bool = True, stop_start: bool = True
    ):
        """
        Loads all waveforms specified in the LutMap to an AWG for both this
        LutMap and the partner LutMap.

        Args:
            regenerate_waveforms (bool): if True calls
                generate_standard_waveforms before uploading.
            stop_start           (bool): if True stops and starts the AWG.

        """

        AWG = self.AWG.get_instr()

        if stop_start:
            AWG.stop()

        for idx, waveform in self.LutMap().items():
            self.load_waveform_onto_AWG_lookuptable(
                wave_id=idx, regenerate_waveforms=regenerate_waveforms
            )

        self.cfg_awg_channel_amplitude()
        self.cfg_awg_channel_range()

        if stop_start:
            AWG.start()

    def _append_zero_samples(self, waveform):
        """
        Helper method to ensure waveforms have the desired length
        """
        length_samples = roundup1024(
            int(self.sampling_rate() * self.cfg_max_wf_length())
        )
        extra_samples = length_samples - len(waveform)
        if extra_samples >= 0:
            y_sig = np.concatenate([waveform, np.zeros(extra_samples)])
        else:
            y_sig = waveform[:extra_samples]
        return y_sig

    def add_compensation_pulses(self, waveform):
        """
        Adds the inverse of the pulses at the end of a waveform to
        ensure flux discharging.
        """
        wf = np.array(waveform)  # catches a rare bug when wf is a list
        delay_samples = np.zeros(
            int(self.sampling_rate() * self.cfg_compensation_delay())
        )
        comp_wf = np.concatenate([wf, delay_samples, -1 * wf])
        return comp_wf

    def distort_waveform(self, waveform, inverse=False):
        """
        Modifies the ideal waveform to correct for distortions and correct
        fine delays.
        Distortions are corrected using the kernel object.
        """
        k = self.instr_distortion_kernel.get_instr()

        # Prepend zeros to delay waveform to correct for fine timing
        delay_samples = int(self.cfg_pre_pulse_delay() * self.sampling_rate())
        waveform = np.pad(waveform, (delay_samples, 0), "constant")

        # duck typing the distort waveform method
        if hasattr(k, "distort_waveform"):
            distorted_waveform = k.distort_waveform(
                waveform,
                length_samples=int(
                    roundup1024(self.cfg_max_wf_length() * self.sampling_rate())
                ),
                inverse=inverse,
            )
        else:  # old kernel object does not have this method
            if inverse:
                raise NotImplementedError()
            distorted_waveform = k.convolve_kernel(
                [k.kernel(), waveform],
                length_samples=int(self.cfg_max_wf_length() * self.sampling_rate()),
            )
        return distorted_waveform

    #################################
    #  Plotting methods            #
    #################################

    def plot_cz_trajectory(
        self, axs=None, show=True, extra_plot_samples: int = 50, which_gate="NE"
    ):
        """
        Plots the cz trajectory in frequency space.
        """
        cz_length = self.get("cz_length_%s" % which_gate)
        q_J2 = self.get("q_J2_%s" % which_gate)
        sampling_rate = self.get("sampling_rate")
        cz_phase_corr_length = self.get("cz_phase_corr_length_%s" % which_gate)

        if axs is None:
            f, axs = plt.subplots(figsize=(5, 7), nrows=3, sharex=True)
        nr_plot_samples = int(
            (cz_length + cz_phase_corr_length) * sampling_rate + extra_plot_samples
        )

        dac_amps = self._wave_dict["cz_%s" % which_gate][:nr_plot_samples]
        t = np.arange(0, len(dac_amps)) * 1 / self.sampling_rate()

        CZ_amp = dac_amps * self.get_dac_val_to_amp_scalefactor()
        CZ_eps = self.calc_amp_to_eps(CZ_amp, "11", "02", which_gate=which_gate)
        CZ_theta = wfl.eps_to_theta(CZ_eps, q_J2)

        axs[0].plot(t, np.rad2deg(CZ_theta), marker=".")
        axs[0].fill_between(t, np.rad2deg(CZ_theta), color="C0", alpha=0.5)
        set_ylabel(axs[0], r"$\theta$", "deg")

        axs[1].plot(t, CZ_eps, marker=".")
        axs[1].fill_between(t, CZ_eps, color="C0", alpha=0.5)
        set_ylabel(axs[1], r"$\epsilon_{11-02}$", "Hz")

        axs[2].plot(t, CZ_amp, marker=".")
        axs[2].fill_between(t, CZ_amp, color="C0", alpha=0.1)
        set_xlabel(axs[2], "Time", "s")
        set_ylabel(axs[2], r"Amp.", "V")
        # axs[2].set_ylim(-1, 1)
        axs[2].axhline(0, lw=0.2, color="grey")
        CZ_amp_pred = self.distort_waveform(CZ_amp)[: len(CZ_amp)]
        axs[2].plot(t, CZ_amp_pred, marker=".")
        axs[2].fill_between(t, CZ_amp_pred, color="C1", alpha=0.3)
        if show:
            plt.show()
        return axs

    def plot_level_diagram(self, ax=None, show=True, which_gate="NE"):
        """
        Plots the level diagram as specified by the q_ parameters.
            1. Plotting levels
            2. Annotating feature of interest
            3. Adding legend etc.
            4. Add a twin x-axis to denote scale in dac amplitude

        """

        if ax is None:
            f, ax = plt.subplots()
        # 1. Plotting levels
        # maximum voltage of AWG in amp mode
        amps = np.linspace(-2.5, 2.5, 101)
        freqs = self.calc_amp_to_freq(amps, state="01", which_gate=which_gate)
        ax.plot(amps, freqs, label="$f_{01}$")
        ax.text(
            0,
            self.calc_amp_to_freq(0, state="01", which_gate=which_gate),
            "01",
            color="C0",
            ha="left",
            va="bottom",
            clip_on=True,
        )

        freqs = self.calc_amp_to_freq(amps, state="02", which_gate=which_gate)
        ax.plot(amps, freqs, label="$f_{02}$")
        ax.text(
            0,
            self.calc_amp_to_freq(0, state="02", which_gate=which_gate),
            "02",
            color="C1",
            ha="left",
            va="bottom",
            clip_on=True,
        )

        freqs = self.calc_amp_to_freq(amps, state="10", which_gate=which_gate)
        ax.plot(amps, freqs, label="$f_{10}$")
        ax.text(
            0,
            self.calc_amp_to_freq(0, state="10", which_gate=which_gate),
            "10",
            color="C2",
            ha="left",
            va="bottom",
            clip_on=True,
        )

        freqs = self.calc_amp_to_freq(amps, state="11", which_gate=which_gate)
        ax.plot(amps, freqs, label="$f_{11}$")
        ax.text(
            0,
            self.calc_amp_to_freq(0, state="11", which_gate=which_gate),
            "11",
            color="C3",
            ha="left",
            va="bottom",
            clip_on=True,
        )

        # 2. Annotating feature of interest
        ax.axvline(0, 0, 1e10, linestyle="dotted", c="grey")

        amp_J2 = self.calc_eps_to_amp(
            0, state_A="11", state_B="02", which_gate=which_gate
        )
        amp_J1 = self.calc_eps_to_amp(
            0, state_A="10", state_B="01", which_gate=which_gate
        )

        ax.axvline(amp_J2, ls="--", lw=1, c="C4")
        ax.axvline(amp_J1, ls="--", lw=1, c="C6")

        f_11_02 = self.calc_amp_to_freq(amp_J2, state="11", which_gate=which_gate)
        ax.plot([amp_J2], [f_11_02], color="C4", marker="o", label="11-02")
        ax.text(
            amp_J2,
            f_11_02,
            "({:.4f},{:.2f})".format(amp_J2, f_11_02 * 1e-9),
            color="C4",
            ha="left",
            va="bottom",
            clip_on=True,
        )

        f_10_01 = self.calc_amp_to_freq(amp_J1, state="01", which_gate=which_gate)

        ax.plot([amp_J1], [f_10_01], color="C5", marker="o", label="10-01")
        ax.text(
            amp_J1,
            f_10_01,
            "({:.4f},{:.2f})".format(amp_J1, f_10_01 * 1e-9),
            color="C5",
            ha="left",
            va="bottom",
            clip_on=True,
        )

        # 3. Adding legend etc.
        title = "Calibration visualization\n{}\nchannel {}".format(
            self.AWG(), self.cfg_awg_channel()
        )
        leg = ax.legend(title=title, loc=(1.05, 0.3))
        leg._legend_box.align = "center"
        set_xlabel(ax, "AWG amplitude", "V")
        set_ylabel(ax, "Frequency", "Hz")
        ax.set_xlim(-2.5, 2.5)

        ax.set_ylim(
            0, self.calc_amp_to_freq(0, state="02", which_gate=which_gate) * 1.1
        )

        # 4. Add a twin x-axis to denote scale in dac amplitude
        dac_val_axis = ax.twiny()
        dac_ax_lims = np.array(ax.get_xlim()) * self.get_amp_to_dac_val_scalefactor()
        dac_val_axis.set_xlim(dac_ax_lims)
        set_xlabel(dac_val_axis, "AWG amplitude", "dac")

        dac_val_axis.axvspan(1, 1000, facecolor=".5", alpha=0.5)
        dac_val_axis.axvspan(-1000, -1, facecolor=".5", alpha=0.5)
        # get figure is here in case an axis object was passed as input
        f = ax.get_figure()
        f.subplots_adjust(right=0.7)
        if show:
            plt.show()
        return ax

    #################################
    #  Simulation methods           #
    #################################

    def _add_CZ_sim_parameters(self):
        for this_cz in ["NE", "NW", "SW", "SE"]:
            self.add_parameter(
                "bus_freq_%s" % this_cz,
                docstring="[CZ simulation] Bus frequency.",
                vals=vals.Numbers(0.1e9, 1000e9),
                initial_value=7.77e9,
                parameter_class=ManualParameter,
            )
            self.add_parameter(
                "instr_sim_control_CZ_%s" % this_cz,
                docstring="Noise and other parameters for CZ simulation.",
                parameter_class=InstrumentRefParameter,
            )

    def sim_CZ(self, fluxlutman_static, which_gate=None, qois="all"):
        """
        Simulates a CZ gate for the current parameters.
        At least one 'instr_sim_control_CZ_{which_gate}' needs to be set
        in the current fluxlutman.
        """
        # If there is only one sim_control_CZ instrument get it
        if which_gate is None:
            found = []
            for this_cz in ["NE", "NW", "SW", "SE"]:
                instr_name = self.get("instr_sim_control_CZ_{}".format(this_cz))
                if instr_name is not None:
                    found.append(
                        self.parameters[
                            "instr_sim_control_CZ_{}".format(this_cz)
                        ].get_instr()
                    )
            if len(found) == 0:
                raise Exception(
                    'No sim_control_CZ instrument found! Define a "SimControlCZ" instrument first.'
                )
            elif len(found) > 1:
                raise Exception(
                    'CZ instruments found: {}. Please specify "which_gate"'.format(
                        found
                    )
                )
            else:
                sim_control_CZ = found[0]
                which_gate = sim_control_CZ.which_gate()
        else:
            sim_control_CZ = self.parameters[
                "instr_sim_control_CZ_{}".format(which_gate)
            ].get_instr()
            assert which_gate == sim_control_CZ.which_gate()

        detector = cz_main.CZ_trajectory_superoperator(
            self, sim_control_CZ, fluxlutman_static=fluxlutman_static, qois=qois
        )

        sim_results = detector.acquire_data_point()

        if qois == "all":
            values = {
                detector.value_names[i]: sim_results[i]
                for i, result in enumerate(sim_results)
            }
            units = {
                detector.value_names[i]: detector.value_units[i]
                for i, result in enumerate(sim_results)
            }
        else:
            values = {qoi: sim_results[i] for i, qoi in enumerate(qois)}
            units = {
                qoi: detector.value_units[detector.value_names.index(qoi)]
                for i, qoi in enumerate(qois)
            }
            pass

        return values, units

    def simulate_cz_and_select_optima(
        self,
        MC,
        fluxlutman_static,
        which_gate,
        n_points=249,
        res_bounds=(0.7, 2.0),
        theta_f_lims=[10, 180],
        lambda_2_lims=[-1.0, 1.0],
        lambda_3=0.0,
        sim_control_CZ_pars=None,
        label=None,
        target_cond_phase=180,
        optimize_phase_q0=False,
        evaluate_local_optimals=False,
        qois=["Cost func", "Cond phase", "L1", "phase_q0", "phase_q1"],
        sweep_mode="adaptive",
        adaptive_pars=None,
    ):
        """
        Runs an adaptive sampling of the CZ simulation by sweeping
        cz_theta_f_{which_gate} and cz_lambda_2_{which_gate}
        """
        # Sanity checks for the parameters
        # Making sure the default values were changed
        sim_pars_sanity_check(MC.station, self, fluxlutman_static, which_gate)

        # Create a SimControlCZ virtual instrument if it doesn't exist or get it
        sim_control_CZ_par_name = "instr_sim_control_CZ_{}".format(which_gate)
        sim_control_CZ_name = self.get(sim_control_CZ_par_name)
        found_name = sim_control_CZ_name is not None
        found_instr = self._all_instruments.get(sim_control_CZ_name) is not None
        if found_name and found_instr:
            sim_control_CZ = self.find_instrument(sim_control_CZ_name)
            assert which_gate == sim_control_CZ.which_gate()
        else:
            intr_name = "sim_control_CZ_{}_{}".format(which_gate, self.name)
            sim_control_CZ = scCZ.SimControlCZ(intr_name)
            sim_control_CZ.which_gate(which_gate)
            MC.station.add_component(sim_control_CZ)
            if found_name:
                log.debug(
                    "Changing {} from {} to {}.".format(
                        sim_control_CZ_par_name, sim_control_CZ_name, intr_name
                    )
                )
            self.set(sim_control_CZ_par_name, sim_control_CZ.name)

        if sim_control_CZ_pars is None or "cost_func_str" not in sim_control_CZ_pars:
            cost_func_str = "lambda qoi: {} + qoi['L1'] * 100 / {}".format(
                multi_targets_phase_offset(
                    target=target_cond_phase,
                    spacing=2 * target_cond_phase,
                    phase_name="qoi['phi_cond']",
                ),
                0.05,
            )  # 0.05% L1 equiv. to 1 deg in cond phase
            sim_control_CZ.cost_func_str(cost_func_str)

        if sim_control_CZ_pars is not None:
            for key, val in sim_control_CZ_pars.items():
                sim_control_CZ.set(key, val)

        sim_control_CZ.set_cost_func()

        # Create a CZ_trajectory_superoperator detector if it doesn't exist
        detector = cz_main.CZ_trajectory_superoperator(
            self, sim_control_CZ, fluxlutman_static=fluxlutman_static, qois=qois
        )

        MC.set_detector_function(detector)

        MC.set_sweep_functions(
            [
                self["cz_theta_f_{}".format(which_gate)],
                self["cz_lambda_2_{}".format(which_gate)],
            ]
        )

        lambda_3_saved = self.get("cz_lambda_3_{}".format(which_gate))
        lambda_2_saved = self.get("cz_lambda_2_{}".format(which_gate))
        theta_f_saved = self.get("cz_theta_f_{}".format(which_gate))

        log.debug("Setting cz_lambda_3_{} to {}.".format(which_gate, lambda_3))
        self.set("cz_lambda_3_{}".format(which_gate), lambda_3)

        if label is None:
            time_string = datetime.now().strftime("%f")
            label = "auto_{}_{}".format(sim_control_CZ.name, time_string)

        if sweep_mode == "linear":
            n_pnts_per_dim = np.int(np.ceil(np.sqrt(n_points)))
            MC.set_sweep_points(np.linspace(*theta_f_lims, n_pnts_per_dim))
            MC.set_sweep_points_2D(np.linspace(*lambda_2_lims, n_pnts_per_dim))
            MC.run(label, mode="2D")

        elif sweep_mode == "adaptive":
            loss = mk_optimize_res_loss_func(
                n_points=n_points,
                n_dim=2,  # Optimizing 2 over parameters
                res_bounds=res_bounds,
                minimize=True,
                use_grad=True,
            )

            adaptive_pars_default = {
                "adaptive_function": LearnerND_Optimize,
                "n_points": n_points,
                "bounds": np.array([theta_f_lims, lambda_2_lims]),
                "goal": lambda l: l.npoints > n_points,
                "loss_per_simplex": loss,
            }
            adaptive_pars = adaptive_pars or adaptive_pars_default
            MC.set_adaptive_function_parameters(adaptive_pars)
            MC.run(
                label, mode="adaptive", exp_metadata={"adaptive_pars": adaptive_pars}
            )
        else:
            raise ValueError("sweep_mode not recognized!")

        cluster_from_interp = False

        coha = ma2.Conditional_Oscillation_Heatmap_Analysis(
            label=label,
            close_figs=True,
            extract_only=True,
            save_qois=False,
            plt_orig_pnts=True,
            plt_contour_L1=False,
            plt_optimal_values=True,
            plt_contour_phase=True,
            plt_optimal_values_max=2,
            find_local_optimals=True,
            plt_clusters=True,
            cluster_from_interp=cluster_from_interp,
            rescore_spiked_optimals=True,
            plt_optimal_waveforms_all=True,
            waveform_flux_lm_name=self.name,
            opt_are_interp=not (evaluate_local_optimals and cluster_from_interp),
            clims={
                "L1": [0, 20],
                # 'Cost func': [0, 100] # was useful when the cost func
                # was being top and bottom bounded with a modified
                # Lennard-Jones potential
            },
            target_cond_phase=target_cond_phase,
        )
        print("Adaptive sampling finished.")
        # print(coha.get_readable_optimals(optimal_end=2))

        eval_opt_pvs = list(coha.proc_data_dict["optimal_pars_values"])
        eval_opt_mvs = list(coha.proc_data_dict["optimal_measured_values"])
        opt_num = len(eval_opt_pvs)
        if evaluate_local_optimals and cluster_from_interp and opt_num > 0:
            print("Found {} optima from interpolated data".format(opt_num))
            print("Evaluating optima...")
            for opt_idx in range(opt_num):
                adaptive_pars = {
                    "adaptive_function": nelder_mead,
                    "x0": [
                        eval_opt_pvs[opt_idx]["cz_theta_f_{}".format(which_gate)],
                        eval_opt_pvs[opt_idx]["cz_lambda_2_{}".format(which_gate)],
                    ],
                    "initial_step": [1, 0.01],
                    "maxiter": 10,  # Just a few points to evaluate near the minimum
                }
                MC.set_adaptive_function_parameters(adaptive_pars)
                MC.set_detector_function(detector)

                MC.set_sweep_functions(
                    [
                        self["cz_theta_f_{}".format(which_gate)],
                        self["cz_lambda_2_{}".format(which_gate)],
                    ]
                )

                if label is None:
                    time_string = datetime.now().strftime("%f")
                    label_eval = "auto_{}_eval_{}_{}".format(
                        sim_control_CZ.name, opt_idx, time_string
                    )
                else:
                    label_eval = label + "_#{}".format(opt_idx)

                MC.run(
                    label_eval,
                    mode="adaptive",
                    exp_metadata={"adaptive_pars": adaptive_pars},
                )

                eval_coha = ma2.Conditional_Oscillation_Heatmap_Analysis(
                    label=label_eval,
                    close_figs=True,
                    plt_orig_pnts=True,
                    plt_contour_L1=False,
                    plt_optimal_values=True,
                    plt_contour_phase=True,
                    find_local_optimals=False,
                    cluster_from_interp=False,
                    rescore_spiked_optimals=False,
                    plt_optimal_waveforms_all=True,
                    waveform_flux_lm_name=self.name,
                    clims={"L1": [0, 1], "Cost func": [0, 100]},
                    target_cond_phase=target_cond_phase,
                )
                # Save the best point
                eval_opt_pvs[opt_idx] = eval_coha.proc_data_dict["optimal_pars_values"][
                    0
                ]
                eval_opt_mvs[opt_idx] = eval_coha.proc_data_dict[
                    "optimal_measured_values"
                ][0]

            # Save the evaluated values in the main analysis object
            # So that the evaluated values are included in the plot
            coha.proc_data_dict["optimal_pars_values"] = eval_opt_pvs
            coha.proc_data_dict["optimal_measured_values"] = eval_opt_mvs

        if optimize_phase_q0:

            cost_func_str = "lambda qoi: LJP_mod({} + qoi['L1'] * 100 / {} + {} / {}, {})".format(
                multi_targets_phase_offset(
                    target=target_cond_phase,
                    spacing=2 * target_cond_phase,
                    phase_name="qoi['phi_cond']",
                ),
                str(0.05),  # 0.05% L1 equiv. to 1 deg in cond phase
                multi_targets_phase_offset(
                    target=0, spacing=90, phase_name="qoi['phase_q0']"
                ),
                str(1),
                str(180),
            )
            sim_control_CZ.set_cost_func(cost_func_str=cost_func_str)

            lambda_3_start = self.get("cz_lambda_3_{}".format(which_gate))

            # 6 = 3 * 2 deg, if we get 2 deg of deviation from the target it is
            # good enough
            ftarget = scCZ.LJP_mod(6, 180)
            maxfevals = 300
            cost_func = coha.proc_data_dict["optimal_measured_values"][0]["Cost func"]
            optimals_num = len(coha.proc_data_dict["optimal_measured_values"])
            optimal_pars_values = coha.proc_data_dict["optimal_pars_values"]
            best_par_res = {}
            best_mv_res = {}
            k = 0
            for k in range(optimals_num):
                if cost_func < ftarget:
                    break
                elif k > 0:
                    print(
                        "Target value not reached under {} evaluations trying next optimal guess...".format(
                            maxfevals
                        )
                    )
                print("Starting optimizer for Optimal #{}".format(k))

                lambda_2_start = optimal_pars_values[k][
                    "cz_lambda_2_{}".format(which_gate)
                ]
                theta_f_start = optimal_pars_values[k][
                    "cz_theta_f_{}".format(which_gate)
                ]

                adaptive_pars = {
                    "adaptive_function": cma.fmin,
                    "x0": [theta_f_start, lambda_2_start, lambda_3_start],
                    "sigma0": 1,
                    # options for the CMA algorithm can be found using
                    # "cma.CMAOptions()"
                    "minimize": True,
                    "options": {
                        "maxfevals": maxfevals,  # maximum function cals
                        "ftarget": ftarget,
                        # Scaling for individual sigma's
                        # Allow for bigger exploration of lambda_3
                        "cma_stds": [10, 0.05, 0.3],
                    },
                }

                MC.set_sweep_functions(
                    [
                        self["cz_theta_f_{}".format(which_gate)],
                        self["cz_lambda_2_{}".format(which_gate)],
                        self["cz_lambda_3_{}".format(which_gate)],
                    ]
                )

                MC.set_adaptive_function_parameters(adaptive_pars)

                optimizer_label = label + "_optimizer"

                MC.run(
                    optimizer_label,
                    mode="adaptive",
                    exp_metadata={"adaptive_pars": adaptive_pars},
                )

                a = ma.OptimizationAnalysis(label=optimizer_label, plot_all=True)
                par_res = {
                    par_name: a.optimization_result[0][i]
                    for i, par_name in enumerate(a.parameter_names)
                }
                mv_res = {
                    mv: a.optimization_result[1][i]
                    for i, mv in enumerate(a.value_names)
                }

                best_seen_idx = np.argmin(a.data[np.size(a.parameter_names)])
                best_seen_pars = a.data[: np.size(a.parameter_names), best_seen_idx]
                best_senn_mvs = a.data[np.size(a.parameter_names) :, best_seen_idx]
                best_seen_par_res = {
                    par_name: best_seen_pars[i]
                    for i, par_name in enumerate(a.parameter_names)
                }
                best_seen_mv_res = {
                    mv: best_senn_mvs[i] for i, mv in enumerate(a.value_names)
                }

                if not bool(best_par_res) or best_seen_mv_res["Cost func"] < cost_func:
                    best_par_res = best_seen_par_res
                    best_mv_res = best_seen_mv_res

                cost_func = best_seen_mv_res["Cost func"]

                print("\nConverged to:")
                print("Parameters:")
                print(par_res)
                print("Measured quantities:")
                print(mv_res)
                print("\nBest seen:")
                print("Parameters:")
                print(best_seen_par_res)
                print("Measured quantities:")
                print(best_seen_mv_res)

        self.set("cz_lambda_3_{}".format(which_gate), lambda_3_saved)
        self.set("cz_lambda_2_{}".format(which_gate), lambda_2_saved)
        self.set("cz_theta_f_{}".format(which_gate), theta_f_saved)

        coha.save_quantities_of_interest()
        coha.run_post_extract()

        if not optimize_phase_q0:
            print(coha.proc_data_dict["optimal_pars_values"])
            print(coha.proc_data_dict["optimal_measured_values"])
            print(coha.get_readable_optimals())
            return (
                coha.proc_data_dict["optimal_pars_values"],
                coha.proc_data_dict["optimal_measured_values"],
            )
        else:
            print("\nFinished optimizations with:")
            print("Parameters:")
            print(best_par_res)
            print("Measured quantities:")
            print(best_mv_res)
            # Returning same shapes as above for uniformity
            return [best_par_res], [best_mv_res]


class QWG_Flux_LutMan(HDAWG_Flux_LutMan):
    def __init__(self, name, **kw):
        super().__init__(name, **kw)
        self._wave_dict_dist = dict()
        self.sampling_rate(1e9)

    def get_dac_val_to_amp_scalefactor(self):
        """
        Returns the scale factor to transform an amplitude in 'dac value' to an
        amplitude in 'V'.
         N.B. the implementation is specific to this type of AWG (QWG)
        """
        AWG = self.AWG.get_instr()
        awg_ch = self.cfg_awg_channel()

        channel_amp = AWG.get("ch{}_amp".format(awg_ch))
        scale_factor = channel_amp
        return scale_factor

    def load_waveforms_onto_AWG_lookuptable(
        self, regenerate_waveforms: bool = True, stop_start: bool = True
    ):
        # We inherit from the HDAWG LutMan but do not require the fancy
        # loading because the QWG is a simple device!
        return Base_Flux_LutMan.load_waveforms_onto_AWG_lookuptable(
            self, regenerate_waveforms=regenerate_waveforms, stop_start=stop_start
        )

    def _get_awg_channel_amplitude(self):
        AWG = self.AWG.get_instr()
        awg_ch = self.cfg_awg_channel()

        channel_amp = AWG.get("ch{}_amp".format(awg_ch))
        return channel_amp

    def _set_awg_channel_amplitude(self, val):
        AWG = self.AWG.get_instr()
        awg_ch = self.cfg_awg_channel()

        channel_amp = AWG.set("ch{}_amp".format(awg_ch), val)
        return channel_amp

    def _add_cfg_parameters(self):

        self.add_parameter(
            "cfg_awg_channel",
            initial_value=1,
            vals=vals.Ints(1, 4),
            parameter_class=ManualParameter,
        )
        self.add_parameter(
            "cfg_distort",
            initial_value=True,
            vals=vals.Bool(),
            parameter_class=ManualParameter,
        )
        self.add_parameter(
            "cfg_append_compensation",
            docstring=(
                "If True compensation pulses will be added to individual "
                " waveforms creating very long waveforms for each codeword"
            ),
            initial_value=True,
            vals=vals.Bool(),
            parameter_class=ManualParameter,
        )
        self.add_parameter(
            "cfg_compensation_delay",
            parameter_class=ManualParameter,
            initial_value=3e-6,
            unit="s",
            vals=vals.Numbers(),
        )

        self.add_parameter(
            "cfg_pre_pulse_delay",
            unit="s",
            label="Pre pulse delay",
            docstring="This parameter is used for fine timing corrections, the"
            " correction is applied in distort_waveform.",
            initial_value=0e-9,
            vals=vals.Numbers(0, 1e-6),
            parameter_class=ManualParameter,
        )

        self.add_parameter(
            "instr_distortion_kernel", parameter_class=InstrumentRefParameter
        )

        self.add_parameter(
            "cfg_max_wf_length",
            parameter_class=ManualParameter,
            initial_value=10e-6,
            unit="s",
            vals=vals.Numbers(0, 100e-6),
        )

        self.add_parameter(
            "cfg_awg_channel_amplitude",
            docstring="Output amplitude from 0 to 1.6 V",
            get_cmd=self._get_awg_channel_amplitude,
            set_cmd=self._set_awg_channel_amplitude,
            unit="V",
            vals=vals.Numbers(0, 1.6),
        )


#########################################################################
# Convenience functions below
#########################################################################


def phase_corr_triangle(int_val, nr_samples):
    """
    Creates an offset triangle with desired integrated value
    """
    x = np.arange(nr_samples)
    # nr_samples+1 is because python counting starts at 0
    b = 2 * int_val / (nr_samples + 1)
    a = -b / nr_samples
    y = a * x + b
    return y


def phase_corr_square(int_val, nr_samples):
    """
    Creates an offset square with desired integrated value
    """
    x = np.arange(nr_samples)
    # nr_samples+1 is because python counting starts at 0
    a = int_val / (nr_samples + 1)
    y = a * np.ones(len(x))
    return y


def phase_corr_sine_series(a_i, nr_samples):
    """
    Phase correction pulse as a fourier sine series.

    The integeral (sum) of this waveform is
    gauranteed to be equal to zero (within rounding error)
    by the choice of function.
    """
    x = np.linspace(0, 2 * np.pi, nr_samples)
    s = np.zeros(nr_samples)

    for i, a in enumerate(a_i):
        s += a * np.sin((i + 1) * x)
    return s


def phase_corr_sine_series_half(a_i, nr_samples):
    """
    Phase correction pulse as a fourier sine series.

    The integeral (sum) of this waveform is
    gauranteed to be equal to zero (within rounding error)
    by the choice of function.
    """
    x = np.linspace(0, 2 * np.pi, nr_samples)
    s = np.zeros(nr_samples)

    for i, a in enumerate(a_i):
        s += a * np.sin(((i + 1) * x) / 2)
    return s


def roundup1024(n):
    return int(np.ceil(n / 1024) * 1024)


def sim_pars_sanity_check(station, flm, flm_static, which_gate):
    dummy_flm_default_name = "dummy_flm_default"
    found_dummy = dummy_flm_default_name in flm._all_instruments
    dummy_flm_default = (
        flm.find_instrument(dummy_flm_default_name) if found_dummy else None
    )

    if dummy_flm_default is None:
        dummy_flm_default = HDAWG_Flux_LutMan(dummy_flm_default_name)
        station.add_component(dummy_flm_default)
    which_gate_pars = {
        "bus_freq_",
        "czd_double_sided_",
        "cz_length_",
        "q_freq_10_",
        "q_J2_",
    }
    msg_str = "\n{} has default value!"

    for par_prefix in which_gate_pars:
        par_name = par_prefix + which_gate
        val = flm.get(par_name)
        val_default = dummy_flm_default.get(par_name)
        if np.equal(val, val_default):
            log.warning(msg_str.format(par_name))

    np_pars = {"q_polycoeffs_anharm", "q_polycoeffs_freq_01_det"}
    for par_name in np_pars:
        val = flm.get(par_name)
        val_default = dummy_flm_default.get(par_name)
        if np.any(np.equal(val, val_default)):
            log.warning(msg_str.format(par_name))

    pars = {"q_freq_01"}
    for par_name in pars:
        val = flm.get(par_name)
        val_default = dummy_flm_default.get(par_name)
        if np.equal(val, val_default):
            log.warning(msg_str.format(par_name))

    static_np_pars = {"q_polycoeffs_anharm"}
    for par_name in static_np_pars:
        val = flm_static.get(par_name)
        val_default = dummy_flm_default.get(par_name)
        if np.any(np.equal(val, val_default)):
            log.warning(msg_str.format(par_name))

    return True<|MERGE_RESOLUTION|>--- conflicted
+++ resolved
@@ -463,11 +463,7 @@
                 vals=vals.Numbers(1.0 / 2.4e9, 500e-9),
                 initial_value=7.777e-9,
                 unit="s",
-<<<<<<< HEAD
-                label="Speed limit",
-=======
                 label="A + B",
->>>>>>> 0b8dc3b2
             )
             self.add_parameter(
                 "czv_time_at_sweetspot_%s" % this_cz,
@@ -476,9 +472,6 @@
                 vals=vals.Numbers(0., 500e-9),
                 initial_value=0.,
                 unit="s",
-<<<<<<< HEAD
-                label="Total gate time",
-=======
                 label="Time at sweet spot",
             )
             self.add_parameter(
@@ -490,7 +483,6 @@
                 initial_value=0.,
                 unit="s",
                 label="Time before correction",
->>>>>>> 0b8dc3b2
             )
             # self.add_parameter(
             #     "czv_total_time_%s" % this_cz,
@@ -510,8 +502,6 @@
                 initial_value=1.0,
                 unit="a.u.",
                 label="Relative amp",
-<<<<<<< HEAD
-=======
             )
             self.add_parameter(
                 "czv_dac_amp_at_11_02_%s" % this_cz,
@@ -523,7 +513,6 @@
                 initial_value=0.5,
                 unit="a.u.",
                 label="Dac amp at the interaction point",
->>>>>>> 0b8dc3b2
             )
             self.add_parameter(
                 "czv_amp_q_ph_corr_%s" % this_cz,
@@ -555,9 +544,6 @@
                 label="Pulse polarity inversion",
             )
             self.add_parameter(
-<<<<<<< HEAD
-                "czv_fixed_amp_%s" % this_cz,
-=======
                 "czv_mirror_sqrs_%s" % this_cz,
                 docstring="Mirrors the two halves with respect to the point "
                 "of amplitude inversion between the two halves.",
@@ -585,7 +571,6 @@
             # )
             self.add_parameter(
                 "czv_correct_q_phase_%s" % this_cz,
->>>>>>> 0b8dc3b2
                 docstring="",
                 parameter_class=ManualParameter,
                 vals=vals.Bool(),
@@ -593,19 +578,13 @@
                 label="",
             )
             self.add_parameter(
-<<<<<<< HEAD
-                "czv_correct_q_phase_%s" % this_cz,
-=======
                 "czv_incl_q_phase_in_cz_%s" % this_cz,
->>>>>>> 0b8dc3b2
                 docstring="",
                 parameter_class=ManualParameter,
                 vals=vals.Bool(),
                 initial_value=False,
                 label="",
             )
-<<<<<<< HEAD
-=======
             self.add_parameter(
                 "czv_q_ph_corr_only_%s" % this_cz,
                 docstring="Set True to make the main cz pulse zero and keep "
@@ -619,7 +598,6 @@
                 initial_value=False,
                 label="",
             )
->>>>>>> 0b8dc3b2
             # #################################################################
             # END new CZ parameterization
             # #################################################################
