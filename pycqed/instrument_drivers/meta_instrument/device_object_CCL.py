--- conflicted
+++ resolved
@@ -281,23 +281,6 @@
             latencies[key] = val + (20e-9 - ro_latency_modulo_20) % 20e-9
 
         # Setting the latencies in the CCL
-<<<<<<< HEAD
-        CCL = self.instr_CC.get_instr()
-        for i, (key, val) in enumerate(latencies.items()):
-            for qbt in self.qubits():
-                # get qubit objects
-                q = self.find_instrument(qbt)
-                # set delay AWGs and channels
-                if key in ('ro_latency_0'):
-                    pass
-                elif key in ('flux_latency_0'):
-                    q.flux_fine_delay(val % 20e-9)
-                elif key in ('mw_latency_0'):
-                    q.mw_fine_delay(val % 20e-9)
-
-            CCL.set('dio{}_out_delay'.format(i+1), val //
-                    20e-9)  # Convert to CCL dio value
-=======
         CC = self.instr_CC.get_instr()
         dio_map = self.dio_map()
 
@@ -318,7 +301,6 @@
                     # All channels are set globally from the device object. 
                     for i in range(8): # assumes the AWG is an HDAWG 
                         AWG.set('sigouts_{}_delay'.format(i), lat_fine)       
->>>>>>> af348066
 
 
 
@@ -326,11 +308,7 @@
         self._prep_ro_setup_qubits(qubits=qubits)
         self._prep_ro_sources(qubits=qubits)
         # commented out because it conflicts with setting in the qubit object
-<<<<<<< HEAD
-        # self._prep_ro_pulses()
-=======
         self._prep_ro_pulses(qubits=qubits)
->>>>>>> af348066
         self._prep_ro_integration_weights(qubits=qubits)
         self._prep_ro_instantiate_detectors(qubits=qubits)
 
@@ -389,11 +367,7 @@
             qb.ro_freq_mod(qb.ro_freq() - self.ro_lo_freq())
             qb._prep_ro_pulse(upload=False)
         # only call it once with upload after setting all pulses.
-<<<<<<< HEAD
-        qb._prep_ro_pulse(upload=True)
-=======
         #qb._prep_ro_pulse(upload=True)
->>>>>>> af348066
 
     def _prep_ro_integration_weights(self, qubits):
         """
@@ -425,21 +399,6 @@
 
         w0 = q0.ro_acq_weight_chI()
         w1 = q1.ro_acq_weight_chI()
-<<<<<<< HEAD
-
-        d = det.UHFQC_correlation_detector(
-            UHFQC=q0.instr_acquisition.get_instr(),  # <- hack line
-            thresholding=self.ro_acq_digitized(),
-            AWG=self.instr_CC.get_instr(),
-            channels=[w0, w1], correlations=[(w0, w1)],
-            nr_averages=self.ro_acq_averages(),
-            integration_length=q0.ro_acq_integration_length(),
-            single_int_avg=single_int_avg,
-            seg_per_point=seg_per_point)
-        d.value_names = ['{} ch{}'.format(qubits[0], w0),
-                         '{} ch{}'.format(qubits[1], w1),
-                         'Corr ({}, {})'.format(qubits[0], qubits[1])]
-=======
         if q0.instr_acquisition.get_instr()==q1.instr_acquisition.get_instr():
             d = det.UHFQC_correlation_detector(
                 UHFQC=q0.instr_acquisition.get_instr(),  # <- hack line
@@ -455,7 +414,6 @@
                              'Corr ({}, {})'.format(qubits[0], qubits[1])]
         else:
             d=self.get_int_avg_det(qubits=qubits)
->>>>>>> af348066
         return d
 
     def get_int_logging_detector(self, qubits,
@@ -482,20 +440,6 @@
         self.int_log_det.value_names = value_names
         return self.int_log_det
 
-<<<<<<< HEAD
-        UHFQC = self.find_instrument(acq_instrs[0])
-        int_log_det = det.UHFQC_integration_logging_det(
-            UHFQC=UHFQC, AWG=self.instr_CC.get_instr(),
-            channels=ro_ch_idx,
-            result_logging_mode=result_logging_mode,
-            integration_length=self.ro_acq_integration_length())
-
-        int_log_det.value_names = value_names
-
-        return int_log_det
-
-=======
->>>>>>> af348066
     def _get_ro_channels_and_labels(self, qubits):
         """
         Returns
@@ -567,14 +511,7 @@
                 UHFQC=UHFQC,
                 AWG=CC,
                 nr_averages=self.ro_acq_averages(),
-<<<<<<< HEAD
-                nr_samples=int(self.ro_acq_integration_length()*1.8e9))
-
-            self.int_avg_det = self.get_int_avg_det(qubits=qubits)
-            self.int_avg_det.value_names = value_names
-=======
                 nr_samples=int(self.ro_acq_integration_length()*1.8e9)))
->>>>>>> af348066
 
             int_avg_det_singles.append(det.UHFQC_integrated_average_detector(
                 UHFQC=UHFQC, AWG=CC,
@@ -608,16 +545,6 @@
         acq_instruments, ro_ch_idx, value_names = \
             self._get_ro_channels_and_labels(qubits=qubits)
 
-<<<<<<< HEAD
-        int_avg_det = det.UHFQC_integrated_average_detector(
-            channels=ro_ch_idx,
-            UHFQC=self.find_instrument(acq_instruments[0]),
-            AWG=self.instr_CC.get_instr(),
-            result_logging_mode=result_logging_mode,
-            nr_averages=self.ro_acq_averages(),
-            integration_length=self.ro_acq_integration_length(), **kw)
-
-=======
         int_avg_dets=[]
 
         for j, acq_instrument in enumerate(np.unique(acq_instruments)):
@@ -637,7 +564,6 @@
                 nr_averages=self.ro_acq_averages(),
                 integration_length=self.ro_acq_integration_length(), **kw))
         int_avg_det = det.Multi_Detector(detectors=int_avg_dets)
->>>>>>> af348066
         return int_avg_det
 
     def _prep_ro_sources(self, qubits):
@@ -645,10 +571,6 @@
         turn on and configure the RO LO's of all qubits to be measured.
         """
 
-<<<<<<< HEAD
-
-=======
->>>>>>> af348066
         for qb_name in qubits:
             LO = self.find_instrument(qb_name).instr_LO_ro.get_instr()
             LO.frequency.set(self.ro_lo_freq())
@@ -767,11 +689,7 @@
             #     'vsm_channel_delay{}'.format(qb.cfg_qubit_nr()),
             #     qb.mw_vsm_delay())
 
-<<<<<<< HEAD
-    def prepare_for_timedomain(self, qubits:list):
-=======
     def prepare_for_timedomain(self, qubits: list):
->>>>>>> af348066
         """
         Prepare setup for a timedomain experiment:
 
@@ -813,22 +731,6 @@
         """
 
         fl_lutman = self.find_instrument(q0).instr_LutMan_Flux.get_instr()
-<<<<<<< HEAD
-        for q in [q0, q1]:
-            # This can be
-            mw_lutman = self.find_instrument(q).instr_LutMan_MW.get_instr()
-
-            lm = mw_lutman.LutMap()
-            # we hardcode the X on the ef transition to CW 31 here.
-            lm[31] = {"name": "rX12", "theta": 180, "phi": 0, "type": "ef"}
-            # load_phase_pulses will also upload other waveforms
-            mw_lutman.load_phase_pulses_to_AWG_lookuptable()
-            mw_lutman.load_waveforms_onto_AWG_lookuptable(
-                regenerate_waveforms=True)
-
-        if prepare_for_timedomain:
-            self.prepare_for_timedomain(qubits=[q0, q1])
-=======
 
         if prepare_for_timedomain:
             self.prepare_for_timedomain(qubits=[q0, q1])
@@ -843,7 +745,6 @@
                 mw_lutman.load_phase_pulses_to_AWG_lookuptable()
                 mw_lutman.load_waveforms_onto_AWG_lookuptable(
                     regenerate_waveforms=True)
->>>>>>> af348066
 
         if MC is None:
             MC = self.instr_MC.get_instr()
@@ -857,12 +758,8 @@
             q2idx = self.find_instrument(q2).cfg_qubit_nr()
 
         # These are hardcoded angles in the mw_lutman for the AWG8
-<<<<<<< HEAD
-        angles = np.concatenate([np.arange(0, 101, 20), np.arange(140,341,20)]) #avoid CW15, issue
-=======
         angles = np.concatenate(
             [np.arange(0, 101, 20), np.arange(140, 341, 20)])  # avoid CW15, issue
->>>>>>> af348066
         # angles = np.arange(0, 341, 20))
 
         p = mqo.conditional_oscillation_seq(
@@ -880,12 +777,8 @@
         MC.set_sweep_function(s)
         MC.set_sweep_points(p.sweep_points)
 
-<<<<<<< HEAD
-        MC.set_detector_function(self.get_correlation_detector(qubits=[q0, q1]))
-=======
         MC.set_detector_function(
             self.get_correlation_detector(qubits=[q0, q1]))
->>>>>>> af348066
         MC.run('conditional_oscillation_{}_{}_{}{}'.format(q0, q1,
                                                            self.msmt_suffix, label),
                disable_snapshot_metadata=disable_metadata)
@@ -896,10 +789,6 @@
             extract_only=extract_only)
 
         return a
-
-<<<<<<< HEAD
-
-
 
     def measure_two_qubit_grovers_repeated(
             self, qubits: list, nr_of_grover_iterations=40,
@@ -929,36 +818,6 @@
         MC.run('Grovers_two_qubit_repeated_{}_{}{}'.format(qubits[-2], qubits[-1],
                                                            self.msmt_suffix))
 
-=======
-    def measure_two_qubit_grovers_repeated(
-            self, qubits: list, nr_of_grover_iterations=40,
-            prepare_for_timedomain=True, MC=None):
-
-        if prepare_for_timedomain:
-            self.prepare_for_timedomain()
-        if MC is None:
-            MC = self.instr_MC.get_instr()
-
-        for q in qubits:
-            assert q in self.qubits()
-
-        q0idx = self.find_instrument(qubits[-1]).cfg_qubit_nr()
-        q1idx = self.find_instrument(qubits[-2]).cfg_qubit_nr()
-
-        p = mqo.grovers_two_qubits_repeated(
-            qubits=[q1idx, q0idx],
-            nr_of_grover_iterations=nr_of_grover_iterations,
-            platf_cfg=self.cfg_openql_platform_fn())
-        s = swf.OpenQL_Sweep(openql_program=p,
-                             CCL=self.instr_CC.get_instr())
-        d = self.get_correlation_detector()
-        MC.set_sweep_function(s)
-        MC.set_sweep_points(np.arange(nr_of_grover_iterations))
-        MC.set_detector_function(d)
-        MC.run('Grovers_two_qubit_repeated_{}_{}{}'.format(qubits[-2], qubits[-1],
-                                                           self.msmt_suffix))
-
->>>>>>> af348066
         a = ma.MeasurementAnalysis()
         return a
 
@@ -969,11 +828,7 @@
                                     label=''):
 
         if prepare_for_timedomain:
-<<<<<<< HEAD
-            self.prepare_for_timedomain(qubits=[q0,q1])
-=======
             self.prepare_for_timedomain(qubits=[q0, q1])
->>>>>>> af348066
         if MC is None:
             MC = self.instr_MC.get_instr()
 
@@ -1009,11 +864,7 @@
                                 prepare_for_timedomain: bool=True, MC=None):
 
         if prepare_for_timedomain:
-<<<<<<< HEAD
-            self.prepare_for_timedomain(qubits=[q0,q1])
-=======
             self.prepare_for_timedomain(qubits=[q0, q1])
->>>>>>> af348066
         if MC is None:
             MC = self.instr_MC.get_instr()
 
@@ -1052,11 +903,7 @@
         assert qD in self.qubits()
         assert qA in self.qubits()
         if prepare_for_timedomain:
-<<<<<<< HEAD
-            self.prepare_for_timedomain(qubits=[qD,qA])
-=======
             self.prepare_for_timedomain(qubits=[qD, qA])
->>>>>>> af348066
         if MC is None:
             MC = self.instr_MC.get_instr()
 
@@ -1064,24 +911,6 @@
         qAidx = self.find_instrument(qA).cfg_qubit_nr()
 
         p = mqo.single_qubit_parity_check(qDidx, qAidx,
-<<<<<<< HEAD
-                                           self.cfg_openql_platform_fn(),
-                                           number_of_repetitions=number_of_repetitions,
-                                           initialization_msmt=initialization_msmt,
-                                           initial_states=initial_states,
-                                           flux_codeword=flux_codeword,
-                                           parity_axis=parity_axis
-                                           )
-        s = swf.OpenQL_Sweep(openql_program=p,
-                             CCL=self.instr_CC.get_instr())
-
-
-
-        d = self.get_int_logging_detector(qubits=[qA],
-                                          result_logging_mode='lin_trans')
-        d.nr_shots = 4088  # To ensure proper data binning
-
-=======
                                           self.cfg_openql_platform_fn(),
                                           number_of_repetitions=number_of_repetitions,
                                           initialization_msmt=initialization_msmt,
@@ -1097,7 +926,6 @@
         # d.nr_shots = 4088  # To ensure proper data binning
         # Because we are using a multi-detector 
         d.set_child_attr('nr_shots', 4088)
->>>>>>> af348066
 
         old_soft_avg = MC.soft_avg()
         old_live_plot_enabled = MC.live_plot_enabled()
@@ -1107,11 +935,7 @@
         MC.set_sweep_function(s)
         MC.set_sweep_points(np.arange(nr_shots))
         MC.set_detector_function(d)
-<<<<<<< HEAD
-        name='Single_qubit_parity_{}_{}_{}'.format(qD, qA, self.msmt_suffix)
-=======
         name = 'Single_qubit_parity_{}_{}_{}'.format(qD, qA, self.msmt_suffix)
->>>>>>> af348066
         MC.run(name)
 
         MC.soft_avg(old_soft_avg)
@@ -1122,31 +946,6 @@
                 label=name,
                 options_dict={'post_select': initialization_msmt,
                               'nr_samples': 2+2*initialization_msmt,
-<<<<<<< HEAD
-                              'post_select_threshold':self.find_instrument(qA).ro_acq_threshold()},
-                extract_only=False)
-        return a
-
-    def measure_two_qubit_parity(self, qD0: str,qD1: str, qA: str,
-                                    number_of_repetitions: int = 1,
-                                    initialization_msmt: bool=False,
-                                    initial_states=[['0','0'],['0','1'],['1','1',],['1','0']], #nb: this groups even and odd
-                                    # nr_shots: int=4088*4,
-                                    flux_codeword0: str = 'fl_cw_03',
-                                    flux_codeword1: str = 'fl_cw_01',
-                                    analyze: bool=True, close_fig: bool=True,
-                                    prepare_for_timedomain: bool=True, MC=None,
-                                    echo: bool=True,
-                                    post_select_threshold: float=None,
-                                    parity_axes=['ZZ'], tomo=False,
-                                    tomo_after=False,
-                                    ro_time=1000e-9,
-                                    echo_during_ancilla_mmt: bool=True,
-                                    idling_time=780e-9,
-                                    idling_time_echo=480e-9,
-                                    idling_rounds=0
-                                    ):
-=======
                               'post_select_threshold': self.find_instrument(qA).ro_acq_threshold()},
                 extract_only=False)
         return a
@@ -1171,7 +970,6 @@
                                  idling_time_echo=480e-9,
                                  idling_rounds=0
                                  ):
->>>>>>> af348066
         assert qD0 in self.qubits()
         assert qD1 in self.qubits()
         assert qA in self.qubits()
@@ -1185,28 +983,6 @@
         qAidx = self.find_instrument(qA).cfg_qubit_nr()
 
         p = mqo.two_qubit_parity_check(qD0idx, qD1idx, qAidx,
-<<<<<<< HEAD
-                                           self.cfg_openql_platform_fn(),
-                                           number_of_repetitions=number_of_repetitions,
-                                           initialization_msmt=initialization_msmt,
-                                           initial_states=initial_states,
-                                           flux_codeword0=flux_codeword0,
-                                           flux_codeword1=flux_codeword1,
-                                           echo=echo,
-                                           parity_axes=parity_axes,
-                                           tomo=tomo,
-                                           tomo_after=tomo_after,
-                                           ro_time=ro_time,
-                                           echo_during_ancilla_mmt=echo_during_ancilla_mmt,
-                                           idling_time=idling_time,
-                                           idling_time_echo=idling_time_echo,
-                                           idling_rounds=idling_rounds)
-        s = swf.OpenQL_Sweep(openql_program=p,
-                             CCL=self.instr_CC.get_instr())
-
-
-
-=======
                                        self.cfg_openql_platform_fn(),
                                        number_of_repetitions=number_of_repetitions,
                                        initialization_msmt=initialization_msmt,
@@ -1225,37 +1001,10 @@
         s = swf.OpenQL_Sweep(openql_program=p,
                              CCL=self.instr_CC.get_instr())
 
->>>>>>> af348066
         d = self.get_int_logging_detector(qubits=[qD1, qD0, qA],
                                           result_logging_mode='lin_trans')
 
         if tomo:
-<<<<<<< HEAD
-            mmts_per_round = (number_of_repetitions*len(parity_axes)+1*initialization_msmt+1*tomo_after)
-            print('mmts_per_round', mmts_per_round)
-            nr_shots = 4096*64*mmts_per_round  # To ensure proper data binning
-            if mmts_per_round < 4:
-                d.nr_shots = 4096*64*mmts_per_round  # To ensure proper data binning
-            elif mmts_per_round < 10:
-                d.nr_shots = 64*64*mmts_per_round  # To ensure proper data binning
-            elif mmts_per_round < 20:
-                d.nr_shots = 16*64*mmts_per_round  # To ensure proper data binning
-            elif mmts_per_round < 40:
-                d.nr_shots = 16*64*mmts_per_round  # To ensure proper data binning
-            else:
-                d.nr_shots = 8*64*mmts_per_round  # To ensure proper data binning
-            print('detector shots', d.nr_shots)
-
-
-        else:
-            d.nr_shots = 4096*8  # To ensure proper data binning
-            nr_shots = 4096*8  # To ensure proper data binning
-
-
-        old_soft_avg = MC.soft_avg()
-        old_live_plot_enabled = MC.live_plot_enabled()
-        self.msmt_suffix='rounds{}'.format(number_of_repetitions)
-=======
             mmts_per_round = (
                 number_of_repetitions*len(parity_axes)+1*initialization_msmt+1*tomo_after)
             print('mmts_per_round', mmts_per_round)
@@ -1279,19 +1028,14 @@
         old_soft_avg = MC.soft_avg()
         old_live_plot_enabled = MC.live_plot_enabled()
         self.msmt_suffix = 'rounds{}'.format(number_of_repetitions)
->>>>>>> af348066
         MC.soft_avg(1)
         MC.live_plot_enabled(False)
 
         MC.set_sweep_function(s)
         MC.set_sweep_points(np.arange(nr_shots))
         MC.set_detector_function(d)
-<<<<<<< HEAD
-        name = 'Two_qubit_parity_{}_{}_{}_{}_{}'.format(parity_axes, qD1, qD0, qA, self.msmt_suffix)
-=======
         name = 'Two_qubit_parity_{}_{}_{}_{}_{}'.format(
             parity_axes, qD1, qD0, qA, self.msmt_suffix)
->>>>>>> af348066
         MC.run(name)
         MC.soft_avg(old_soft_avg)
         MC.live_plot_enabled(old_live_plot_enabled)
@@ -1300,19 +1044,6 @@
                 if not initialization_msmt:
                     a = mra.two_qubit_ssro_fidelity(name)
             a = ma2.Singleshot_Readout_Analysis(
-<<<<<<< HEAD
-                    t_start=None, t_stop=None,
-                    label=name,
-                    options_dict={'post_select': initialization_msmt,
-                                  'nr_samples': 2+2*initialization_msmt,
-                                  'post_select_threshold':self.find_instrument(qA).ro_acq_threshold(),
-                                  'preparation_labels':['prep. 00, 11', 'prep. 01, 10']},
-                    extract_only=False)
-            return a
-
-
-
-=======
                 t_start=None, t_stop=None,
                 label=name,
                 options_dict={'post_select': initialization_msmt,
@@ -1322,7 +1053,6 @@
                 extract_only=False)
             return a
 
->>>>>>> af348066
     def measure_residual_ZZ_coupling(self, q0: str, q1: str,
                                      times=np.linspace(0, 10e-6, 26),
                                      analyze: bool=True, close_fig: bool=True,
@@ -1330,19 +1060,11 @@
 
         # FIXME: this is not done yet, needs testing and finishing -Filip July 2018
 
-<<<<<<< HEAD
-
-=======
->>>>>>> af348066
         assert q0 in self.qubits()
         assert q1 in self.qubits()
 
         if prepare_for_timedomain:
-<<<<<<< HEAD
-            self.prepare_for_timedomain(qubits=[q0,q1])
-=======
             self.prepare_for_timedomain(qubits=[q0, q1])
->>>>>>> af348066
         if MC is None:
             MC = self.instr_MC.get_instr()
 
@@ -1459,15 +1181,9 @@
         # Loop over all target and measurement qubits
         target_qubits = [self.find_instrument(q) for q in qubits]
         measured_qubits = [self.find_instrument(q) for q in qubits]
-<<<<<<< HEAD
-        if selected_target!=None:
-            target_qubits = [target_qubits[selected_target]]
-        if selected_measured!=None:
-=======
         if selected_target != None:
             target_qubits = [target_qubits[selected_target]]
         if selected_measured != None:
->>>>>>> af348066
             measured_qubits = [measured_qubits[selected_measured]]
         for target_qubit in target_qubits:
             for measured_qubit in measured_qubits:
@@ -1583,11 +1299,7 @@
             raise ValueError('Waveform shape not understood')
 
         if prepare_for_timedomain:
-<<<<<<< HEAD
-            self.prepare_for_timedomain(qubits=[q0,q_spec])
-=======
             self.prepare_for_timedomain(qubits=[q0, q_spec])
->>>>>>> af348066
 
         awg = fl_lutman.AWG.get_instr()
         using_QWG = (awg.__class__.__name__ == 'QuTech_AWG_Module')
@@ -1619,11 +1331,7 @@
         self.instr_CC.get_instr().eqasm_program(p.filename)
         self.instr_CC.get_instr().start()
 
-<<<<<<< HEAD
-        d = self.get_correlation_detector(qubits=[q0, q_spec],single_int_avg=True,
-=======
         d = self.get_correlation_detector(qubits=[q0, q_spec], single_int_avg=True,
->>>>>>> af348066
                                           seg_per_point=1)
 
         MC.set_sweep_function(amp_par)
@@ -1663,11 +1371,7 @@
         q_specidx = self.find_instrument(q_spec).cfg_qubit_nr()
 
         if prepare_for_timedomain:
-<<<<<<< HEAD
-            self.prepare_for_timedomain(qubits=[q0,q_spec])
-=======
             self.prepare_for_timedomain(qubits=[q0, q_spec])
->>>>>>> af348066
 
         p = mqo.two_qubit_ramsey(times, q0idx, q_specidx,
                                  platf_cfg=self.cfg_openql_platform_fn(),
@@ -1916,11 +1620,7 @@
 
         MC.set_sweep_function(flux_pulse_time)
         MC.set_sweep_points(times)
-<<<<<<< HEAD
-        d = self.get_int_avg_det(qubits=[q0],values_per_point=2,
-=======
         d = self.get_int_avg_det(qubits=[q0], values_per_point=2,
->>>>>>> af348066
                                  values_per_point_suffex=[
                                      'final x90', 'final y90'],
                                  single_int_avg=True,
@@ -2008,12 +1708,8 @@
 
         # angles = np.arange(0, 341, 20*1)
         # These are hardcoded angles in the mw_lutman for the AWG8
-<<<<<<< HEAD
-        angles = np.concatenate([np.arange(0, 101, 20), np.arange(140,341,20)]) #avoid CW15, issue
-=======
         angles = np.concatenate(
             [np.arange(0, 101, 20), np.arange(140, 341, 20)])  # avoid CW15, issue
->>>>>>> af348066
         # angles = np.arange(0, 341, 20))
 
         qubit_idxs = [self.find_instrument(q).cfg_qubit_nr() for q in qubits]
@@ -2030,12 +1726,8 @@
                              parameter_name='Phase', unit='deg')
         nested_MC.set_sweep_function(s)
         nested_MC.set_sweep_points(angles)
-<<<<<<< HEAD
-        nested_MC.set_detector_function(self.get_correlation_detector(qubits=qubits))
-=======
         nested_MC.set_detector_function(
             self.get_correlation_detector(qubits=qubits))
->>>>>>> af348066
         nested_MC.run('sliding_CZ_oscillation_{}'.format(counter_par()),
                       disable_snapshot_metadata=True)
 
@@ -2063,10 +1755,6 @@
         self.ro_acq_digitized(False)
 
         self.prepare_for_timedomain(qubits=qubits)
-<<<<<<< HEAD
-        d = self.get_int_logging_detector(qubits=qubits)
-=======
->>>>>>> af348066
         MC.soft_avg(1)
         # The detector needs to be defined before setting back parameters
         d = self.get_int_logging_detector(qubits=qubits)
@@ -2125,11 +1813,6 @@
         else:
             sweep_points = np.repeat(nr_cliffords, 2)
 
-<<<<<<< HEAD
-
-
-=======
->>>>>>> af348066
         counter_param = ManualParameter('name_ctr', initial_value=0)
         prepare_function_kwargs = {
             'counter_param': counter_param,
@@ -2358,25 +2041,12 @@
         print('Succesfully generated {} Character benchmarking programs in {:.1f}s'.format(
             nr_seeds, time.time()-t0))
 
-<<<<<<< HEAD
-
-
-=======
->>>>>>> af348066
         counter_param = ManualParameter('name_ctr', initial_value=0)
         prepare_function_kwargs = {
             'counter_param': counter_param,
             'programs': programs,
             'CC': self.instr_CC.get_instr()}
 
-<<<<<<< HEAD
-        d.prepare_function = oqh.load_range_of_oql_programs
-        d.prepare_function_kwargs = prepare_function_kwargs
-        # d.nr_averages = 128
-
-        reps_per_seed = 4094//len(sweep_points)
-        d.nr_shots = reps_per_seed*len(sweep_points)
-=======
         # Using the first detector of the multi-detector as this is 
         # in charge of controlling the CC (see self.get_int_logging_detector)
         d.set_prepare_function(oqh.load_range_of_oql_programs, 
@@ -2387,7 +2057,6 @@
         reps_per_seed = 4094//len(sweep_points)
         nr_shots = reps_per_seed*len(sweep_points)
         d.set_child_attr('nr_shots', nr_shots)
->>>>>>> af348066
 
         s = swf.None_Sweep(parameter_name='Number of Cliffords', unit='#')
 
@@ -2401,10 +2070,6 @@
         # N.B. if measurement was interrupted this wont work
         ma2.CharacterBenchmarking_TwoQubit_Analysis(ch_idxs=ch_idxs)
 
-<<<<<<< HEAD
-
-=======
->>>>>>> af348066
     def measure_two_qubit_simultaneous_randomized_benchmarking(
             self, qubits, MC,
             nr_cliffords=2**np.arange(11), nr_seeds=100,
@@ -2603,27 +2268,16 @@
         "on" curves (control qubit in 0 and 1) should interesect. The
         analysis looks for the intersect.
         """
-<<<<<<< HEAD
-
-
-        if prepare_for_timedomain:
-            self.prepare_for_timedomain(qubits = [q_osc, q_spec])
-=======
 
         if prepare_for_timedomain:
             self.prepare_for_timedomain(qubits=[q_osc, q_spec])
->>>>>>> af348066
         if MC is None:
             MC = self.instr_MC.get_instr()
 
         q0idx = self.find_instrument(q_osc).cfg_qubit_nr()
         q1idx = self.find_instrument(q_spec).cfg_qubit_nr()
-<<<<<<< HEAD
-        fl_lutman_q0 = self.find_instrument(q_osc).instr_LutMan_Flux.get_instr()
-=======
         fl_lutman_q0 = self.find_instrument(
             q_osc).instr_LutMan_Flux.get_instr()
->>>>>>> af348066
 
         p = mqo.conditional_oscillation_seq(
             q0idx, q1idx,
@@ -2639,11 +2293,7 @@
                         waveform)
 
         d = self.get_correlation_detector(qubits=[q_osc, q_spec],
-<<<<<<< HEAD
-            single_int_avg=True, seg_per_point=2)
-=======
                                           single_int_avg=True, seg_per_point=2)
->>>>>>> af348066
         d.detector_control = 'hard'
 
         MC.set_sweep_function(s)
@@ -2661,47 +2311,12 @@
             return False
         else:
             if update:
-<<<<<<< HEAD
-                self.find_instrument(q_osc).fl_cz_phase_corr_amp(phase_corr_amp)
-=======
                 self.find_instrument(
                     q_osc).fl_cz_phase_corr_amp(phase_corr_amp)
->>>>>>> af348066
             return True
 
 
 
-<<<<<<< HEAD
-        CC = self.instr_CC.get_instr()
-        CC.eqasm_program(p.filename)
-        CC.start()
-
-        s = swf.FLsweep(fl_lutman, fl_lutman.cz_phase_corr_amp,
-                        waveform)
-
-        d = self.get_correlation_detector(qubits=[q0, q1],single_int_avg=True, seg_per_point=2)
-        d.detector_control = 'hard'
-        # the order of self.qubits is used in the correlation detector
-        # and is required for the analysis
-        ch_idx = self.qubits().index(q0)
-
-        MC.set_sweep_function(s)
-        MC.set_sweep_points(np.repeat(amps, 2))
-        MC.set_detector_function(d)
-        MC.run('{}_CZphase'.format(q0))
-
-        a = ma2.CZ_1QPhaseCal_Analysis(options_dict={'ch_idx': ch_idx})
-
-        phase_corr_amp = a.get_zero_phase_diff_intersect()
-        if phase_corr_amp > np.max(amps) or phase_corr_amp < np.min(amps):
-            print('Calibration failed, intersect outside of initial range')
-            return False
-        else:
-            if update:
-                self.find_instrument(q0).fl_cz_phase_corr_amp(phase_corr_amp)
-            return True
-=======
->>>>>>> af348066
 
     def create_dep_graph(self):
         dags = []
