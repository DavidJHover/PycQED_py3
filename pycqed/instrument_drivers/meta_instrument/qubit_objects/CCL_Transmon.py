--- conflicted
+++ resolved
@@ -2431,14 +2431,6 @@
         MC.set_sweep_function(spec_source.frequency)
         MC.set_sweep_points(freqs)
         if nested_resonator_calibration:
-<<<<<<< HEAD
-            dac_par = swf.Nested_resonator_tracker(qubit=self,
-                                                   nested_MC=self.instr_nested_MC.get_instr(),
-                                                   freqs=resonator_freqs,
-                                                   par=dac_par,
-                                                   use_min=nested_resonator_calibration_use_min)
-        MC.set_sweep_function_2D(dac_par)
-=======
             res_updating_dac_par = swf.Nested_resonator_tracker(
                 qubit=self,
                 nested_MC=self.instr_nested_MC.get_instr(),
@@ -2448,7 +2440,6 @@
             MC.set_sweep_function_2D(res_updating_dac_par)
         else:
             MC.set_sweep_function_2D(dac_par)
->>>>>>> 70480944
         MC.set_sweep_points_2D(dac_values)
         self.int_avg_det_single._set_real_imag(False)
         MC.set_detector_function(self.int_avg_det_single)
