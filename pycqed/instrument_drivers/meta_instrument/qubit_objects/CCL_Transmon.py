--- conflicted
+++ resolved
@@ -2583,11 +2583,7 @@
             spec_pulse_length=self.spec_pulse_length(),
             platf_cfg=self.cfg_openql_platform_fn(),
             cc=self.instr_CC(),
-<<<<<<< HEAD
-            trigger_idx=15 if self.instr_CC()=="QCC" else 0,
-=======
             trigger_idx=0 if CCL.name=='CCL' else 15,
->>>>>>> 15723e6c
             wait_time_ns=wait_time_ns)
 
         CCL.eqasm_program(p.filename)
@@ -3290,6 +3286,7 @@
             upload=True
         )
 
+    # FIXME: the parameters of the function below are gone
     def ssro_and_optimal_weights():
         self.calibrate_optimal_weights(verify=False,
                                            analyze=True,
