--- conflicted
+++ resolved
@@ -2077,17 +2077,10 @@
             self.ro_pulse_mixer_offs_Q(offset_Q)
         return True
 
-<<<<<<< HEAD
-    def calibrate_mw_pulses_basic(self, amps=np.linspace(0,1.6,31),
-                                  freq_steps=[1, 3, 10, 30, 100, 300, 1000],
-                                  n_iter_flipping=2, soft_avg_allxy=3,
-                                  cal_skewness=False, cal_offsets=True):
-=======
     def calibrate_mw_pulses_basic(self, amps=np.linspace(0,1,31),
                            freq_steps=[1, 3, 10, 30, 100, 300, 1000],
                            n_iter_flipping=2, soft_avg_allxy=3,
                            cal_skewness=False, cal_offsets=True):
->>>>>>> 7a25eea7
         """
         Performs a standard calibration of microwave pulses consisting of
 
@@ -3298,13 +3291,9 @@
         self.calibrate_optimal_weights(verify=False,
                                            analyze=True,
                                            update=True)
-<<<<<<< HEAD
-            ret = self.measure_ssro(shots_per_meas=nr_shots,
-=======
         ret = self.measure_ssro(nr_shots=nr_shots,
                                     analyze=True, SNR_detector=True,
                                     cal_residual_excitation=True,
->>>>>>> 7a25eea7
                                     prepare=False,
                                     disable_metadata=True)
         return ret
