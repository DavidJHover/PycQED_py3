import time
import logging
import numpy as np
from autodepgraph.graph_v2 import AutoDepGraph_DAG
try:
    from pycqed.measurement.openql_experiments import single_qubit_oql as sqo
    import pycqed.measurement.openql_experiments.multi_qubit_oql as mqo
except ImportError:
    logging.warning('Could not import OpenQL')
    sqo = None
    mqo = None

from pycqed.utilities.general import gen_sweep_pts
from .qubit_object import Qubit
from qcodes.utils import validators as vals
from qcodes.instrument.parameter import (
    _BaseParameter,  ManualParameter, InstrumentRefParameter)
from pycqed.analysis import measurement_analysis as ma
from pycqed.analysis_v2 import measurement_analysis as ma2
from pycqed.measurement.calibration_toolbox import (
    mixer_carrier_cancellation, multi_channel_mixer_carrier_cancellation)
from pycqed.measurement.calibration_toolbox import mixer_skewness_cal_UHFQC_adaptive
from pycqed.measurement.openql_experiments.openql_helpers import load_range_of_oql_programs
from pycqed.measurement import sweep_functions as swf
from pycqed.measurement import detector_functions as det

import cma
from pycqed.measurement.optimization import nelder_mead
import datetime

class CCLight_Transmon(Qubit):

    '''
    The CCLight_Transmon
    Setup configuration:
        Drive:                 CCLight controlling AWG8's and a VSM
        Acquisition:           UHFQC
        Readout pulse configuration: LO modulated using UHFQC AWG
    '''

    def __init__(self, name, **kw):
        t0 = time.time()
        super().__init__(name, **kw)
        self.add_parameters()
        self.connect_message(begin_time=t0)

    def add_instrument_ref_parameters(self):
        # MW sources
        self.add_parameter('instr_LO_ro',
                           parameter_class=InstrumentRefParameter)
        self.add_parameter('instr_LO_mw',
                           parameter_class=InstrumentRefParameter)
        self.add_parameter('instr_spec_source',
                           parameter_class=InstrumentRefParameter)

        # Control electronics
        self.add_parameter(
            'instr_CC', label='Central Controller',
            docstring=('Device responsible for controlling the experiment'
                       ' using eQASM generated using OpenQL, in the near'
                       ' future will be the CC_Light.'),
            parameter_class=InstrumentRefParameter)
        self.add_parameter('instr_acquisition',
                           parameter_class=InstrumentRefParameter)
        self.add_parameter('instr_VSM', label='Vector Switch Matrix',
                           parameter_class=InstrumentRefParameter)

        self.add_parameter('instr_MC', label='MeasurementControl',
                           parameter_class=InstrumentRefParameter)

        self.add_parameter('instr_nested_MC',
                           label='Nested MeasurementControl',
                           parameter_class=InstrumentRefParameter)
        self.add_parameter('instr_SH', label='SignalHound',
                           parameter_class=InstrumentRefParameter)
        self.add_parameter(
            'instr_FluxCtrl', label='Flux control', docstring=(
                'Instrument used to control flux can either be an IVVI rack '
                'or a meta instrument such as the Flux control.'),
            parameter_class=InstrumentRefParameter)
        # LutMan's
        self.add_parameter('instr_LutMan_MW',
                           docstring='Lookuptable manager  for '
                           'microwave control pulses.',
                           parameter_class=InstrumentRefParameter)
        self.add_parameter('instr_LutMan_RO',
                           docstring='Lookuptable manager responsible for '
                           'microwave readout pulses.',
                           parameter_class=InstrumentRefParameter)
        self.add_parameter('instr_LutMan_Flux',
                           docstring='Lookuptable manager responsible for '
                                     'flux pulses.',
                           initial_value=None,
                           parameter_class=InstrumentRefParameter)

    def add_ro_parameters(self):
        """
        Adding the parameters relevant for readout.
        """
        ################################
        # RO stimulus/pulse parameters #
        ################################
        self.add_parameter('ro_freq',
                           label='Readout frequency', unit='Hz',
                           parameter_class=ManualParameter)
        self.add_parameter('ro_freq_mod',
                           label='Readout-modulation frequency', unit='Hz',
                           initial_value=-20e6,
                           parameter_class=ManualParameter)
        self.add_parameter('ro_pow_LO', label='RO power LO',
                           unit='dBm', initial_value=20,
                           parameter_class=ManualParameter)

        # RO pulse parameters
        self.add_parameter('ro_pulse_type', initial_value='simple',
                           vals=vals.Enum('gated', 'simple', 'up_down_down','up_down_down_final'),
                           parameter_class=ManualParameter)

        # Mixer offsets correction, RO pulse
        self.add_parameter('ro_pulse_mixer_offs_I', unit='V',
                           parameter_class=ManualParameter, initial_value=0)
        self.add_parameter('ro_pulse_mixer_offs_Q', unit='V',
                           parameter_class=ManualParameter, initial_value=0)
        self.add_parameter('ro_pulse_mixer_alpha', initial_value=1,
                           parameter_class=ManualParameter)
        self.add_parameter('ro_pulse_mixer_phi', initial_value=0,
                           parameter_class=ManualParameter)

        self.add_parameter('ro_pulse_length',
                           label='Readout pulse length',
                           initial_value=100e-9,
                           unit='s',
                           parameter_class=ManualParameter)
        self.add_parameter('ro_pulse_amp', unit='V',
                           label='Readout pulse amplitude',
                           initial_value=1,
                           parameter_class=ManualParameter)
        self.add_parameter('ro_pulse_phi', unit='deg', initial_value=0,
                           parameter_class=ManualParameter)

        self.add_parameter('ro_pulse_down_length0', unit='s',
                           initial_value=1e-9,
                           parameter_class=ManualParameter)
        self.add_parameter('ro_pulse_down_amp0', unit='V', initial_value=0,
                           parameter_class=ManualParameter)
        self.add_parameter('ro_pulse_down_phi0', unit='deg', initial_value=0,
                           parameter_class=ManualParameter)
        self.add_parameter('ro_pulse_down_length1', unit='s',
                           initial_value=1e-9,
                           parameter_class=ManualParameter)
        self.add_parameter('ro_pulse_down_amp1', unit='V', initial_value=0,
                           parameter_class=ManualParameter)
        self.add_parameter('ro_pulse_down_phi1', unit='deg', initial_value=0,
                           parameter_class=ManualParameter)

        #############################
        # RO acquisition parameters #
        #############################

        ro_acq_docstr = (
            'Determines what type of integration weights to use: '
            '\n\t SSB: Single sideband demodulation\n\t'
            'DSB: Double sideband demodulation\n\t'
            'optimal: waveforms specified in "RO_acq_weight_func_I" '
            '\n\tand "RO_acq_weight_func_Q"')

        self.add_parameter('ro_acq_weight_type',
                           initial_value='DSB',
                           vals=vals.Enum('SSB', 'DSB', 'optimal', 'optimal IQ'),
                           docstring=ro_acq_docstr,
                           parameter_class=ManualParameter)

        self.add_parameter(
            'ro_acq_weight_chI', initial_value=0, docstring=(
                'Determines the I-channel for integration. When the'
                ' ro_acq_weight_type is optimal only this channel will '
                'affect the result.'), vals=vals.Ints(0, 9),
            parameter_class=ManualParameter)
        self.add_parameter(
            'ro_acq_weight_chQ', initial_value=1, docstring=(
                'Determines the Q-channel for integration.'),
            vals=vals.Ints(0, 9), parameter_class=ManualParameter)

        self.add_parameter('ro_acq_weight_func_I',
                           vals=vals.Arrays(),
                           label='Optimized weights for I channel',
                           parameter_class=ManualParameter)
        self.add_parameter('ro_acq_weight_func_Q',
                           vals=vals.Arrays(),
                           label='Optimized weights for Q channel',
                           parameter_class=ManualParameter)
        self.add_parameter(
            'ro_acq_delay',  unit='s',
            label='Readout acquisition delay',
            vals=vals.Numbers(min_value=0),
            initial_value=0,
            parameter_class=ManualParameter,
            docstring=('The time between the instruction that trigger the'
                       ' readout pulse and the instruction that triggers the '
                       'acquisition. The positive number means that the '
                       'acquisition is started after the pulse is send.'))
        self.add_parameter(
            'ro_acq_input_average_length',  unit='s',
            label='Readout acquisition delay',
            vals=vals.Numbers(min_value=0, max_value=4096/1.8e9),
            initial_value=4096/1.8e9,
            parameter_class=ManualParameter,
            docstring=('The measurement time in input averaging.'))

        self.add_parameter('ro_acq_integration_length', initial_value=500e-9,
                           vals=vals.Numbers(
                               min_value=0, max_value=4096/1.8e9),
                           parameter_class=ManualParameter)

        self.add_parameter('ro_acq_averages', initial_value=1024,
                           vals=vals.Numbers(min_value=0, max_value=1e6),
                           parameter_class=ManualParameter)

        self.add_parameter('ro_soft_avg', initial_value=1,
                           docstring=('Number of soft averages to be '
                                      'performed using the MC.'),
                           vals=vals.Ints(min_value=1),
                           parameter_class=ManualParameter)

        # self.add_parameter('ro_power_cw', label='RO power cw',
        #                    unit='dBm',
        #                    parameter_class=ManualParameter)

        # Single shot readout specific parameters
        self.add_parameter('ro_acq_digitized', vals=vals.Bool(),
                           initial_value=False,
                           parameter_class=ManualParameter)
        self.add_parameter('ro_acq_threshold', unit='dac-value',
                           initial_value=0,
                           parameter_class=ManualParameter)

        # self.add_parameter('cal_pt_zero',
        #                    initial_value=None,
        #                    vals=vals.Anything(),  # should be a tuple validator
        #                    label='Calibration point |0>',
        #                    parameter_class=ManualParameter)
        # self.add_parameter('cal_pt_one',
        #                    initial_value=None,
        #                    vals=vals.Anything(),  # should be a tuple validator
        #                    label='Calibration point |1>',
        #                    parameter_class=ManualParameter)

    def add_mw_parameters(self):
        # Mixer skewness correction
        self.add_parameter('mw_G_mixer_phi', unit='deg',
                           label='Mixer skewness phi Gaussian quadrature',
                           parameter_class=ManualParameter, initial_value=0)
        self.add_parameter('mw_G_mixer_alpha', unit='',
                           label='Mixer skewness alpha Gaussian quadrature',
                           parameter_class=ManualParameter, initial_value=1)
        self.add_parameter('mw_D_mixer_phi', unit='deg',
                           label='Mixer skewness phi Derivative quadrature',
                           parameter_class=ManualParameter, initial_value=0)
        self.add_parameter('mw_D_mixer_alpha', unit='',
                           label='Mixer skewness alpha Derivative quadrature',
                           parameter_class=ManualParameter, initial_value=1)

        # Mixer offsets correction, qubit drive
        self.add_parameter('mw_mixer_offs_GI',
                           unit='V',
                           parameter_class=ManualParameter, initial_value=0)
        self.add_parameter('mw_mixer_offs_GQ', unit='V',
                           parameter_class=ManualParameter, initial_value=0)
        self.add_parameter('mw_mixer_offs_DI',
                           unit='V',
                           parameter_class=ManualParameter, initial_value=0)
        self.add_parameter('mw_mixer_offs_DQ', unit='V',
                           parameter_class=ManualParameter, initial_value=0)

        self.add_parameter('mw_pow_td_source',
                           label='Time-domain power',
                           unit='dBm',
                           initial_value=20,
                           parameter_class=ManualParameter)

        self.add_parameter('mw_freq_mod',
                           initial_value=-100e6,
                           label='pulse-modulation frequency', unit='Hz',
                           parameter_class=ManualParameter)

        self.add_parameter('mw_amp180',
                           label='Pi-pulse amplitude', unit='V',
                           initial_value=.8,
                           parameter_class=ManualParameter)
        self.add_parameter('mw_amp90_scale',
                           label='pulse amplitude scaling factor',
                           unit='',
                           initial_value=.5,
                           vals=vals.Numbers(min_value=0, max_value=1.0),
                           parameter_class=ManualParameter)

        self.add_parameter('mw_awg_ch', parameter_class=ManualParameter,
                           initial_value=1)
        self.add_parameter('mw_gauss_width', unit='s',
                           initial_value=10e-9,
                           parameter_class=ManualParameter)
        self.add_parameter('mw_motzoi', label='Motzoi parameter', unit='',
                           initial_value=0,
                           parameter_class=ManualParameter)
        self.add_parameter('mw_vsm_marker_source',
                           label='VSM switch state',
                           initial_value='ext',
                           vals=vals.Enum('ext', 'int'),
                           parameter_class=ManualParameter)

        self.add_parameter(
            'mw_vsm_delay', label='CCL VSM trigger delay',
            vals=vals.Ints(0, 127), unit='samples',
            docstring=('This value needs to be calibrated to ensure that '
                       'the VSM mask aligns with the microwave pulses. '
                       'Calibration is done using'
                       ' self.calibrate_mw_vsm_delay.'),
            set_cmd=self._set_mw_vsm_delay,
            get_cmd=self._get_mw_vsm_delay)

        self.add_parameter('mw_vsm_ch_in',
                           label='VSM input channel Gaussian component',
                           vals=vals.Ints(1, 4),
                           initial_value=1,
                           parameter_class=ManualParameter)
        self.add_parameter('mw_vsm_mod_out',
                           label='VSM output module for microwave pulses',
                           docstring=('Selects the VSM output module for MW'
                                      ' pulses. N.B. for spec the '
                                      'spec_vsm_ch_out parameter is used.'),
                           vals=vals.Ints(1, 8),
                           initial_value=1,
                           parameter_class=ManualParameter)

        self.add_parameter('mw_vsm_G_amp',
                           label='VSM amp Gaussian component',
                           vals=vals.Numbers(0.2, 2.0),
                           initial_value=1.0,
                           parameter_class=ManualParameter)
        self.add_parameter('mw_vsm_D_amp',
                           label='VSM amp Derivative component',
                           vals=vals.Numbers(0.2, 2.0),
                           initial_value=1.0,
                           parameter_class=ManualParameter)
        self.add_parameter('mw_vsm_G_phase',
                           vals=vals.Numbers(-125, 45),
                           initial_value=0, unit='deg',
                           parameter_class=ManualParameter)
        self.add_parameter('mw_vsm_D_phase',
                           vals=vals.Numbers(-125, 45),
                           initial_value=0, unit='deg',
                           parameter_class=ManualParameter)

    def _set_mw_vsm_delay(self, val):
        # sort of a pseudo Manual Parameter
        self.instr_CC.get_instr().set(
            'vsm_channel_delay{}'.format(self.cfg_qubit_nr()), val)
        self._mw_vsm_delay = val

    def _get_mw_vsm_delay(self):
        return self._mw_vsm_delay

    def add_spec_parameters(self):
        self.add_parameter('spec_vsm_amp',
                           label='VSM amplitude for spec pulses',
                           vals=vals.Numbers(0.2,2.0),
                           initial_value=1.0,
                           parameter_class=ManualParameter)

        self.add_parameter('spec_vsm_mod_out',
                           label='VSM output module for spectroscopy pulses',
                           docstring=('Selects the VSM output channel for spec'
                                      ' pulses. N.B. for mw pulses the '
                                      'spec_mw_ch_out parameter is used.'),
                           vals=vals.Ints(1, 8),
                           initial_value=1,
                           parameter_class=ManualParameter)

        self.add_parameter('spec_vsm_ch_in',
                           label='VSM input channel for spec pulses',
                           docstring=('VSM input channel for spec pulses'
                                      ' generally this should be the same as '
                                      ' the mw_vsm_ch_Gin parameter.'),
                           vals=vals.Ints(1, 4),
                           initial_value=1,
                           parameter_class=ManualParameter)

        self.add_parameter('spec_pulse_length',
                           label='Pulsed spec pulse duration',
                           unit='s', vals=vals.Numbers(20e-9, 20e-6),
                           # FIXME validator: should be multiple of 20e-9
                           initial_value=500e-9,
                           parameter_class=ManualParameter)

        self.add_parameter(
            'spec_type', parameter_class=ManualParameter, docstring=(
                'determines what kind of spectroscopy to do, \n'
                '"CW":  opens the relevant VSM channel to always let the tone '
                'through. \n'
                '"vsm_gated":  uses the  VSM in external mode to gate the spec '
                'source. \n '
                '"IQ" uses the TD source and AWG8 to generate a spec pulse'),
            initial_value='vsm_gated',
            vals=vals.Enum('CW', 'IQ', 'vsm_gated'))

        self.add_parameter(
            'spec_amp', unit='V', docstring=(
                'Amplitude of the spectroscopy pulse in the mw LutMan. '
                'The power of the spec pulse should be controlled through '
                'the vsm amplitude "spec_vsm_amp"'),
            vals=vals.Numbers(0, 1), parameter_class=ManualParameter,
            initial_value=0.8)
        self.add_parameter(
            'spec_pow', unit='dB',
            vals=vals.Numbers(-70, 20),
            parameter_class=ManualParameter,
            initial_value=-30)

    def add_flux_parameters(self):
        # fl_dc_ is the prefix for DC flux bias related params
        self.add_parameter(
            'fl_dc_V_per_phi0', label='Flux bias V/Phi0',
            docstring='Conversion factor for flux bias',
            vals=vals.Numbers(), unit='V', initial_value=1,
            parameter_class=ManualParameter)
        self.add_parameter(
            'fl_dc_V', label='Flux bias', unit='V',
            docstring='Current flux bias setting', vals=vals.Numbers(),
            initial_value=0, parameter_class=ManualParameter)
        self.add_parameter(
            'fl_dc_V0', unit='V', label='Flux bias sweet spot', docstring=(
                'Flux bias offset corresponding to the sweetspot'),
            vals=vals.Numbers(), initial_value=0,
            parameter_class=ManualParameter)
        self.add_parameter(
            'fl_dc_ch',  docstring=(
                'Flux bias channel'),
            vals=vals.Ints(), initial_value=1,
            parameter_class=ManualParameter)

        # Currently this has only the parameters for 1 CZ gate.
        # in the future there will be 5 distinct flux operations for which
        # parameters have to be stored.
        # cz to all nearest neighbours (of which 2 are only phase corr) and
        # the "park" operation.
        self.add_parameter('fl_cz_length', vals=vals.Numbers(),
                           unit='s', initial_value=35e-9,
                           parameter_class=ManualParameter)
        self.add_parameter('fl_cz_lambda_2', vals=vals.Numbers(),
                           initial_value=0,
                           parameter_class=ManualParameter)
        self.add_parameter('fl_cz_lambda_3', vals=vals.Numbers(),
                           initial_value=0,
                           parameter_class=ManualParameter)
        self.add_parameter('fl_cz_theta_f', vals=vals.Numbers(),
                           unit='deg',
                           initial_value=80,
                           parameter_class=ManualParameter)
        self.add_parameter('fl_cz_V_per_phi0', vals=vals.Numbers(),
                           unit='V', initial_value=1,
                           parameter_class=ManualParameter)
        self.add_parameter('fl_cz_freq_01_max', vals=vals.Numbers(),
                           unit='Hz', parameter_class=ManualParameter)
        self.add_parameter('fl_cz_J2', vals=vals.Numbers(),
                           unit='Hz',
                           initial_value=50e6,
                           parameter_class=ManualParameter)
        self.add_parameter('fl_cz_freq_interaction', vals=vals.Numbers(),
                           unit='Hz',
                           parameter_class=ManualParameter)
        self.add_parameter('fl_cz_phase_corr_length',
                           unit='s',
                           initial_value=5e-9, vals=vals.Numbers(),
                           parameter_class=ManualParameter)
        self.add_parameter('fl_cz_phase_corr_amp',
                           unit='V',
                           initial_value=0, vals=vals.Numbers(),
                           parameter_class=ManualParameter)

    def add_config_parameters(self):
        self.add_parameter(
            'cfg_trigger_period', label='Trigger period',
            docstring=('Time between experiments, used to initialize all'
                       ' qubits in the ground state'),
            unit='s', initial_value=200e-6,
            parameter_class=ManualParameter,
            vals=vals.Numbers(min_value=1e-6, max_value=327668e-9))
        self.add_parameter('cfg_openql_platform_fn',
                           label='OpenQL platform configuration filename',
                           parameter_class=ManualParameter,
                           vals=vals.Strings())
        self.add_parameter(
            'cfg_qubit_nr', label='Qubit number', vals=vals.Ints(0, 7),
            parameter_class=ManualParameter, initial_value=0,
            docstring='The qubit number is used in the OpenQL compiler. ')

        self.add_parameter('cfg_qubit_freq_calc_method',
                           initial_value='latest',
                           parameter_class=ManualParameter,
                           vals=vals.Enum('latest', 'flux'))
        self.add_parameter('cfg_rb_calibrate_method',
                           initial_value='restless',
                           parameter_class=ManualParameter,
                           vals=vals.Enum('restless', 'ORBIT'))

        self.add_parameter('cfg_cycle_time',
                           initial_value=20e-9,
                           unit='s',
                           parameter_class=ManualParameter,
                           # this is to effictively hardcode the cycle time
                           vals=vals.Enum(20e-9))
        # TODO: add docstring (Oct 2017)
        self.add_parameter('cfg_prepare_ro_awg', vals=vals.Bool(),
                           docstring=('If False disables uploading pusles '
                                      'to UHFQC'),
                           initial_value=True,
                           parameter_class=ManualParameter)

        self.add_parameter('cfg_prepare_mw_awg', vals=vals.Bool(),
                           docstring=('If False disables uploading pusles '
                                      'to AWG8'),
                           initial_value=True,
                           parameter_class=ManualParameter)
        self.add_parameter('cfg_with_vsm', vals=vals.Bool(),
                           docstring=('to avoid using the VSM if set to False'
                                      ' bypasses all commands to vsm if set False'),
                           initial_value=True,
                           parameter_class=ManualParameter)
        self.add_parameter(
            'cfg_dc_flux_ch', label='Flux DAC channel',
            docstring=('Used to determine the DAC channel used for DC '
                       'flux biasing. Should be an int when using an IVVI rack'
                       'or a str (channel name) when using an SPI rack.'),
            initial_value=1,
            parameter_class=ManualParameter)
        self.add_parameter('cfg_spec_mode', vals=vals.Bool(),
            docstring=('Used to activate spec mode in measurements'),
            initial_value=False, 
            parameter_class=ManualParameter)

    def add_generic_qubit_parameters(self):
        self.add_parameter('E_c', unit='Hz',
                           initial_value=300e6,
                           parameter_class=ManualParameter,
                           vals=vals.Numbers())
        self.add_parameter('E_j', unit='Hz',
                           parameter_class=ManualParameter,
                           vals=vals.Numbers())
        self.add_parameter('T1', unit='s',
                           parameter_class=ManualParameter,
                           vals=vals.Numbers(0, 200e-6))
        self.add_parameter('T2_echo', unit='s',
                           parameter_class=ManualParameter,
                           vals=vals.Numbers(0, 200e-6))
        self.add_parameter('T2_star', unit='s',
                           parameter_class=ManualParameter,
                           vals=vals.Numbers(0, 200e-6))

        self.add_parameter('freq_qubit',
                           label='Qubit frequency', unit='Hz',
                           parameter_class=ManualParameter)
        self.add_parameter('freq_max',
                           label='qubit sweet spot frequency', unit='Hz',
                           parameter_class=ManualParameter)
        self.add_parameter('freq_res',
                           label='Resonator frequency', unit='Hz',
                           parameter_class=ManualParameter)
        self.add_parameter('asymmetry', unit='',
                           docstring='Asymmetry parameter of the SQUID loop',
                           initial_value=0,
                           parameter_class=ManualParameter)

        self.add_parameter('F_ssro',
                           initial_value=0,
                           label='Single shot readout assignment fidelity',
                           vals=vals.Numbers(0.0, 1.0),
                           parameter_class=ManualParameter)
        self.add_parameter('F_discr',
                           initial_value=0,
                           label='Single shot readout discrimination fidelity',
                           vals=vals.Numbers(0.0, 1.0),
                           parameter_class=ManualParameter)
        self.add_parameter('F_RB',
                           initial_value=0,
                           label='RB single qubit Clifford fidelity',
                           vals=vals.Numbers(0, 1.0),
                           parameter_class=ManualParameter)

    def prepare_for_continuous_wave(self):
        if self.ro_acq_weight_type() not in {'DSB', 'SSB'}:
            # this is because the CW acquisition detects using angle and phase
            # and this requires two channels to rotate the signal properly.
            raise ValueError('Readout "{}" '.format(self.ro_acq_weight_type())
                             + 'weight type must be "SSB" or "DSB"')
        self.prepare_readout()
        self._prep_cw_spec()
        # source is turned on in measure spec when needed
        self.instr_LO_mw.get_instr().off()
        self.instr_spec_source.get_instr().off()

    def _prep_cw_spec(self):
        if self.cfg_with_vsm():
            VSM = self.instr_VSM.get_instr()
        if self.spec_type() == 'CW':
            marker_source = 'int'
        else:
            marker_source = 'ext'

        self.instr_spec_source.get_instr().power(self.spec_pow())

    def prepare_readout(self):
        """
        Configures the readout. Consists of the following steps
        - instantiate the relevant detector functions
        - set the microwave frequencies and sources
        - generate the RO pulse
        - set the integration weights
        """
        self._prep_ro_instantiate_detectors()
        self._prep_ro_sources()
        if self.cfg_prepare_ro_awg():
            self._prep_ro_pulse()
            self._prep_ro_integration_weights()

    def _prep_ro_instantiate_detectors(self):
        self.instr_MC.get_instr().soft_avg(self.ro_soft_avg())
        if 'optimal' in self.ro_acq_weight_type():
            if self.ro_acq_weight_type()=='optimal':
                ro_channels = [self.ro_acq_weight_chI()]
            elif self.ro_acq_weight_type()=='optimal IQ':
                ro_channels = [self.ro_acq_weight_chI(), self.ro_acq_weight_chQ()]
            result_logging_mode = 'lin_trans'

            if self.ro_acq_digitized():
                result_logging_mode = 'digitized'
            # Update the RO theshold
            acq_ch = self.ro_acq_weight_chI()

            # The threshold that is set in the hardware  needs to be
            # corrected for the offset as this is only applied in
            # software.
            threshold = self.ro_acq_threshold()
            offs = self.instr_acquisition.get_instr().get(
                'quex_trans_offset_weightfunction_{}'.format(acq_ch))
            hw_threshold = threshold + offs
            self.instr_acquisition.get_instr().set(
                'quex_thres_{}_level'.format(acq_ch), hw_threshold)

        else:
            ro_channels = [self.ro_acq_weight_chI(),
                           self.ro_acq_weight_chQ()]
            result_logging_mode = 'raw'

        if 'UHFQC' in self.instr_acquisition():
            UHFQC = self.instr_acquisition.get_instr()

            self.input_average_detector = det.UHFQC_input_average_detector(
                UHFQC=UHFQC,
                AWG=self.instr_CC.get_instr(),
                nr_averages=self.ro_acq_averages(),
                nr_samples=int(self.ro_acq_input_average_length()*1.8e9))

            self.int_avg_det = self.get_int_avg_det()

            self.int_avg_det_single = det.UHFQC_integrated_average_detector(
                UHFQC=UHFQC, AWG=self.instr_CC.get_instr(),
                channels=ro_channels,
                result_logging_mode=result_logging_mode,
                nr_averages=self.ro_acq_averages(),
                real_imag=True, single_int_avg=True,
                integration_length=self.ro_acq_integration_length())

            self.int_log_det = det.UHFQC_integration_logging_det(
                UHFQC=UHFQC, AWG=self.instr_CC.get_instr(),
                channels=ro_channels,
                result_logging_mode=result_logging_mode,
                integration_length=self.ro_acq_integration_length())
        else:
            raise NotImplementedError()

    def get_int_avg_det(self, **kw):
        """
        Instantiates an integration average detector using parameters from
        the qubit object. **kw get passed on to the class when instantiating
        the detector function.
        """

        if self.ro_acq_weight_type() == 'optimal':
            ro_channels = [self.ro_acq_weight_chI()]

            if self.ro_acq_digitized():
                result_logging_mode = 'digitized'
            else:
                result_logging_mode = 'lin_trans'
        else:
            ro_channels = [self.ro_acq_weight_chI(),
                           self.ro_acq_weight_chQ()]
            result_logging_mode = 'raw'

        int_avg_det = det.UHFQC_integrated_average_detector(
            UHFQC=self.instr_acquisition.get_instr(),
            AWG=self.instr_CC.get_instr(),
            channels=ro_channels,
            result_logging_mode=result_logging_mode,
            nr_averages=self.ro_acq_averages(),
            integration_length=self.ro_acq_integration_length(), **kw)

        return int_avg_det

    def _prep_ro_sources(self):
        LO = self.instr_LO_ro.get_instr()
        LO.frequency.set(self.ro_freq() - self.ro_freq_mod())
        LO.on()
        LO.power(self.ro_pow_LO())

    def _prep_ro_pulse(self, upload=True):
        """
        Sets the appropriate parameters in the RO LutMan and uploads the
        desired wave.
        Relevant parameters are:
            ro_pulse_type ("up_down_down", "square")
            ro_freq_mod
            ro_acq_delay

            ro_pulse_length
            ro_pulse_amp
            ro_pulse_phi
            ro_pulse_down_length0
            ro_pulse_down_amp0
            ro_pulse_down_phi0
            ro_pulse_down_length1
            ro_pulse_down_amp1
            ro_pulse_down_phi1


            ro_pulse_mixer_alpha
            ro_pulse_mixer_phi

            ro_pulse_mixer_offs_I
            ro_pulse_mixer_offs_Q

        """
        if 'UHFQC' not in self.instr_acquisition():
            raise NotImplementedError()
        UHFQC = self.instr_acquisition.get_instr()

        if 'gated' in self.ro_pulse_type().lower():
            UHFQC.awg_sequence_acquisition()

        else:
            ro_lm = self.instr_LutMan_RO.get_instr()
            ro_lm.AWG(self.instr_acquisition())

            idx = self.cfg_qubit_nr()
            # These parameters affect all resonators
            ro_lm.set('pulse_type', 'M_' + self.ro_pulse_type())
            ro_lm.set('mixer_alpha',
                      self.ro_pulse_mixer_alpha())
            ro_lm.set('mixer_phi',
                      self.ro_pulse_mixer_phi())

            ro_lm.set('M_modulation_R{}'.format(idx), self.ro_freq_mod())
            ro_lm.set('M_length_R{}'.format(idx),
                      self.ro_pulse_length())
            ro_lm.set('M_amp_R{}'.format(idx),
                      self.ro_pulse_amp())
            ro_lm.set('M_phi_R{}'.format(idx),
                      self.ro_pulse_phi())
            ro_lm.set('M_down_length0_R{}'.format(idx),
                      self.ro_pulse_down_length0())
            ro_lm.set('M_down_amp0_R{}'.format(idx),
                      self.ro_pulse_down_amp0())
            ro_lm.set('M_down_phi0_R{}'.format(idx),
                      self.ro_pulse_down_phi0())
            ro_lm.set('M_down_length1_R{}'.format(idx),
                      self.ro_pulse_down_length1())
            ro_lm.set('M_down_amp1_R{}'.format(idx),
                      self.ro_pulse_down_amp1())
            ro_lm.set('M_down_phi1_R{}'.format(idx),
                      self.ro_pulse_down_phi1())

            ro_lm.acquisition_delay(self.ro_acq_delay())
            if upload:
                ro_lm.load_DIO_triggered_sequence_onto_UHFQC()

            UHFQC.sigouts_0_offset(self.ro_pulse_mixer_offs_I())
            UHFQC.sigouts_1_offset(self.ro_pulse_mixer_offs_Q())

    def _prep_ro_integration_weights(self):
        """
        Sets the ro acquisition integration weights.
        The relevant parameters here are
            ro_acq_weight_type   -> 'SSB', 'DSB' or 'Optimal'
            ro_acq_weight_chI    -> Specifies which integration weight
                (channel) to use
            ro_acq_weight_chQ    -> The second channel in case of SSB/DSB
            RO_acq_weight_func_I -> A custom integration weight (array)
            RO_acq_weight_func_Q ->  ""

        """
        if 'UHFQC' in self.instr_acquisition():
            UHFQC = self.instr_acquisition.get_instr()
            if self.ro_acq_weight_type() == 'SSB':
                UHFQC.prepare_SSB_weight_and_rotation(
                    IF=self.ro_freq_mod(),
                    weight_function_I=self.ro_acq_weight_chI(),
                    weight_function_Q=self.ro_acq_weight_chQ())
            elif self.ro_acq_weight_type() == 'DSB':
                UHFQC.prepare_DSB_weight_and_rotation(
                    IF=self.ro_freq_mod(),
                    weight_function_I=self.ro_acq_weight_chI(),
                    weight_function_Q=self.ro_acq_weight_chQ())
            elif  'optimal' in self.ro_acq_weight_type():
                if (self.ro_acq_weight_func_I() is None or
                        self.ro_acq_weight_func_Q() is None):
                    logging.warning('Optimal weights are None,' +
                                    ' not setting integration weights')
                else:
                    # When optimal weights are used, only the RO I weight
                    # channel is used
                    UHFQC.set('quex_wint_weights_{}_real'.format(
                        self.ro_acq_weight_chI()),
                        self.ro_acq_weight_func_I())
                    UHFQC.set('quex_wint_weights_{}_imag'.format(
                        self.ro_acq_weight_chI()),
                        self.ro_acq_weight_func_Q())
                    UHFQC.set('quex_rot_{}_real'.format(
                        self.ro_acq_weight_chI()), 1.0)
                    UHFQC.set('quex_rot_{}_imag'.format(
                        self.ro_acq_weight_chI()), -1.0)
                    if self.ro_acq_weight_type()=='optimal IQ':
                        print('setting the optimal Q')
                        UHFQC.set('quex_wint_weights_{}_real'.format(
                            self.ro_acq_weight_chQ()),
                            self.ro_acq_weight_func_I())
                        UHFQC.set('quex_wint_weights_{}_imag'.format(
                            self.ro_acq_weight_chQ()),
                            self.ro_acq_weight_func_Q())
                        UHFQC.set('quex_rot_{}_real'.format(
                            self.ro_acq_weight_chQ()), 1.0)
                        UHFQC.set('quex_rot_{}_imag'.format(
                            self.ro_acq_weight_chQ()), 1.0)

        else:
            raise NotImplementedError(
                'CBox, DDM or other are currently not supported')

    def prepare_for_timedomain(self):
        self.prepare_readout()
        self._prep_td_sources()
        self._prep_mw_pulses()
        if self.cfg_with_vsm():
            self._prep_td_configure_VSM()

    def _prep_td_sources(self):
        self.instr_spec_source.get_instr().off()
        self.instr_LO_mw.get_instr().on()
        # Set source to fs =f-f_mod such that pulses appear at f = fs+f_mod
        self.instr_LO_mw.get_instr().frequency.set(
            self.freq_qubit.get() - self.mw_freq_mod.get())

        self.instr_LO_mw.get_instr().power.set(self.mw_pow_td_source.get())

    def _prep_mw_pulses(self):
        # 1. Gets instruments and prepares cases
        MW_LutMan = self.instr_LutMan_MW.get_instr()
        AWG = MW_LutMan.AWG.get_instr()
        do_prepare = self.cfg_prepare_mw_awg()
        using_QWG = (AWG.__class__.__name__ == 'QuTech_AWG_Module')
        using_VSM = self.cfg_with_vsm()

        # 2. Prepares map and parameters for waveforms
        #    (except pi-pulse amp, which depends on VSM usage)
        MW_LutMan.set_default_lutmap()
        MW_LutMan.mw_amp90_scale(self.mw_amp90_scale())
        MW_LutMan.mw_gauss_width(self.mw_gauss_width())
        MW_LutMan.mw_motzoi(self.mw_motzoi())
        MW_LutMan.mw_modulation(self.mw_freq_mod())
        MW_LutMan.spec_amp(self.spec_amp())

        # 3. Does case-dependent things:
        #                mixers offset+skewness
        #                pi-pulse amplitude
        if using_VSM:
            # case with VSM (both QWG and AWG8)
            MW_LutMan.mw_amp180(self.mw_amp180())
            MW_LutMan.G_mixer_phi(self.mw_G_mixer_phi())
            MW_LutMan.G_mixer_alpha(self.mw_G_mixer_alpha())
            MW_LutMan.D_mixer_phi(self.mw_D_mixer_phi())
            MW_LutMan.D_mixer_alpha(self.mw_D_mixer_alpha())

            MW_LutMan.channel_GI(0+self.mw_awg_ch())
            MW_LutMan.channel_GQ(1+self.mw_awg_ch())
            MW_LutMan.channel_DI(2+self.mw_awg_ch())
            MW_LutMan.channel_DQ(3+self.mw_awg_ch())

            if using_QWG:
                # N.B. This part is QWG specific
                if hasattr(MW_LutMan, 'channel_GI'):
                    # 4-channels are used for VSM based AWG's.
                    AWG.ch1_offset(self.mw_mixer_offs_GI())
                    AWG.ch2_offset(self.mw_mixer_offs_GQ())
                    AWG.ch3_offset(self.mw_mixer_offs_DI())
                    AWG.ch4_offset(self.mw_mixer_offs_DQ())
            else:  # using_AWG8
                # N.B. This part is AWG8 specific
                AWG.set('sigouts_{}_offset'.format(self.mw_awg_ch()-1),
                        self.mw_mixer_offs_GI())
                AWG.set('sigouts_{}_offset'.format(self.mw_awg_ch()+0),
                        self.mw_mixer_offs_GQ())
                AWG.set('sigouts_{}_offset'.format(self.mw_awg_ch()+1),
                        self.mw_mixer_offs_DI())
                AWG.set('sigouts_{}_offset'.format(self.mw_awg_ch()+2),
                        self.mw_mixer_offs_DQ())
        else:
            if using_QWG:
                MW_LutMan.mw_amp180(1)
                # case without VSM and with QWG
                if ((self.mw_G_mixer_phi() != self.mw_D_mixer_phi())
                        or (self.mw_G_mixer_alpha() != self.mw_D_mixer_alpha())):
                    logging.warning('CCL_Transmon {}; _prep_mw_pulses: '
                                    'no VSM detected, using mixer parameters'
                                    ' from gaussian channel.'.format(self.name))
                MW_LutMan.mixer_phi(self.mw_G_mixer_phi())
                MW_LutMan.mixer_alpha(self.mw_G_mixer_alpha())
                AWG.set('ch{}_offset'.format(MW_LutMan.channel_I()),
                        self.mw_mixer_offs_GI())
                AWG.set('ch{}_offset'.format(MW_LutMan.channel_Q()),
                        self.mw_mixer_offs_GQ())
                MW_LutMan.channel_amp(self.mw_amp180())
            else:
                # case with VSM (both QWG and AWG8)
                MW_LutMan.mw_amp180(self.mw_amp180())
                MW_LutMan.G_mixer_phi(self.mw_G_mixer_phi())
                MW_LutMan.G_mixer_alpha(self.mw_G_mixer_alpha())
                MW_LutMan.D_mixer_phi(self.mw_D_mixer_phi())
                MW_LutMan.D_mixer_alpha(self.mw_D_mixer_alpha())
                # N.B. This part is AWG8 specific
                AWG.set('sigouts_{}_offset'.format(self.mw_awg_ch()-1),
                        self.mw_mixer_offs_GI())
                AWG.set('sigouts_{}_offset'.format(self.mw_awg_ch()+0),
                        self.mw_mixer_offs_GQ())
                AWG.set('sigouts_{}_offset'.format(self.mw_awg_ch()+1),
                        self.mw_mixer_offs_DI())
                AWG.set('sigouts_{}_offset'.format(self.mw_awg_ch()+2),
                        self.mw_mixer_offs_DQ())

        # 4. reloads the waveforms
        if do_prepare:
            MW_LutMan.load_waveforms_onto_AWG_lookuptable()

    def _prep_td_configure_VSM(self):
        # Configure VSM
        VSM = self.instr_VSM.get_instr()

        VSM.set('mod{}_ch{}_marker_state'.format(
            self.mw_vsm_mod_out(), self.mw_vsm_ch_in()), 'on')
        VSM.set('mod{}_ch{}_marker_state'.format(
            self.spec_vsm_mod_out(), self.spec_vsm_ch_in()), 'off')
        VSM.set('mod{}_marker_source'.format(
            self.mw_vsm_mod_out()), self.mw_vsm_marker_source())

        VSM.set('mod{}_ch{}_derivative_amp'.format(
            self.mw_vsm_mod_out(), self.mw_vsm_ch_in()), self.mw_vsm_D_amp())
        VSM.set('mod{}_ch{}_derivative_phase'.format(
            self.mw_vsm_mod_out(), self.mw_vsm_ch_in()), self.mw_vsm_D_phase())
        VSM.set('mod{}_ch{}_gaussian_amp'.format(
            self.mw_vsm_mod_out(), self.mw_vsm_ch_in()), self.mw_vsm_G_amp())
        VSM.set('mod{}_ch{}_gaussian_phase'.format(
            self.mw_vsm_mod_out(), self.mw_vsm_ch_in()), self.mw_vsm_G_phase())

        self.instr_CC.get_instr().set(
            'vsm_channel_delay{}'.format(self.cfg_qubit_nr()),
            self.mw_vsm_delay())

    def prepare_for_fluxing(self, reset=True):
        pass

    ####################################################
    # CCL_transmon specifc calibrate_ methods below
    ####################################################

    def calibrate_mw_vsm_delay(self):
        """
        Uploads a sequence for calibrating the vsm delay.
        The experiment consists of a single square pulse of 20 ns that
        triggers both the VSM channel specified and the AWG8.

        Note: there are two VSM markers, align with the first of two.

        By changing the "mw_vsm_delay" parameter the delay can be calibrated.
        N.B. Ensure that the signal is visible on a scope or in the UFHQC
        readout first!
        """
        self.prepare_for_timedomain()
        CCL = self.instr_CC.get_instr()
        CCL.stop()
        p = sqo.vsm_timing_cal_sequence(
            qubit_idx=self.cfg_qubit_nr(),
            platf_cfg=self.cfg_openql_platform_fn())
        CCL.eqasm_program(p.filename)
        CCL.start()
        print('CCL program is running. Parameter "mw_vsm_delay" can now be '
              'calibrated by hand.')

    def calibrate_motzoi(self, MC=None, verbose=True, update=True):
        """
        Calibrates the motzoi VSM amplitude prameter
        """
        using_VSM = self.cfg_with_vsm()
        if using_VSM:
            motzois = gen_sweep_pts(center=30e3, span=30e3, num=31)
        else:
            motzois = gen_sweep_pts(center=0, span=.3, num=31)

        # large range
        a = self.measure_motzoi(MC=MC, motzoi_amps=motzois, analyze=True)
        opt_motzoi = a.get_intersect()[0]
        if opt_motzoi > max(motzois) or opt_motzoi < min(motzois):
            if verbose:
                print('optimal motzoi {:.3f} '.format(opt_motzoi) +
                      'outside of measured span, aborting')
            return False
        if update:
            if using_VSM:
                if verbose:
                    print('Setting motzoi to {:.3f}'.format(opt_motzoi))
                self.mw_vsm_D_amp(opt_motzoi)
            else:
                self.mw_motzoi(opt_motzoi)
        return opt_motzoi

    def calibrate_mixer_offsets_drive(self, update: bool =True)-> bool:
        '''
        Calibrates the mixer skewness and updates the I and Q offsets in
        the qubit object.
        signal hound needs to be given as it this is not part of the qubit
        object in order to reduce dependencies.
        '''

        # turn relevant channels on

        using_VSM = self.cfg_with_vsm()
        MW_LutMan = self.instr_LutMan_MW.get_instr()
        AWG = MW_LutMan.AWG.get_instr()
        using_QWG = (AWG.__class__.__name__ == 'QuTech_AWG_Module')

        if using_VSM:
            if AWG.__class__.__name__ == 'QuTech_AWG_Module':
                chGI_par = AWG.parameters['ch1_offset']
                chGQ_par = AWG.parameters['ch2_offset']
                chDI_par = AWG.parameters['ch3_offset']
                chDQ_par = AWG.parameters['ch4_offset']

            else:
                # This part is AWG8 specific and wont work with a QWG
                awg_ch = self.mw_awg_ch()
                AWG.stop()
                AWG.set('sigouts_{}_on'.format(awg_ch-1), 1)
                AWG.set('sigouts_{}_on'.format(awg_ch+0), 1)
                AWG.set('sigouts_{}_on'.format(awg_ch+1), 1)
                AWG.set('sigouts_{}_on'.format(awg_ch+2), 1)

                chGI_par = AWG.parameters['sigouts_{}_offset'.format(awg_ch-1)]
                chGQ_par = AWG.parameters['sigouts_{}_offset'.format(awg_ch+0)]
                chDI_par = AWG.parameters['sigouts_{}_offset'.format(awg_ch+1)]
                chDQ_par = AWG.parameters['sigouts_{}_offset'.format(awg_ch+2)]
                # End of AWG8 specific part
            offset_pars = [chGI_par, chGQ_par, chDI_par, chDQ_par]

            VSM = self.instr_VSM.get_instr()

            ch_in = self.mw_vsm_ch_in()
            mod_out = self.mw_vsm_mod_out()
            # module 8 is hardcoded for use mixer calls (signal hound)
            VSM.set('mod8_marker_source'.format(ch_in), 'int')
            VSM.set('mod8_ch{}_marker_state'.format(ch_in), 'on')

            #####
            # This snippet is the 4 parameter joint optimization
            #####

            # return True

            # Calibrate Gaussian component mixer
            # the use of modula 8 for mixer calibrations is hardcoded.
            VSM.set('mod8_ch{}_gaussian_amp'.format(ch_in), 50000)
            VSM.set('mod8_ch{}_derivative_amp'.format(ch_in), 0)
            offset_I, offset_Q = mixer_carrier_cancellation(
                SH=self.instr_SH.get_instr(),
                source=self.instr_LO_mw.get_instr(),
                MC=self.instr_MC.get_instr(),
                chI_par=chGI_par, chQ_par=chGQ_par)
            if update:
                self.mw_mixer_offs_GI(offset_I)
                self.mw_mixer_offs_GQ(offset_Q)

            # Calibrate Derivative component mixer
            VSM.set('mod8_ch{}_gaussian_amp'.format(ch_in), 0)
            VSM.set('mod8_ch{}_derivative_amp'.format(ch_in), 50000)

            offset_I, offset_Q = mixer_carrier_cancellation(
                SH=self.instr_SH.get_instr(),
                source=self.instr_LO_mw.get_instr(),
                MC=self.instr_MC.get_instr(),
                chI_par=chDI_par,
                chQ_par=chDQ_par)
            if update:
                self.mw_mixer_offs_DI(offset_I)
                self.mw_mixer_offs_DQ(offset_Q)

        else:
            if using_QWG:
                QWG_MW = self.instr_LutMan_MW.get_instr().AWG.get_instr()
                chI = self.instr_LutMan_MW.get_instr().channel_I()
                chQ = self.instr_LutMan_MW.get_instr().channel_Q()
                chI_par = QWG_MW.parameters['ch%s_offset' % chI]
                chQ_par = QWG_MW.parameters['ch%s_offset' % chQ]

                offset_I, offset_Q = mixer_carrier_cancellation(
                    SH=self.instr_SH.get_instr(),
                    source=self.instr_LO_mw.get_instr(),
                    MC=self.instr_MC.get_instr(),
                    chI_par=chI_par,
                    chQ_par=chQ_par)
                if update:
                    self.mw_mixer_offs_GI(offset_I)
                    self.mw_mixer_offs_GQ(offset_Q)

            else:
                raise NotImplementedError(
                    'VSM-less case not implemented without QWG.')

        return True

    def calibrate_mixer_skewness_RO(self, update=True):
        '''
        Calibrates the mixer skewness using mixer_skewness_cal_UHFQC_adaptive
        see calibration toolbox for details
        '''

        # using the restless tuning sequence
        self.prepare_for_timedomain()
        p = sqo.randomized_benchmarking(
            self.cfg_qubit_nr(), self.cfg_openql_platform_fn(),
            nr_cliffords=[1],
            net_clifford=1, nr_seeds=1, restless=True, cal_points=False)
        self.instr_CC.get_instr().eqasm_program(p.filename)
        self.instr_CC.get_instr().start()

        LutMan = self.instr_LutMan_RO.get_instr()
        LutMan.mixer_apply_predistortion_matrix(True)
        MC = self.instr_MC.get_instr()
        S1 = swf.lutman_par_UHFQC_dig_trig(
            LutMan, LutMan.mixer_alpha, single=False, run=True)
        S2 = swf.lutman_par_UHFQC_dig_trig(
            LutMan, LutMan.mixer_phi, single=False, run=True)

        detector = det.Signal_Hound_fixed_frequency(
            self.instr_SH.get_instr(), frequency=(self.instr_LO_ro.get_instr().frequency() -
                                                  self.ro_freq_mod()),
            Navg=5, delay=0.0, prepare_each_point=False)

        ad_func_pars = {'adaptive_function': nelder_mead,
                        'x0': [1.0, 0.0],
                        'initial_step': [.15, 10],
                        'no_improv_break': 15,
                        'minimize': True,
                        'maxiter': 500}
        MC.set_sweep_functions([S1, S2])
        MC.set_detector_function(detector)  # sets test_detector
        MC.set_adaptive_function_parameters(ad_func_pars)
        MC.run(name='Spurious_sideband', mode='adaptive')
        a = ma.OptimizationAnalysis(auto=True, label='Spurious_sideband')
        alpha = a.optimization_result[0][0]
        phi = a.optimization_result[0][1]

        if update:
            self.ro_pulse_mixer_phi.set(phi)
            self.ro_pulse_mixer_alpha.set(alpha)
            LutMan.mixer_alpha(alpha)
            LutMan.mixer_phi(phi)

    def calibrate_mixer_offsets_RO(self, update: bool=True) -> bool:
        '''
        Calibrates the mixer skewness and updates the I and Q offsets in
        the qubit object.
        '''
        chI_par = self.instr_acquisition.get_instr().sigouts_0_offset
        chQ_par = self.instr_acquisition.get_instr().sigouts_1_offset

        offset_I, offset_Q = mixer_carrier_cancellation(
            SH=self.instr_SH.get_instr(), source=self.instr_LO_ro.get_instr(),
            MC=self.instr_MC.get_instr(),
            chI_par=chI_par, chQ_par=chQ_par, x0=(0.05, 0.05))

        if update:
            self.ro_pulse_mixer_offs_I(offset_I)
            self.ro_pulse_mixer_offs_Q(offset_Q)
        return True

    #####################################################
    # "measure_" methods below
    #####################################################

    def measure_heterodyne_spectroscopy(self, freqs, MC=None,
                                        analyze=True, close_fig=True):
        UHFQC=self.instr_acquisition.get_instr()
        self.prepare_for_continuous_wave()
        if MC is None:
            MC = self.instr_MC.get_instr()
        # Starting specmode if set in config
        if self.cfg_spec_mode():
            UHFQC.spec_mode_on(IF=self.ro_freq_mod(), ro_amp=self.ro_pulse_amp())
        # Snippet here to create and upload the CCL instructions
        CCL = self.instr_CC.get_instr()
        CCL.stop()
        p = sqo.CW_RO_sequence(qubit_idx=self.cfg_qubit_nr(),
                               platf_cfg=self.cfg_openql_platform_fn())
        CCL.eqasm_program(p.filename)
        # CCL gets started in the int_avg detector

        MC.set_sweep_function(swf.Heterodyne_Frequency_Sweep_simple(
            MW_LO_source=self.instr_LO_ro.get_instr(),
            IF=self.ro_freq_mod()))
        MC.set_sweep_points(freqs)

        self.int_avg_det_single._set_real_imag(False)
        MC.set_detector_function(self.int_avg_det_single)
        MC.run(name='Resonator_scan'+self.msmt_suffix)
        # Stopping specmode 
        if self.cfg_spec_mode():
            UHFQC.spec_mode_off()
            self._prep_ro_pulse(upload=True)
        if analyze:
            ma.Homodyne_Analysis(label=self.msmt_suffix, close_fig=close_fig)

    def measure_resonator_power(self, freqs, powers, MC=None,
                                analyze: bool=True, close_fig: bool=True):
        self.prepare_for_continuous_wave()
        if MC is None:
            MC = self.instr_MC.get_instr()
        # Snippet here to create and upload the CCL instructions
        CCL = self.instr_CC.get_instr()
        CCL.stop()
        p = sqo.CW_RO_sequence(qubit_idx=self.cfg_qubit_nr(),
                               platf_cfg=self.cfg_openql_platform_fn())
        CCL.eqasm_program(p.filename)
        # CCL gets started in the int_avg detector

        MC.set_sweep_function(swf.Heterodyne_Frequency_Sweep_simple(
            MW_LO_source=self.instr_LO_ro.get_instr(),
            IF=self.ro_freq_mod()))
        MC.set_sweep_points(freqs)

        ro_lm = self.instr_LutMan_RO.get_instr()
        m_amp_par = ro_lm.parameters[
            'M_amp_R{}'.format(self.cfg_qubit_nr())]
        s2 = swf.lutman_par_dB_attenuation_UHFQC_dig_trig(
            LutMan=ro_lm, LutMan_parameter=m_amp_par)
        MC.set_sweep_function_2D(s2)
        MC.set_sweep_points_2D(powers)
        self.int_avg_det_single._set_real_imag(False)
        MC.set_detector_function(self.int_avg_det_single)
        MC.run(name='Resonator_power_scan'+self.msmt_suffix, mode='2D')
        if analyze:
            ma.TwoD_Analysis(label='Resonator_power_scan', close_fig=close_fig, normalize=True)

    def measure_resonator_frequency_dac_scan(self, freqs, dac_values, MC=None,
                                             analyze: bool =True, close_fig: bool=True):
        self.prepare_for_continuous_wave()
        if MC is None:
            MC = self.instr_MC.get_instr()
        # Snippet here to create and upload the CCL instructions
        CCL = self.instr_CC.get_instr()
        CCL.stop()
        p = sqo.CW_RO_sequence(qubit_idx=self.cfg_qubit_nr(),
                               platf_cfg=self.cfg_openql_platform_fn())
        CCL.eqasm_program(p.filename)
        # CCL gets started in the int_avg detector

        MC.set_sweep_function(swf.Heterodyne_Frequency_Sweep_simple(
            MW_LO_source=self.instr_LO_ro.get_instr(),
            IF=self.ro_freq_mod()))
        MC.set_sweep_points(freqs)

        if 'ivvi' in self.instr_FluxCtrl().lower():
            IVVI = self.instr_FluxCtrl.get_instr()
            dac_par = IVVI.parameters['dac{}'.format(self.cfg_dc_flux_ch())]
        else:
            # Assume the flux is controlled using an SPI rack
            fluxcontrol = self.instr_FluxCtrl.get_instr()
            dac_par = fluxcontrol.parameters[(self.cfg_dc_flux_ch())]

        MC.set_sweep_function_2D(dac_par)
        MC.set_sweep_points_2D(dac_values)
        self.int_avg_det_single._set_real_imag(False)
        MC.set_detector_function(self.int_avg_det_single)
        MC.run(name='Resonator_dac_scan'+self.msmt_suffix, mode='2D')
        if analyze:
            ma.TwoD_Analysis(label='Resonator_dac_scan', close_fig=close_fig)

    def measure_qubit_frequency_dac_scan(self, freqs, dac_values,
                                         pulsed=True, MC=None,
                                         analyze=True, close_fig=True):
        if not pulsed:
            logging.warning('CCL transmon can only perform '
                            'pulsed spectrocsopy')
        self.prepare_for_continuous_wave()
        if MC is None:
            MC = self.instr_MC.get_instr()

        # Snippet here to create and upload the CCL instructions
        CCL = self.instr_CC.get_instr()
        p = sqo.pulsed_spec_seq(
            qubit_idx=self.cfg_qubit_nr(),
            spec_pulse_length=self.spec_pulse_length(),
            platf_cfg=self.cfg_openql_platform_fn())
        CCL.eqasm_program(p.filename)
        # CCL gets started in the int_avg detector
        if 'ivvi' in self.instr_FluxCtrl().lower():
            IVVI = self.instr_FluxCtrl.get_instr()
            dac_par = IVVI.parameters['dac{}'.format(self.cfg_dc_flux_ch())]
        else:
            # Assume the flux is controlled using an SPI rack
            fluxcontrol = self.instr_FluxCtrl.get_instr()
            dac_par = fluxcontrol.parameters[(self.cfg_dc_flux_ch())]

        spec_source = self.instr_spec_source.get_instr()
        spec_source.on()
        MC.set_sweep_function(spec_source.frequency)
        MC.set_sweep_points(freqs)
        MC.set_sweep_function_2D(dac_par)
        MC.set_sweep_points_2D(dac_values)
        self.int_avg_det_single._set_real_imag(False)
        MC.set_detector_function(self.int_avg_det_single)
        MC.run(name='Qubit_dac_scan'+self.msmt_suffix, mode='2D')
        if analyze:
            ma.TwoD_Analysis(label='Qubit_dac_scan', close_fig=close_fig)

    def measure_spectroscopy(self, freqs, pulsed=True, MC=None,
                             analyze=True, close_fig=True):
        if not pulsed:
            logging.warning('CCL transmon can only perform '
                            'pulsed spectrocsopy')
        self.prepare_for_continuous_wave()
        if MC is None:
            MC = self.instr_MC.get_instr()

        # Snippet here to create and upload the CCL instructions
        CCL = self.instr_CC.get_instr()
        p = sqo.pulsed_spec_seq(
            qubit_idx=self.cfg_qubit_nr(),
            spec_pulse_length=self.spec_pulse_length(),
            platf_cfg=self.cfg_openql_platform_fn())
        CCL.eqasm_program(p.filename)
        # CCL gets started in the int_avg detector

        # The spec pulse is a MW pulse that contains no modulation

        spec_source = self.instr_spec_source.get_instr()
        spec_source.on()
        MC.set_sweep_function(spec_source.frequency)
        MC.set_sweep_points(freqs)
        self.int_avg_det_single._set_real_imag(False)
        MC.set_detector_function(self.int_avg_det_single)
        MC.run(name='spectroscopy_'+self.msmt_suffix)
        if analyze:
            ma.Homodyne_Analysis(label=self.msmt_suffix, close_fig=close_fig)

    def measure_ssro(self, MC=None, analyze: bool=True, nr_shots: int=4092*4,
                     cases=('off', 'on'), update_threshold: bool=True,
                     prepare: bool=True, no_figs: bool=False,
                     post_select: bool = False,
                     post_select_threshold: float =None,
                     update: bool=True,
                     verbose: bool=True,
                     SNR_detector: bool=False,
                     cal_residual_excitation: bool=False):
        old_RO_digit = self.ro_acq_digitized()
        self.ro_acq_digitized(False)
        # docstring from parent class
        if MC is None:
            MC = self.instr_MC.get_instr()

        # plotting really slows down SSRO (16k shots plotting is slow)
        old_plot_setting = MC.live_plot_enabled()
        MC.live_plot_enabled(False)
        if prepare:
            self.prepare_for_timedomain()
            p = sqo.off_on(
                qubit_idx=self.cfg_qubit_nr(), pulse_comb='off_on',
                initialize=post_select,
                platf_cfg=self.cfg_openql_platform_fn())
            self.instr_CC.get_instr().eqasm_program(p.filename)
        else:
            p = None  # object needs to exist for the openql_sweep to work

        # digitization setting is reset here but the detector still uses
        # the disabled setting that was set above
        self.ro_acq_digitized(old_RO_digit)

        s = swf.OpenQL_Sweep(openql_program=p,
                             CCL=self.instr_CC.get_instr(),
                             parameter_name='Shot', unit='#',
                             upload=prepare)
        MC.soft_avg(1)  # don't want to average single shots
        MC.set_sweep_function(s)
        MC.set_sweep_points(np.arange(nr_shots))
        d = self.int_log_det
        d.nr_shots = 4092
        MC.set_detector_function(d)
        MC.run(
            'SSRO{}'.format(self.msmt_suffix))
        MC.live_plot_enabled(old_plot_setting)
        if analyze:
            if SNR_detector:
                if cal_residual_excitation:
                    a=ma.SSRO_Analysis(rotate=True, label='SSRO', no_fits=False, close_fig=True, peg=None, pge=None, timestamp=None, channels=d.value_names)
                    self.peg=a.frac1_0
                    self.pge=1-a.frac1_1
                else:
                    a=ma.SSRO_Analysis(rotate=True, label='SSRO', no_fits=False, close_fig=True, peg=self.peg, pge=self.pge, channels=d.value_names)
                return {'SNR':a.SNR, 'F_d':a.F_d, 'F_a':a.F_a}

            else:
                if len(d.value_names) == 1:
                    if post_select_threshold == None:
                        post_select_threshold = self.ro_acq_threshold()
                    a = ma2.Singleshot_Readout_Analysis(
                        t_start=None, t_stop=None,
                        label='SSRO',
                        options_dict={'post_select': post_select,
                                      'nr_samples': 2+2*post_select,
                                      'post_select_threshold': post_select_threshold},
                        extract_only=no_figs)
                    if update_threshold:
                        # UHFQC threshold is wrong, the magic number is a
                        #  dirty hack. This works. we don't know why.
                        magic_scale_factor = 1  # 0.655
                        self.ro_acq_threshold(a.proc_data_dict['threshold_raw'] *
                                              magic_scale_factor)
                    if update:
                        self.F_ssro(a.proc_data_dict['F_assignment_raw'])
                        self.F_discr(a.proc_data_dict['F_discr'])
                    if verbose:
                        print('Avg. Assignement fidelity: \t{:.4f}\n'.format(
                            a.proc_data_dict['F_assignment_raw']) +
                            'Avg. Discrimination fidelity: \t{:.4f}'.format(
                            a.proc_data_dict['F_discr']))
                    return (a.proc_data_dict['F_assignment_raw'],
                            a.proc_data_dict['F_discr'])
                else:
                    a = ma.SSRO_Analysis(label='SSRO',
                                         channels=d.value_names,
                                         no_fits=no_figs, rotate=True)
                    return a.F_a, a.F_d


    def measure_transients(self, MC=None, analyze: bool=True,
                           cases=('off', 'on'),
                           prepare: bool=True, depletion_analysis: bool=True,
                           depletion_analysis_plot: bool=True,
                           depletion_optimization_window=None):
        # docstring from parent class
        if MC is None:
            MC = self.instr_MC.get_instr()

        if prepare:
            self.prepare_for_timedomain()
            # off/on switching is achieved by turning the MW source on and
            # off as this is much faster than recompiling/uploading
            p = sqo.off_on(
                qubit_idx=self.cfg_qubit_nr(), pulse_comb='on',
                initialize=False,
                platf_cfg=self.cfg_openql_platform_fn())
            self.instr_CC.get_instr().eqasm_program(p.filename)
        else:
            p = None  # object needs to exist for the openql_sweep to work

        transients = []
        for i, pulse_comb in enumerate(cases):
            if 'off' in pulse_comb.lower():
                self.instr_LO_mw.get_instr().off()
            elif 'on' in pulse_comb.lower():
                self.instr_LO_mw.get_instr().on()

            s = swf.OpenQL_Sweep(openql_program=p,
                                 CCL=self.instr_CC.get_instr(),
                                 parameter_name='Transient time', unit='s',
                                 upload=prepare)
            MC.set_sweep_function(s)

            if 'UHFQC' in self.instr_acquisition():
                sampling_rate = 1.8e9
            else:
                raise NotImplementedError()
            MC.set_sweep_points(
                np.arange(self.input_average_detector.nr_samples) /
                sampling_rate)
            MC.set_detector_function(self.input_average_detector)
            data = MC.run(
                'Measure_transients{}_{}'.format(self.msmt_suffix, i))
            dset = data['dset']
            transients.append(dset.T[1:])
            if analyze:
                ma.MeasurementAnalysis()
        if depletion_analysis:
            a = ma.Input_average_analysis(
                IF=self.ro_freq_mod(),
                optimization_window=depletion_optimization_window,
                plot=depletion_analysis_plot)
            return a
        else:
            return [np.array(t, dtype=np.float64) for t in transients]

    def measure_transients_CCL_switched(self, MC=None, analyze: bool=True,
                           cases=('off', 'on'),
                           prepare: bool=True, depletion_analysis: bool=True,
                           depletion_analysis_plot: bool=True,
                           depletion_optimization_window=None):
        # docstring from parent class
        if MC is None:
            MC = self.instr_MC.get_instr()

        self.prepare_for_timedomain()
            # off/on switching is achieved by turning the MW source on and
            # off as this is much faster than recompiling/uploading

        transients = []
        for i, pulse_comb in enumerate(cases):
            p = sqo.off_on(
                qubit_idx=self.cfg_qubit_nr(), pulse_comb=pulse_comb,
                initialize=False,
                platf_cfg=self.cfg_openql_platform_fn())
            self.instr_CC.get_instr().eqasm_program(p.filename)

            s = swf.OpenQL_Sweep(openql_program=p,
                                 CCL=self.instr_CC.get_instr(),
                                 parameter_name='Transient time', unit='s',
                                 upload=prepare)
            MC.set_sweep_function(s)

            if 'UHFQC' in self.instr_acquisition():
                sampling_rate = 1.8e9
            else:
                raise NotImplementedError()
            MC.set_sweep_points(
                np.arange(self.input_average_detector.nr_samples) /
                sampling_rate)
            MC.set_detector_function(self.input_average_detector)
            data = MC.run(
                'Measure_transients{}_{}'.format(self.msmt_suffix, i))
            dset = data['dset']
            transients.append(dset.T[1:])
            if analyze:
                ma.MeasurementAnalysis()
        if depletion_analysis:
            a = ma.Input_average_analysis(
                IF=self.ro_freq_mod(),
                optimization_window=depletion_optimization_window,
                plot=depletion_analysis_plot)
            return a
        else:
            return [np.array(t, dtype=np.float64) for t in transients]

    def calibrate_optimal_weights(self, MC=None, verify: bool=True,
                                  analyze: bool=True, update: bool=True,
                                  no_figs: bool=False,
                                  update_threshold: bool=True,
                                  optimal_IQ: bool=False,
                                  measure_transients_CCL_switched: bool=False)->bool:
        if MC is None:
            MC = self.instr_MC.get_instr()

        # Ensure that enough averages are used to get accurate weights
        old_avg = self.ro_acq_averages()

        self.ro_acq_averages(2**15)
        if measure_transients_CCL_switched:
            transients = self.measure_transients_CCL_switched(MC=MC,
                                            analyze=analyze,
                                            depletion_analysis=False)
        else:
            transients = self.measure_transients(MC=MC, analyze=analyze,
                                             depletion_analysis=False)
        if analyze:
            ma.Input_average_analysis(IF=self.ro_freq_mod())

        self.ro_acq_averages(old_avg)

        # Calculate optimal weights
        optimized_weights_I = (transients[1][0] - transients[0][0])
        optimized_weights_Q = (transients[1][1] - transients[0][1])
        # joint rescaling to +/-1 Volt
        maxI = np.max(np.abs(optimized_weights_I))
        maxQ = np.max(np.abs(optimized_weights_Q))
        # fixme: deviding the weight functions by four to not have overflow in
        # thresholding of the UHFQC
        weight_scale_factor = 1./(4*np.max([maxI, maxQ]))
        optimized_weights_I = np.array(
            weight_scale_factor*optimized_weights_I)
        optimized_weights_Q = np.array(
            weight_scale_factor*optimized_weights_Q)

        if update:
            self.ro_acq_weight_func_I(optimized_weights_I)
            self.ro_acq_weight_func_Q(optimized_weights_Q)
            if optimal_IQ:
                self.ro_acq_weight_type('optimal IQ')
            else:
                self.ro_acq_weight_type('optimal')
        if verify:
            self.measure_ssro(no_figs=no_figs, update_threshold=update_threshold)
        return True

    def measure_rabi(self, MC=None, amps=np.linspace(0.2, 2.0, 31),
                     analyze=True, close_fig=True, real_imag=True,
                     prepare_for_timedomain=True, all_modules=False):
        if self.cfg_with_vsm():
            self.measure_rabi_vsm(MC, amps,
                                  analyze, close_fig, real_imag,
                                  prepare_for_timedomain, all_modules)
        else:
            self.measure_rabi_channel_amp(MC, amps,
                                          analyze, close_fig, real_imag,
                                          prepare_for_timedomain, all_modules)

    def measure_rabi_vsm(self, MC=None, amps=np.linspace(0.2, 2.0, 31),
                         analyze=True, close_fig=True, real_imag=True,
                         prepare_for_timedomain=True, all_modules=False):
        if MC is None:
            MC = self.instr_MC.get_instr()
        if prepare_for_timedomain:
            self.prepare_for_timedomain()
        p = sqo.off_on(
            qubit_idx=self.cfg_qubit_nr(), pulse_comb='on',
            initialize=False,
            platf_cfg=self.cfg_openql_platform_fn())

        VSM = self.instr_VSM.get_instr()

        mod_out = self.mw_vsm_mod_out()
        ch_in = self.mw_vsm_ch_in()
        if all_modules:
            mod_sweep = []
            for i in range(8):
                VSM.set('mod{}_ch{}_marker_state'.format(i+1, ch_in), 'on')
                G_par = VSM.parameters['mod{}_ch{}_gaussian_amp'.format(
                    i+1, ch_in)]
                D_par = VSM.parameters['mod{}_ch{}_derivative_amp'.format(
                    i+1, ch_in)]
                mod_sweep.append(swf.two_par_joint_sweep(
                    G_par, D_par, preserve_ratio=False))
            s = swf.multi_sweep_function(sweep_functions=mod_sweep)
        else:
            G_par = VSM.parameters['mod{}_ch{}_gaussian_amp'.format(
                mod_out, ch_in)]
            D_par = VSM.parameters['mod{}_ch{}_derivative_amp'.format(
                mod_out, ch_in)]
            s = swf.two_par_joint_sweep(G_par, D_par, preserve_ratio=True)
        self.instr_CC.get_instr().eqasm_program(p.filename)
        MC.set_sweep_function(s)
        MC.set_sweep_points(amps)
        # real_imag is acutally not polar and as such works for opt weights
        self.int_avg_det_single._set_real_imag(real_imag)
        MC.set_detector_function(self.int_avg_det_single)
        MC.run(name='rabi_'+self.msmt_suffix)
        ma.MeasurementAnalysis()
        return True

    def measure_rabi_channel_amp(self, MC=None, amps=np.linspace(0, 1, 31),
                                 analyze=True, close_fig=True, real_imag=True,
                                 prepare_for_timedomain=True, update_mw_lutman=False):
        MW_LutMan = self.instr_LutMan_MW.get_instr()
        using_QWG = (MW_LutMan.AWG.get_instr(
        ).__class__.__name__ == 'QuTech_AWG_Module')
        if MC is None:
            MC = self.instr_MC.get_instr()
        if prepare_for_timedomain:
            self.prepare_for_timedomain()
        p = sqo.off_on(
            qubit_idx=self.cfg_qubit_nr(), pulse_comb='on',
            initialize=False,
            platf_cfg=self.cfg_openql_platform_fn())
        self.instr_CC.get_instr().eqasm_program(p.filename)

        s = MW_LutMan.channel_amp
        MC.set_sweep_function(s)
        MC.set_sweep_points(amps)
        # real_imag is acutally not polar and as such works for opt weights
        self.int_avg_det_single._set_real_imag(real_imag)
        MC.set_detector_function(self.int_avg_det_single)
        MC.run(name='rabi_'+self.msmt_suffix)
        ma.MeasurementAnalysis()
        if update_mw_lutman:
            a = ma.Rabi_Analysis(label='rabi')
            MW_LutMan.channel_amp(a.rabi_amplitudes['piPulse'])
            if using_QWG:
                self.mw_amp180(a.rabi_amplitudes['piPulse'])
        return True

    def measure_allxy(self, MC=None,
                      label: str ='',
                      analyze=True, close_fig=True,
                      prepare_for_timedomain=True):
        # docstring from parent class
        # N.B. this is a good example for a generic timedomain experiment using
        # the CCL transmon.
        if MC is None:
            MC = self.instr_MC.get_instr()
        if prepare_for_timedomain:
            self.prepare_for_timedomain()
        p = sqo.AllXY(qubit_idx=self.cfg_qubit_nr(), double_points=True,
                      platf_cfg=self.cfg_openql_platform_fn())
        s = swf.OpenQL_Sweep(openql_program=p,
                             CCL=self.instr_CC.get_instr())
        d = self.int_avg_det
        MC.set_sweep_function(s)
        MC.set_sweep_points(np.arange(42))
        MC.set_detector_function(d)
        MC.run('AllXY'+label+self.msmt_suffix)
        if analyze:
            a = ma.AllXY_Analysis(close_main_fig=close_fig)
            return a.deviation_total

    def calibrate_mw_gates_restless(
            self, MC=None,
            parameter_list: list = ['G_amp', 'D_amp', 'freq'],
            initial_values: list =None,
            initial_steps: list= [0.05, 0.05, 1e6],
            nr_cliffords: int=80, nr_seeds: int=200,
            verbose: bool = True, update: bool=True,
            prepare_for_timedomain: bool=True):

        return self.calibrate_mw_gates_rb(
            MC=None,
            parameter_list=parameter_list,
            initial_values=initial_values,
            initial_steps=initial_steps,
            nr_cliffords=nr_cliffords, nr_seeds=nr_seeds,
            verbose=verbose, update=update,
            prepare_for_timedomain=prepare_for_timedomain,
            method='restless')

    def calibrate_mw_gates_rb(
            self, MC=None,
            parameter_list: list = ['G_amp', 'D_amp', 'freq'],
            initial_values: list =None,
            initial_steps: list= [0.05, 0.05, 1e6],
            nr_cliffords: int=80, nr_seeds: int=200,
            verbose: bool = True, update: bool=True,
            prepare_for_timedomain: bool=True,
            method: bool=None):
        """
        Calibrates microwave pulses using a randomized benchmarking based
        cost-function.
        """
        if method is None:
            method = self.cfg_rb_calibrate_method()
        if method == 'restless':
            restless = True
        else:  # ORBIT
            restless = False

        if MC is None:
            MC = self.instr_MC.get_instr()

        if prepare_for_timedomain:
            self.prepare_for_timedomain()

        if parameter_list is None:
            parameter_list = ["freq_qubit", "mw_vsm_G_amp", "mw_vsm_D_amp"]

        VSM = self.instr_VSM.get_instr()
        mod_out = self.mw_vsm_mod_out()
        ch_in = self.mw_vsm_ch_in()
        G_amp_par = VSM.parameters['mod{}_ch{}_gaussian_amp'.format(
            mod_out, ch_in)]
        D_amp_par = VSM.parameters['mod{}_ch{}_derivative_amp'.format(
            mod_out, ch_in)]
        D_phase_par = VSM.parameters['mod{}_ch{}_derivative_phase'.format(
            mod_out, ch_in)]

        freq_par = self.instr_LO_mw.get_instr().frequency

        sweep_pars = []
        for par in parameter_list:
            if par == 'G_amp':
                sweep_pars.append(G_amp_par)
            elif par == 'D_amp':
                sweep_pars.append(D_amp_par)
            elif par == 'D_phase':
                sweep_pars.append(D_phase_par)
            elif par == 'freq':
                sweep_pars.append(freq_par)
            else:
                raise NotImplementedError(
                    "Parameter {} not recognized".format(par))

        if initial_values is None:
            # use the current values of the parameters being varied.
            initial_values = [p.get() for p in sweep_pars]

        # Preparing the sequence
        if restless:
            net_clifford = 3
            d = det.UHFQC_single_qubit_statistics_logging_det(
                self.instr_acquisition.get_instr(),
                self.instr_CC.get_instr(), nr_shots=4*4095,
                integration_length=self.ro_acq_integration_length(),
                channel=self.ro_acq_weight_chI(),
                statemap={'0': '1', '1': '0'})
            minimize = False
            msmt_string = 'Restless_tuneup_{}Cl_{}seeds'.format(
                nr_cliffords, nr_seeds) + self.msmt_suffix

        else:
            net_clifford = 0
            d = self.int_avg_det_single
            minimize = True
            msmt_string = 'ORBIT_tuneup_{}Cl_{}seeds'.format(
                nr_cliffords, nr_seeds) + self.msmt_suffix

        p = sqo.randomized_benchmarking(
            self.cfg_qubit_nr(), self.cfg_openql_platform_fn(),
            nr_cliffords=[nr_cliffords],
            net_clifford=net_clifford, nr_seeds=nr_seeds,
            restless=restless, cal_points=False)
        self.instr_CC.get_instr().eqasm_program(p.filename)
        self.instr_CC.get_instr().start()

        MC.set_sweep_functions(sweep_pars)

        MC.set_detector_function(d)

        ad_func_pars = {'adaptive_function': cma.fmin,
                        'x0': initial_values,
                        'sigma0': 1,
                        # 'noise_handler': cma.NoiseHandler(len(initial_values)),
                        'minimize': minimize,
                        'options': {'cma_stds': initial_steps}}

        MC.set_adaptive_function_parameters(ad_func_pars)
        MC.run(name=msmt_string,
               mode='adaptive')
        a = ma.OptimizationAnalysis(label=msmt_string)

        if update:
            if verbose:
                print("Updating parameters in qubit object")

            opt_par_values = a.optimization_result[0]
            for par in parameter_list:
                if par == 'G_amp':
                    G_idx = parameter_list.index('G_amp')
                    self.mw_vsm_G_amp(opt_par_values[G_idx])
                elif par == 'D_amp':
                    D_idx = parameter_list.index('D_amp')
                    self.mw_vsm_D_amp(opt_par_values[D_idx])
                elif par == 'D_phase':
                    D_idx = parameter_list.index('D_phase')
                    self.mw_vsm_D_phase(opt_par_values[D_idx])
                elif par == 'freq':
                    freq_idx = parameter_list.index('freq')
                    # We are varying the LO frequency in the opt, not the q freq.
                    self.freq_qubit(opt_par_values[freq_idx] +
                                    self.mw_freq_mod.get())

        return True

    def calibrate_mw_gates_allxy(self, nested_MC=None,
                                 start_values=None,
                                 initial_steps=None,
                                 parameter_list=None):
        # FIXME: this tuneup does not update the qubit object parameters
        # FIXME2: this tuneup does not return True upon success
        if initial_steps is None:
            if parameter_list is None:
                initial_steps = [1e6, 0.05, 0.05]
            else:
                raise ValueError(
                    "must pass initial steps if setting parameter_list")

        if nested_MC is None:
            nested_MC = self.instr_nested_MC.get_instr()

        if parameter_list is None:
            parameter_list = ["freq_qubit",
                              "mw_vsm_G_amp",
                              "mw_vsm_D_amp"]

        nested_MC.set_sweep_functions([
            self.__getattr__(p) for p in parameter_list])

        if start_values is None:
            # use current values
            start_values = [self.get(p) for p in parameter_list]

        d = det.Function_Detector(self.measure_allxy,
                                  value_names=['AllXY cost'],
                                  value_units=['a.u.'],)
        nested_MC.set_detector_function(d)

        ad_func_pars = {'adaptive_function': nelder_mead,
                        'x0': start_values,
                        'initial_step': initial_steps,
                        'no_improv_break': 10,
                        'minimize': True,
                        'maxiter': 500}

        nested_MC.set_adaptive_function_parameters(ad_func_pars)
        nested_MC.set_optimization_method('nelder_mead')
        nested_MC.run(name='gate_tuneup_allxy', mode='adaptive')
        ma.OptimizationAnalysis(label='gate_tuneup_allxy')

    def calibrate_depletion_pulse_transients(
            self, nested_MC=None, amp0=None,
            amp1=None, phi0=180, phi1=0, initial_steps=None, two_par=True,
            depletion_optimization_window=None, depletion_analysis_plot=False):
        """
        this function automatically tunes up a two step, four-parameter
        depletion pulse.
        It uses the averaged transients for ground and excited state for its
        cost function.
        two_par:    if readout is performed at the symmetry point and in the
                    linear regime two parameters will suffice. Othen, four
                    paramters do not converge.
                    First optimizaing the amplitudes (two paramters) and
                    then run the full 4 paramaters with the correct initial
                    amplitudes works.
        optimization_window:  optimization window determins which part of
                    the transients will be
                    nulled in the optimization. By default it uses a
                    window of 500 ns post depletiona with a 50 ns buffer.
        initial_steps:  These have to be given in the order
                       [phi0,phi1,amp0,amp1] for 4-par tuning and
                       [amp0,amp1] for 2-par tunining
        """
        # FIXME: this calibration does not update the qubit object params
        # FIXME2: this calibration does not return a boolean upon success

        # tuneup requires nested MC as the transients detector will use MC
        self.ro_pulse_type('up_down_down')
        if nested_MC is None:
            nested_MC = self.instr_nested_MC.get_instr()

        # setting the initial depletion amplitudes
        if amp0 is None:
            amp0 = 2*self.ro_pulse_amp()
        if amp1 is None:
            amp1 = 0.5*self.ro_pulse_amp()

        if depletion_optimization_window is None:
            depletion_optimization_window = [
                self.ro_pulse_length()+self.ro_pulse_down_length0()
                + self.ro_pulse_down_length1()+50e-9,
                self.ro_pulse_length()+self.ro_pulse_down_length0()
                + self.ro_pulse_down_length1()+550e-9]

        if two_par:
            nested_MC.set_sweep_functions([
                self.ro_pulse_down_amp0,
                self.ro_pulse_down_amp1])
        else:
            nested_MC.set_sweep_functions([self.ro_pulse_down_phi0,
                                           self.ro_pulse_down_phi1,
                                           self.ro_pulse_down_amp0,
                                           self.ro_pulse_down_amp1])
        d = det.Function_Detector(self.measure_transients,
                                  msmt_kw={'depletion_analysis': True,
                                           'depletion_analysis_plot':
                                           depletion_analysis_plot,
                                           'depletion_optimization_window':
                                           depletion_optimization_window},
                                  value_names=['depletion cost'],
                                  value_units=['au'],
                                  result_keys=['depletion_cost'])
        nested_MC.set_detector_function(d)

        if two_par:
            if initial_steps is None:
                initial_steps = [-0.5*amp0, -0.5*amp1]
            ad_func_pars = {'adaptive_function': nelder_mead,
                            'x0': [amp0, amp1],
                            'initial_step': initial_steps,
                            'no_improv_break': 12,
                            'minimize': True,
                            'maxiter': 500}
            self.ro_pulse_down_phi0(180)
            self.ro_pulse_down_phi1(0)

        else:
            if initial_steps is None:
                initial_steps = [15, 15, -0.1*amp0, -0.1*amp1]
            ad_func_pars = {'adaptive_function': nelder_mead,
                            'x0': [phi0, phi1, amp0, amp1],
                            'initial_step': initial_steps,
                            'no_improv_break': 12,
                            'minimize': True,
                            'maxiter': 500}
        nested_MC.set_adaptive_function_parameters(ad_func_pars)
        nested_MC.set_optimization_method('nelder_mead')
        nested_MC.run(name='depletion_tuneup', mode='adaptive')
        ma.OptimizationAnalysis(label='depletion_tuneup')

    def measure_error_fraction(self, MC=None, analyze: bool=True,
                               nr_shots: int=2048*4,
                               sequence_type='echo', prepare: bool=True,
                               feedback=False,
                               depletion_time=None, net_gate='pi'):
        # docstring from parent class
        # this performs a multiround experiment, the repetition rate is defined
        # by the ro_duration which can be changed by regenerating the
        # configuration file.
        # The analysis counts single errors. The definition of an error is
        # adapted automatically by choosing feedback or the net_gate.
        # it requires high SNR single shot readout and a calibrated threshold
        self.ro_acq_digitized(True)
        if MC is None:
            MC = self.instr_MC.get_instr()

        # plotting really slows down SSRO (16k shots plotting is slow)
        old_plot_setting = MC.live_plot_enabled()
        MC.live_plot_enabled(False)
        MC.soft_avg(1)  # don't want to average single shots
        if prepare:
            self.prepare_for_timedomain()
            # off/on switching is achieved by turning the MW source on and
            # off as this is much faster than recompiling/uploading
            p = sqo.RTE(
                qubit_idx=self.cfg_qubit_nr(), sequence_type=sequence_type,
                platf_cfg=self.cfg_openql_platform_fn(), net_gate=net_gate,
                feedback=feedback)
            self.instr_CC.get_instr().eqasm_program(p.filename)
        else:
            p = None  # object needs to exist for the openql_sweep to work
        s = swf.OpenQL_Sweep(openql_program=p,
                             CCL=self.instr_CC.get_instr(),
                             parameter_name='shot nr', unit='#',
                             upload=prepare)
        MC.set_sweep_function(s)
        MC.set_sweep_points(np.arange(nr_shots))
        d = self.int_log_det
        MC.set_detector_function(d)

        exp_metadata = {'feedback': feedback, 'sequence_type': sequence_type,
                        'depletion_time': depletion_time, 'net_gate': net_gate}
        suffix = 'depletion_time_{}_ro_pulse_type_{}_feedback_{}_net_gate_{}'.format(
            depletion_time, self.ro_pulse_type(), feedback, net_gate)
        MC.run(
            'Measure_error_fraction_{}_{}'.format(self.msmt_suffix, suffix),
            exp_metadata=exp_metadata)
        MC.live_plot_enabled(old_plot_setting)
        if analyze:
            a = ma2.Single_Qubit_RoundsToEvent_Analysis(
                t_start=None, t_stop=None,
                options_dict={'typ_data_idx': 0,
                              'scan_label': 'error_fraction'},
                extract_only=True)
            return a.proc_data_dict['frac_single']

    def measure_T1(self, times=None, MC=None,
                   analyze=True, close_fig=True, update=True,
                   prepare_for_timedomain=True):
        # docstring from parent class
        # N.B. this is a good example for a generic timedomain experiment using
        # the CCL transmon.
        if MC is None:
            MC = self.instr_MC.get_instr()

        # default timing
        if times is None:
            times = np.linspace(0, self.T1()*4, 31)

        # append the calibration points, times are for location in plot
        dt = times[1] - times[0]
        times = np.concatenate([times,
                                (times[-1]+1*dt,
                                 times[-1]+2*dt,
                                    times[-1]+3*dt,
                                    times[-1]+4*dt)])
        if prepare_for_timedomain:
            self.prepare_for_timedomain()
        p = sqo.T1(times, qubit_idx=self.cfg_qubit_nr(),
                   platf_cfg=self.cfg_openql_platform_fn())
        s = swf.OpenQL_Sweep(openql_program=p,
                             parameter_name='Time',
                             unit='s',
                             CCL=self.instr_CC.get_instr())
        d = self.int_avg_det
        MC.set_sweep_function(s)
        MC.set_sweep_points(times)
        MC.set_detector_function(d)
        MC.run('T1'+self.msmt_suffix)
        a = ma.T1_Analysis(auto=True, close_fig=True)
        if update:
            self.T1(a.T1)
        return a.T1

    def measure_ramsey(self, times=None, MC=None,
                       artificial_detuning: float=None,
                       freq_qubit: float=None,
                       label: str='',
                       analyze=True, close_fig=True, update=True):
        # docstring from parent class
        # N.B. this is a good example for a generic timedomain experiment using
        # the CCL transmon.
        if MC is None:
            MC = self.instr_MC.get_instr()

        # default timing
        if times is None:
            # funny default is because there is no real time sideband
            # modulation
            stepsize = (self.T2_star()*4/61)//(abs(self.cfg_cycle_time())) \
                * abs(self.cfg_cycle_time())
            times = np.arange(0, self.T2_star()*4, stepsize)

        if artificial_detuning is None:
            artificial_detuning = 3/times[-1]

        # append the calibration points, times are for location in plot
        dt = times[1] - times[0]
        times = np.concatenate([times,
                                (times[-1]+1*dt,
                                 times[-1]+2*dt,
                                    times[-1]+3*dt,
                                    times[-1]+4*dt)])

        self.prepare_for_timedomain()

        # adding 'artificial' detuning by detuning the qubit LO
        if freq_qubit is None:
            freq_qubit = self.freq_qubit()
        # # this should have no effect if artificial detuning = 0
        self.instr_LO_mw.get_instr().set(
            'frequency', freq_qubit -
            self.mw_freq_mod.get() + artificial_detuning)

        p = sqo.Ramsey(times, qubit_idx=self.cfg_qubit_nr(),
                     platf_cfg=self.cfg_openql_platform_fn())
        s = swf.OpenQL_Sweep(openql_program=p,
                           CCL=self.instr_CC.get_instr(),
                           parameter_name='Time', unit='s')
        MC.set_sweep_function(s)
        MC.set_sweep_points(times)

        d = self.int_avg_det
        MC.set_detector_function(d)
        MC.run('Ramsey'+label+self.msmt_suffix)
        if analyze:
            a = ma.Ramsey_Analysis(auto=True, close_fig=True,
                                   freq_qubit=freq_qubit,
                                   artificial_detuning=artificial_detuning)
            if update:
                self.T2_star(a.T2_star['T2_star'])
                return a.T2_star

    def measure_msmt_induced_dephasing(self, MC=None, sequence='ramsey',
                                              label: str='',
                                              verbose: bool=True,
                                              analyze: bool=True,
                                              close_fig: bool=True,
                                              update: bool=True,
                                              cross_target_qubits: list=None,
                                              multi_qubit_platf_cfg=None):
        # docstring from parent class
        if MC is None:
            MC = self.instr_MC.get_instr()
        if cross_target_qubits is None:
            platf_cfg = self.cfg_openql_platform_fn()
        else:
            platf_cfg = multi_qubit_platf_cfg

        self.prepare_for_timedomain()
        if cross_target_qubits is None:
            qubits = [self.cfg_qubit_nr()]
        else:
            qubits = []
            for cross_target_qubit in cross_target_qubits:
                qubits.append(cross_target_qubit.cfg_qubit_nr())
            qubits.append(self.cfg_qubit_nr())

        angles = np.arange(0, 421, 20)
        if sequence=='ramsey':
            p = mqo.Ramsey_msmt_induced_dephasing(qubits=qubits, angles=angles,
                                              platf_cfg=platf_cfg)
        elif sequence=='echo':
            readout_pulse_length = self.ro_pulse_length()
            readout_pulse_length += self.ro_pulse_down_length0()
            readout_pulse_length += self.ro_pulse_down_length1()
            p = mqo.echo_msmt_induced_dephasing(qubits=qubits, angles=angles,
                                              platf_cfg=platf_cfg,
                                              wait_time=readout_pulse_length)
        else:
            raise ValueError('sequence must be set to ramsey or echo')
        s = swf.OpenQL_Sweep(openql_program=p,
                             CCL=self.instr_CC.get_instr(),
                             parameter_name='angle', unit='degree')
        MC.set_sweep_function(s)
        MC.set_sweep_points(angles)
        d = self.int_avg_det
        MC.set_detector_function(d)
        MC.run(sequence+label+self.msmt_suffix)
        if analyze:
            a = ma.Ramsey_Analysis(label=sequence, auto=True, close_fig=True,
                                   freq_qubit=self.freq_qubit(),
                                   artificial_detuning=0, #fixme
                                   phase_sweep_only=True)
            phase_deg = (a.fit_res.params['phase'].value)*360/(2*np.pi) % 360
            res = {
                    'coherence': a.fit_res.params['amplitude'].value,
                    'phase': phase_deg,
            }
            if verbose:
                print('> ramsey analyse', res)
            return res
        #else:
        #    return {'coherence': -1,
        #            'phase' : -1}

    def measure_echo(self, times=None, MC=None,
                     analyze=True, close_fig=True, update=True):
        # docstring from parent class
        # N.B. this is a good example for a generic timedomain experiment using
        # the CCL transmon.
        if MC is None:
            MC = self.instr_MC.get_instr()

        # default timing
        if times is None:
            # funny default is because there is no real time sideband
            # modulation
            stepsize = (self.T2_echo()*2/61)//(abs(self.cfg_cycle_time())) \
                * abs(self.cfg_cycle_time())
            times = np.arange(0, self.T2_echo()*4, stepsize*2)

        # append the calibration points, times are for location in plot
        dt = times[1] - times[0]
        times = np.concatenate([times,
                                (times[-1]+1*dt,
                                 times[-1]+2*dt,
                                    times[-1]+3*dt,
                                    times[-1]+4*dt)])

        # # Checking if pulses are on 20 ns grid
        if not all([np.round(t*1e9) % (2*self.cfg_cycle_time()*1e9) == 0 for
                    t in times]):
            raise ValueError('timesteps must be multiples of 40e-9')

        # # Checking if pulses are locked to the pulse modulation
        if not all([np.round(t/1*1e9) % (2/self.mw_freq_mod.get()*1e9)
                    == 0 for t in times]):
            raise ValueError(
                'timesteps must be multiples of 2 modulation periods')

        self.prepare_for_timedomain()
        p = sqo.echo(times, qubit_idx=self.cfg_qubit_nr(),
                     platf_cfg=self.cfg_openql_platform_fn())
        s = swf.OpenQL_Sweep(openql_program=p,
                             CCL=self.instr_CC.get_instr(),
                             parameter_name="Time", unit="s")
        d = self.int_avg_det
        MC.set_sweep_function(s)
        MC.set_sweep_points(times)
        MC.set_detector_function(d)
        MC.run('echo'+self.msmt_suffix)
        a = ma.Echo_analysis(label='echo', auto=True, close_fig=True)
        if update:
            self.T2_echo(a.fit_res.params['tau'].value)
        return a

    def measure_flipping(self, number_of_flips=np.arange(20), equator=True,
                         MC=None, analyze=True, close_fig=True, update=True):

        if MC is None:
            MC = self.instr_MC.get_instr()

        # append the calibration points, times are for location in plot

        nf = np.array(number_of_flips)
        dn = nf[1] - nf[0]
        nf = np.concatenate([nf,
                             (nf[-1]+1*dn,
                                 nf[-1]+2*dn,
                              nf[-1]+3*dn,
                              nf[-1]+4*dn)])

        self.prepare_for_timedomain()
        p = sqo.flipping(number_of_flips=nf, equator=equator,
                         qubit_idx=self.cfg_qubit_nr(),
                         unit='#',
                         platf_cfg=self.cfg_openql_platform_fn())
        s = swf.OpenQL_Sweep(openql_program=p,
                             CCL=self.instr_CC.get_instr())
        d = self.int_avg_det
        MC.set_sweep_function(s)
        MC.set_sweep_points(nf)
        MC.set_detector_function(d)
        MC.run('flipping'+self.msmt_suffix)
        if analyze:
            a = ma2.FlippingAnalysis(
                options_dict={'scan_label': 'flipping'})
        return a

    def measure_motzoi(self, motzoi_amps=None,
                       prepare_for_timedomain: bool=True,
                       MC=None, analyze=True, close_fig=True):
        using_VSM = self.cfg_with_vsm()
        MW_LutMan = self.instr_LutMan_MW.get_instr()
        AWG = MW_LutMan.AWG.get_instr()
        using_QWG = (AWG.__class__.__name__ == 'QuTech_AWG_Module')

        if MC is None:
            MC = self.instr_MC.get_instr()
        if prepare_for_timedomain:
            self.prepare_for_timedomain()
        p = sqo.motzoi_XY(
            qubit_idx=self.cfg_qubit_nr(),
            platf_cfg=self.cfg_openql_platform_fn())
        self.instr_CC.get_instr().eqasm_program(p.filename)

        d = self.get_int_avg_det(single_int_avg=True, values_per_point=2,
                                 values_per_point_suffex=['yX', 'xY'],
                                 always_prepare=True)

        if using_VSM:
            if motzoi_amps is None:
                motzoi_amps = np.linspace(0.2, 2.0, 31)
            mod_out = self.mw_vsm_mod_out()
            ch_in = self.mw_vsm_ch_in()
<<<<<<< HEAD
            D_par = VSM.parameters['mod{}_ch{}_derivative_amp'.format(
=======
            D_par = self.instr_VSM.get_instr().parameters['mod{}_ch{}_derivative_att_raw'.format(
>>>>>>> 59a0ca06
                mod_out, ch_in)]
            swf_func = D_par
        else:
            if using_QWG:
                if motzoi_amps is None:
                    motzoi_amps = np.linspace(-.3, .3, 31)
                swf_func = swf.QWG_lutman_par(LutMan=MW_LutMan,
                                              LutMan_parameter=MW_LutMan.mw_motzoi)
            else:
                raise NotImplementedError(
                    'VSM-less case not implemented without QWG.')

        MC.set_sweep_function(swf_func)
        MC.set_sweep_points(motzoi_amps)
        MC.set_detector_function(d)

        MC.run('Motzoi_XY'+self.msmt_suffix)
        if analyze:
            if self.ro_acq_weight_type() == 'optimal':
                a = ma2.Intersect_Analysis(
                    options_dict={'ch_idx_A': 0,
                                  'ch_idx_B': 1})
            else:
                # if statement required if 2 channels readout
                logging.warning(
                    'It is recommended to do this with optimal weights')
                a = ma2.Intersect_Analysis(
                    options_dict={'ch_idx_A': 0,
                                  'ch_idx_B': 2})
            return a

    def measure_randomized_benchmarking(self, nr_cliffords=2**np.arange(12),
                                        nr_seeds=100,
                                        double_curves=False,
                                        MC=None, analyze=True, close_fig=True,
                                        verbose=False, upload=True,
                                        update=True):
        # Adding calibration points
        if double_curves:
            nr_cliffords = np.repeat(nr_cliffords, 2)
        nr_cliffords = np.append(
            nr_cliffords, [nr_cliffords[-1]+.5]*2 + [nr_cliffords[-1]+1.5]*2)
        self.prepare_for_timedomain()
        if MC is None:
            MC = self.instr_MC.get_instr()
        MC.soft_avg(nr_seeds)
        counter_param = ManualParameter('name_ctr', initial_value=0)
        programs = []
        for i in range(nr_seeds):
            p = sqo.randomized_benchmarking(
                qubit_idx=self.cfg_qubit_nr(),
                nr_cliffords=nr_cliffords,
                platf_cfg=self.cfg_openql_platform_fn(),
                nr_seeds=1, program_name='RB_{}'.format(i),
                double_curves=double_curves)
            programs.append(p)

        prepare_function_kwargs = {
            'counter_param': counter_param,
            'programs': programs,
            'CC': self.instr_CC.get_instr()}

        d = self.int_avg_det
        d.prepare_function = load_range_of_oql_programs
        d.prepare_function_kwargs = prepare_function_kwargs
        d.nr_averages = 128

        s = swf.None_Sweep()
        s.parameter_name = 'Number of Cliffords'
        s.unit = '#'
        MC.set_sweep_function(s)
        MC.set_sweep_points(nr_cliffords)

        MC.set_detector_function(d)
        MC.run('RB_{}seeds'.format(nr_seeds)+self.msmt_suffix)
        if double_curves:
            a = ma.RB_double_curve_Analysis(
                T1=self.T1(),
                pulse_delay=self.mw_gauss_width.get()*4)
        else:
            a = ma.RandomizedBenchmarking_Analysis(
                close_main_fig=close_fig, T1=self.T1(),
                pulse_delay=self.mw_gauss_width.get()*4)
        if update:
            self.F_RB(a.fit_res.params['fidelity_per_Clifford'].value)
        return a.fit_res.params['fidelity_per_Clifford'].value

    def create_dep_graph(self):
        dag = AutoDepGraph_DAG(name=self.name+' DAG')

        dag.add_node(self.name+' resonator frequency',
                     calibrate_function=self.name + '.find_resonator')
        dag.add_node(self.name+' frequency coarse',
                     calibrate_function=self.name + '.find_frequency')
        dag.add_edge(self.name+' frequency coarse',
                     self.name+' resonator frequency')

        dag.add_node(self.name+' mixer offsets drive',
                     calibrate_function=self.name +
                     '.calibrate_mixer_offsets_drive')
        dag.add_node(self.name+' mixer skewness drive',
                     calibrate_function=self.name +
                     '.calibrate_mixer_skewness_drive')
        dag.add_node(self.name+' mixer offsets readout',
                     calibrate_function=self.name + '.calibrate_mixer_offsets_RO')

        dag.add_node(self.name + ' pulse amplitude coarse',
                     calibrate_function=self.name + '.measure_rabi_vsm')
        dag.add_edge(self.name + ' pulse amplitude coarse',
                     self.name+' frequency coarse')
        dag.add_edge(self.name + ' pulse amplitude coarse',
                     self.name+' mixer offsets drive')
        dag.add_edge(self.name + ' pulse amplitude coarse',
                     self.name+' mixer skewness drive')
        dag.add_edge(self.name + ' pulse amplitude coarse',
                     self.name+' mixer offsets readout')

        dag.add_node(self.name + ' ro pulse-acq window timing')

        dag.add_node(self.name + ' readout coarse',
                     check_function=self.name + '.measure_ssro')

        dag.add_edge(self.name + ' readout coarse',
                     self.name + ' ro pulse-acq window timing')

        dag.add_edge(self.name + ' readout coarse',
                     self.name + ' pulse amplitude coarse')

        dag.add_node(self.name+' T1',
                     calibrate_function=self.name + '.measure_T1')
        dag.add_node(self.name+' T2-echo',
                     calibrate_function=self.name + '.measure_echo')
        dag.add_node(self.name+' T2-star',
                     calibrate_function=self.name + '.measure_ramsey')
        dag.add_edge(self.name + ' T1', self.name+' pulse amplitude coarse')
        dag.add_edge(self.name + ' T2-echo',
                     self.name+' pulse amplitude coarse')
        dag.add_edge(self.name + ' T2-star',
                     self.name+' pulse amplitude coarse')

        dag.add_node(
            self.name+' frequency fine',
            calibrate_function=self.name+'.calibrate_frequency_ramsey')
        dag.add_edge(self.name + ' frequency fine',
                     self.name+' pulse amplitude coarse')

        dag.add_edge(self.name + ' frequency fine',
                     self.name + ' readout coarse')

        dag.add_node(self.name + ' pulse amplitude med',
                     calibrate_function=self.name + '.measure_rabi')
        dag.add_edge(self.name + ' pulse amplitude med',
                     self.name+' frequency fine')

        dag.add_node(self.name + ' optimal weights',
                     calibrate_function=self.name+'.calibrate_optimal_weights')
        dag.add_edge(self.name + ' optimal weights',
                     self.name+' pulse amplitude med')

        dag.add_node(
            self.name+' single qubit gates fine',
            calibrate_function=self.name + '.calibrate_mw_gates_rb')
        dag.add_edge(self.name + ' single qubit gates fine',
                     self.name+' optimal weights')

        # easy to implement a check
        dag.add_node(
            self.name+' frequency fine',
            calibrate_function=self.name + '.calibrate_frequency_ramsey')
        dag.add_node(self.name+' room temp. dist. corr.')
        dag.add_node(self.name+' pulsed flux arc')
        dag.add_node(self.name+' cryo dist. corr.')

        dag.add_edge(self.name+' pulsed flux arc',
                     self.name+' room temp. dist. corr.')

        dag.add_edge(self.name+' cryo dist. corr.',
                     self.name+' pulsed flux arc')

        dag.add_edge(self.name+' cryo dist. corr.',
                     self.name+' single qubit gates fine')
        self._dag = dag
        return dag

    #functions for quantum efficiency measurements and crossdephasing measurements
    def measure_msmt_induced_dephasing_sweeping_amps(self, amps_rel=None,
                                  nested_MC=None, cross_target_qubits=None,
                                  multi_qubit_platf_cfg=None, analyze=False,
                                  verbose: bool=True, sequence='ramsey'):
        waveform_name = 'up_down_down_final'

        if nested_MC is None:
            nested_MC = self.instr_nested_MC.get_instr()

        if cross_target_qubits is None or (len(cross_target_qubits) == 1 and self.name == cross_target_qubits[0]):
            cross_target_qubits = None

        if cross_target_qubits is None:
            # Only measure on a single Qubit
            cfg_qubit_nrs = [self.cfg_qubit_nr()]
            optimization_M_amps = [self.ro_pulse_amp()]
            optimization_M_amp_down0s = [self.ro_pulse_down_amp0()]
            optimization_M_amp_down1s = [self.ro_pulse_down_amp1()]
            readout_pulse_length = self.ro_pulse_length()
            readout_pulse_length += self.ro_pulse_down_length0()
            readout_pulse_length += self.ro_pulse_down_length1()
            amps_rel = np.linspace(0, 0.5, 11) if amps_rel is None else amps_rel
        else:
            cfg_qubit_nrs = []
            optimization_M_amps = []
            optimization_M_amp_down0s = []
            optimization_M_amp_down1s = []
            readout_pulse_lengths = []
            for cross_target_qubit in cross_target_qubits:
                cfg_qubit_nrs.append(cross_target_qubit.cfg_qubit_nr())
                optimization_M_amps.append(cross_target_qubit.ro_pulse_amp())
                optimization_M_amp_down0s.append(cross_target_qubit.ro_pulse_down_amp0())
                optimization_M_amp_down1s.append(cross_target_qubit.ro_pulse_down_amp1())
                ro_len = cross_target_qubit.ro_pulse_length()
                ro_len += cross_target_qubit.ro_pulse_down_length0()
                ro_len += cross_target_qubit.ro_pulse_down_length1()
                readout_pulse_lengths.append(ro_len)
            readout_pulse_length = np.max(readout_pulse_lengths)

        RO_lutman = self.instr_LutMan_RO.get_instr()
        if sequence=='ramsey':
            RO_lutman.set('M_final_delay_R{}'.format(self.cfg_qubit_nr()), 200e-9)
        elif sequence == 'echo':
            RO_lutman.set('M_final_delay_R{}'.format(self.cfg_qubit_nr()),
                          200e-9+readout_pulse_length)
        else:
            raise NotImplementedError('dephasing sequence not recognized')

        old_waveform_name = self.ro_pulse_type()
        self.ro_pulse_type(waveform_name)
        RO_lutman.set('M_final_amp_R{}'.format(self.cfg_qubit_nr()),
                      self.ro_pulse_amp())
        old_delay = self.ro_acq_delay()
        d = RO_lutman.get('M_final_delay_R{}'.format(self.cfg_qubit_nr()))

        self.ro_acq_delay(old_delay + readout_pulse_length + d)


        self.ro_acq_integration_length(readout_pulse_length+100e-9)
        self.ro_acq_weight_type('SSB')
        self.prepare_for_timedomain()
        old_ro_prepare_state = self.cfg_prepare_ro_awg()
        self.cfg_prepare_ro_awg(False)

        sweep_function = swf.lutman_par_depletion_pulse_global_scaling(
                        LutMan=RO_lutman,
                        resonator_numbers=cfg_qubit_nrs,
                        optimization_M_amps=optimization_M_amps,
                        optimization_M_amp_down0s=optimization_M_amp_down0s,
                        optimization_M_amp_down1s=optimization_M_amp_down1s,
                        upload=True
                    )
        d = det.Function_Detector(
                      self.measure_msmt_induced_dephasing,
                      msmt_kw={
                            'cross_target_qubits': cross_target_qubits,
                            'multi_qubit_platf_cfg': multi_qubit_platf_cfg,
                            'analyze': True,
                            'sequence': sequence,
                        },
                      result_keys=['coherence', 'phase']
                    )

        nested_MC.set_sweep_function(sweep_function)
        nested_MC.set_sweep_points(amps_rel)
        nested_MC.set_detector_function(d)

        label = 'ro_amp_sweep_dephasing' + self.msmt_suffix
        nested_MC.run(label)

        # Reset qubit objects parameters tp previous settings
        self.ro_pulse_type(old_waveform_name)
        self.cfg_prepare_ro_awg(old_ro_prepare_state)
        self.ro_acq_delay(old_delay)

        if analyze:
            res = ma.MeasurementAnalysis(label=label, plot_all=False, auto=True)
            return res

    def measure_SNR_sweeping_amps(self, amps_rel, nr_shots=2*4094,
                                  nested_MC=None, analyze=True):
        if nested_MC is None:
            nested_MC = self.instr_nested_MC.get_instr()
        self.prepare_for_timedomain()
        RO_lutman = self.instr_LutMan_RO.get_instr()
        old_ro_prepare_state = self.cfg_prepare_ro_awg()
        self.cfg_prepare_ro_awg(False)

        sweep_function = swf.lutman_par_depletion_pulse_global_scaling(
                       LutMan=RO_lutman,
                       resonator_numbers=[self.cfg_qubit_nr()],
                       optimization_M_amps=[self.ro_pulse_amp()],
                       optimization_M_amp_down0s=[self.ro_pulse_down_amp0()],
                       optimization_M_amp_down1s=[self.ro_pulse_down_amp1()],
                       upload=True
                    )
        d = det.Function_Detector(
                          self.measure_ssro,
                          msmt_kw={
                                'nr_shots': nr_shots,
                                'analyze': True, 'SNR_detector': True,
                                'cal_residual_excitation': False,
                                },
                          result_keys=['SNR', 'F_d', 'F_a']
                        )

        nested_MC.set_sweep_function(sweep_function)
        nested_MC.set_sweep_points(amps_rel)
        nested_MC.set_detector_function(d)
        label = 'ro_amp_sweep_SNR' + self.msmt_suffix
        nested_MC.run(label)

        self.cfg_prepare_ro_awg(old_ro_prepare_state)

        if analyze:
            ma.MeasurementAnalysis(label=label, plot_all=False, auto=True)

    def measure_quantum_efficiency(self, amps_rel = None, nr_shots=2*4094,
                                   analyze=True, verbose=True,
                                   dephasing_sequence='ramsey'):
        # requires the cc light to have the readout time configured equal
        # to the measurement and depletion time + 60 ns buffer
        # it requires an optimized depletion pulse
        amps_rel = np.linspace(0,0.5,11) if amps_rel is None else amps_rel
        self.cfg_prepare_ro_awg(True)

        start_time = datetime.datetime.now().strftime("%Y%m%d_%H%M%S")

        self.measure_msmt_induced_dephasing_sweeping_amps(amps_rel=amps_rel,
                                                          analyze=False,
                                                          sequence=dephasing_sequence)
        readout_pulse_length = self.ro_pulse_length()
        readout_pulse_length += self.ro_pulse_down_length0()
        readout_pulse_length += self.ro_pulse_down_length1()
        self.ro_acq_integration_length(readout_pulse_length+100e-9)

        # calibrate optimal weights
        self.calibrate_optimal_weights(verify=False)

        # calibrate residual excitation and relaxation at high power
        self.measure_ssro(cal_residual_excitation=True, SNR_detector=True,
                          nr_shots=nr_shots, update_threshold=False)
        self.measure_SNR_sweeping_amps(amps_rel=amps_rel, analyze=False)

        end_time = datetime.datetime.now().strftime("%Y%m%d_%H%M%S")

        # set the pulse back to optimal depletion
        self.ro_pulse_type('up_down_down')

        if analyze:
            options_dict = {
                'individual_plots': True,
                'verbose': verbose,
            }
            qea = ma2.QuantumEfficiencyAnalysis(t_start=start_time,
                                                t_stop=end_time,
                                                use_sweeps=True,
                                                options_dict=options_dict,
                                                label_ramsey='_ro_amp_sweep_ramsey'+self.msmt_suffix,
                                                label_ssro='_ro_amp_sweep_SNR'+self.msmt_suffix)

            qea.run_analysis()
            eta = qea.fit_dicts['eta']
            u_eta = qea.fit_dicts['u_eta']

            return {'eta': eta, 'u_eta': u_eta,
                    't_start': start_time, 't_stop': end_time}
        else:
            return {}<|MERGE_RESOLUTION|>--- conflicted
+++ resolved
@@ -2330,11 +2330,7 @@
                 motzoi_amps = np.linspace(0.2, 2.0, 31)
             mod_out = self.mw_vsm_mod_out()
             ch_in = self.mw_vsm_ch_in()
-<<<<<<< HEAD
             D_par = VSM.parameters['mod{}_ch{}_derivative_amp'.format(
-=======
-            D_par = self.instr_VSM.get_instr().parameters['mod{}_ch{}_derivative_att_raw'.format(
->>>>>>> 59a0ca06
                 mod_out, ch_in)]
             swf_func = D_par
         else:
