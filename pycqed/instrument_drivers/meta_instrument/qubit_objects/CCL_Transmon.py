
import time
import logging
import numpy as np
from autodepgraph import AutoDepGraph_DAG
import warnings

from pycqed.measurement.openql_experiments import single_qubit_oql as sqo
import pycqed.measurement.openql_experiments.multi_qubit_oql as mqo
from pycqed.measurement.openql_experiments import clifford_rb_oql as cl_oql
from pycqed.measurement.openql_experiments import pygsti_oql
from pycqed.measurement.openql_experiments import openql_helpers as oqh
from pycqed.analysis.tools import cryoscope_tools as ct
from pycqed.analysis import analysis_toolbox as a_tools
from pycqed.analysis.tools import plotting as plt_tools
from pycqed.utilities.general import gen_sweep_pts
from .qubit_object import Qubit
from qcodes.utils import validators as vals
from qcodes.instrument.parameter import (
    ManualParameter, InstrumentRefParameter)
from pycqed.analysis import measurement_analysis as ma
from pycqed.analysis_v2 import measurement_analysis as ma2
from pycqed.measurement import calibration_toolbox as cal_toolbox
from pycqed.measurement.openql_experiments.openql_helpers import \
    load_range_of_oql_programs
from pycqed.measurement import sweep_functions as swf
from pycqed.measurement import detector_functions as det
from pycqed.measurement.mc_parameter_wrapper import wrap_par_to_swf
import pycqed.measurement.composite_detector_functions as cdf
import pytest

import cma
from pycqed.measurement.optimization import nelder_mead
import datetime

# Imported for a type check
from pycqed.instrument_drivers.physical_instruments.QuTech_AWG_Module \
    import QuTech_AWG_Module

log = logging.getLogger(__name__)


class CCLight_Transmon(Qubit):

    """
    The CCLight_Transmon
    Setup configuration:
        Drive:                 CCLight controlling AWG8's and a VSM
        Acquisition:           UHFQC
        Readout pulse configuration: LO modulated using UHFQC AWG
    """

    def __init__(self, name, **kw):
        t0 = time.time()
        super().__init__(name, **kw)
        self.add_parameters()
        self.connect_message(begin_time=t0)

    def add_instrument_ref_parameters(self):
        self.add_parameter('instr_device',
                           docstring='Represents sample, contains all qubits '
                                     'and resonators',
                           parameter_class=InstrumentRefParameter)
        # MW sources
        self.add_parameter('instr_LO_ro',
                           parameter_class=InstrumentRefParameter)
        self.add_parameter('instr_LO_mw',
                           parameter_class=InstrumentRefParameter)
        self.add_parameter('instr_spec_source',
                           parameter_class=InstrumentRefParameter)
        self.add_parameter('instr_spec_source_2',
                           parameter_class=InstrumentRefParameter)

        # Control electronics
        self.add_parameter(
            'instr_CC', label='Central Controller',
            docstring=('Device responsible for controlling the experiment'
                       ' using eQASM generated using OpenQL, in the near'
                       ' future will be the CC_Light.'),
            parameter_class=InstrumentRefParameter)
        self.add_parameter('instr_acquisition',
                           parameter_class=InstrumentRefParameter)
        self.add_parameter('instr_VSM', label='Vector Switch Matrix',
                           parameter_class=InstrumentRefParameter)

        self.add_parameter('instr_MC', label='MeasurementControl',
                           parameter_class=InstrumentRefParameter)

        self.add_parameter('instr_nested_MC',
                           label='Nested MeasurementControl',
                           parameter_class=InstrumentRefParameter)
        self.add_parameter('instr_SH', label='SignalHound',
                           parameter_class=InstrumentRefParameter)
        self.add_parameter(
            'instr_FluxCtrl', label='Flux control', docstring=(
                'Instrument used to control flux can either be an IVVI rack '
                'or a meta instrument such as the Flux control.'),
            parameter_class=InstrumentRefParameter)

        self.add_parameter('instr_VNA',
                           docstring='Vector Network Analyzer',
                           parameter_class=InstrumentRefParameter,
                           initial_value=None)
        # LutMan's
        self.add_parameter('instr_LutMan_MW',
                           docstring='Lookuptable manager  for '
                           'microwave control pulses.',
                           parameter_class=InstrumentRefParameter)
        self.add_parameter('instr_LutMan_RO',
                           docstring='Lookuptable manager responsible for '
                           'microwave readout pulses.',
                           parameter_class=InstrumentRefParameter)
        self.add_parameter('instr_LutMan_Flux',
                           docstring='Lookuptable manager responsible for '
                                     'flux pulses.',
                           initial_value=None,
                           parameter_class=InstrumentRefParameter)

    def add_ro_parameters(self):
        """
        Adding the parameters relevant for readout.
        """
        ################################
        # RO stimulus/pulse parameters #
        ################################
        self.add_parameter('ro_freq',
                           label='Readout frequency', unit='Hz',
                           parameter_class=ManualParameter)
        self.add_parameter('ro_freq_mod',
                           label='Readout-modulation frequency', unit='Hz',
                           initial_value=-20e6,
                           parameter_class=ManualParameter)
        self.add_parameter('ro_pow_LO', label='RO power LO',
                           unit='dBm', initial_value=20,
                           parameter_class=ManualParameter)

        # RO pulse parameters
        self.add_parameter('ro_pulse_type', initial_value='simple',
                           vals=vals.Enum('gated', 'simple',
                                          'up_down_down', 'up_down_down_final'),
                           parameter_class=ManualParameter)

        # Mixer offsets correction, RO pulse
        self.add_parameter('ro_pulse_mixer_offs_I', unit='V',
                           parameter_class=ManualParameter, initial_value=0)
        self.add_parameter('ro_pulse_mixer_offs_Q', unit='V',
                           parameter_class=ManualParameter, initial_value=0)
        self.add_parameter('ro_pulse_mixer_alpha', initial_value=1,
                           parameter_class=ManualParameter)
        self.add_parameter('ro_pulse_mixer_phi', initial_value=0,
                           parameter_class=ManualParameter)

        self.add_parameter('ro_pulse_length',
                           label='Readout pulse length',
                           initial_value=100e-9,
                           unit='s',
                           parameter_class=ManualParameter)
        self.add_parameter('ro_pulse_amp', unit='V',
                           label='Readout pulse amplitude',
                           initial_value=0.1,
                           parameter_class=ManualParameter)
        self.add_parameter('ro_pulse_amp_CW', unit='V',
                           label='Readout pulse amplitude',
                           initial_value=0.1,
                           parameter_class=ManualParameter)
        self.add_parameter('ro_pulse_phi', unit='deg', initial_value=0,
                           parameter_class=ManualParameter)

        self.add_parameter('ro_pulse_down_length0', unit='s',
                           initial_value=1e-9,
                           parameter_class=ManualParameter)
        self.add_parameter('ro_pulse_down_amp0', unit='V', initial_value=0,
                           parameter_class=ManualParameter)
        self.add_parameter('ro_pulse_down_phi0', unit='deg', initial_value=0,
                           parameter_class=ManualParameter)
        self.add_parameter('ro_pulse_down_length1', unit='s',
                           initial_value=1e-9,
                           parameter_class=ManualParameter)
        self.add_parameter('ro_pulse_down_amp1', unit='V', initial_value=0,
                           parameter_class=ManualParameter)
        self.add_parameter('ro_pulse_down_phi1', unit='deg', initial_value=0,
                           parameter_class=ManualParameter)

        #############################
        # RO acquisition parameters #
        #############################

        ro_acq_docstr = (
            'Determines what type of integration weights to use: '
            '\n\t SSB: Single sideband demodulation\n\t'
            'DSB: Double sideband demodulation\n\t'
            'optimal: waveforms specified in "RO_acq_weight_func_I" '
            '\n\tand "RO_acq_weight_func_Q"')

        self.add_parameter('ro_acq_weight_type',
                           initial_value='SSB',
                           vals=vals.Enum(
                               'SSB', 'DSB', 'optimal', 'optimal IQ'),
                           docstring=ro_acq_docstr,
                           parameter_class=ManualParameter)

        self.add_parameter(
            'ro_acq_weight_chI', initial_value=0, docstring=(
                'Determines the I-channel for integration. When the'
                ' ro_acq_weight_type is optimal only this channel will '
                'affect the result.'), vals=vals.Ints(0, 9),
            parameter_class=ManualParameter)
        self.add_parameter(
            'ro_acq_weight_chQ', initial_value=1, docstring=(
                'Determines the Q-channel for integration.'),
            vals=vals.Ints(0, 9), parameter_class=ManualParameter)

        self.add_parameter('ro_acq_weight_func_I',
                           vals=vals.Arrays(),
                           label='Optimized weights for I channel',
                           parameter_class=ManualParameter)
        self.add_parameter('ro_acq_weight_func_Q',
                           vals=vals.Arrays(),
                           label='Optimized weights for Q channel',
                           parameter_class=ManualParameter)

        # FIXME!: Dirty hack because of qusurf issue #63, added 2 hardcoded
        # delay samples in the optimized weights
        self.add_parameter('ro_acq_weight_func_delay_samples_hack',
                           vals=vals.Ints(),
                           initial_value=0,
                           label='weight function delay samples',
                           parameter_class=ManualParameter)

        self.add_parameter(
            'ro_acq_delay',  unit='s',
            label='Readout acquisition delay',
            vals=vals.Numbers(min_value=0),
            initial_value=0,
            parameter_class=ManualParameter,
            docstring=('The time between the instruction that trigger the'
                       ' readout pulse and the instruction that triggers the '
                       'acquisition. The positive number means that the '
                       'acquisition is started after the pulse is send.'))

        self.add_parameter(
            'ro_acq_mixer_phi',  unit='degree',
            label='Readout mixer phi',
            vals=vals.Numbers(),
            initial_value=0,
            parameter_class=ManualParameter,
            docstring=('acquisition mixer phi, used for mixer deskewing in'
                       'real time'))

        self.add_parameter(
            'ro_acq_mixer_alpha',  unit='',
            label='Readout mixer alpha',
            vals=vals.Numbers(min_value=0.8),
            initial_value=1,
            parameter_class=ManualParameter,
            docstring=('acquisition mixer alpha, used for mixer deskewing in'
                       'real time'))

        self.add_parameter(
            'ro_acq_input_average_length',  unit='s',
            label='Readout acquisition delay',
            vals=vals.Numbers(min_value=0, max_value=4096/1.8e9),
            initial_value=4096/1.8e9,
            parameter_class=ManualParameter,
            docstring=('The measurement time in input averaging.'))

        self.add_parameter('ro_acq_integration_length', initial_value=500e-9,
                           vals=vals.Numbers(
                               min_value=0, max_value=4096/1.8e9),
                           parameter_class=ManualParameter)

        self.add_parameter('ro_acq_averages', initial_value=1024,
                           vals=vals.Numbers(min_value=0, max_value=1e6),
                           parameter_class=ManualParameter)

        self.add_parameter('ro_soft_avg', initial_value=1,
                           docstring=('Number of soft averages to be '
                                      'performed using the MC.'),
                           vals=vals.Ints(min_value=1),
                           parameter_class=ManualParameter)

        # self.add_parameter('ro_power_cw', label='RO power cw',
        #                    unit='dBm',
        #                    parameter_class=ManualParameter)

        # Single shot readout specific parameters
        self.add_parameter('ro_acq_digitized', vals=vals.Bool(),
                           initial_value=False,
                           parameter_class=ManualParameter)
        self.add_parameter('ro_acq_threshold', unit='dac-value',
                           initial_value=0,
                           parameter_class=ManualParameter)
        self.add_parameter('ro_acq_rotated_SSB_when_optimal', vals=vals.Bool(),
                           docstring=(
                               'bypasses optimal weights, and uses rotated SSB instead'),
                           initial_value=False,
                           parameter_class=ManualParameter)
        self.add_parameter('ro_acq_rotated_SSB_rotation_angle', vals=vals.Numbers(
            min_value=-np.pi, max_value=np.pi),
            docstring=(
            'uses this as the rotation angle for rotated SSB'),
            initial_value=0,
            parameter_class=ManualParameter)
        self.add_parameter('ro_acq_integration_length_weigth_function', vals=vals.Numbers(
            min_value=0, max_value=4096/1.8e9),
            docstring=(
            'sets weight function elements to 0 beyond this time'),
            initial_value=4096/1.8e9,
            parameter_class=ManualParameter)

        # self.add_parameter('cal_pt_zero',
        #                    initial_value=None,
        #                    vals=vals.Anything(),  # should be a tuple validator
        #                    label='Calibration point |0>',
        #                    parameter_class=ManualParameter)
        # self.add_parameter('cal_pt_one',
        #                    initial_value=None,
        #                    vals=vals.Anything(),  # should be a tuple validator
        #                    label='Calibration point |1>',
        #                    parameter_class=ManualParameter)

    def add_mw_parameters(self):
        # Mixer skewness correction
        self.add_parameter('mw_G_mixer_phi', unit='deg',
                           label='Mixer skewness phi Gaussian quadrature',
                           parameter_class=ManualParameter, initial_value=0)
        self.add_parameter('mw_G_mixer_alpha', unit='',
                           label='Mixer skewness alpha Gaussian quadrature',
                           parameter_class=ManualParameter, initial_value=1)
        self.add_parameter('mw_D_mixer_phi', unit='deg',
                           label='Mixer skewness phi Derivative quadrature',
                           parameter_class=ManualParameter, initial_value=0)
        self.add_parameter('mw_D_mixer_alpha', unit='',
                           label='Mixer skewness alpha Derivative quadrature',
                           parameter_class=ManualParameter, initial_value=1)

        # Mixer offsets correction, qubit drive
        self.add_parameter('mw_mixer_offs_GI',
                           unit='V',
                           parameter_class=ManualParameter, initial_value=0)
        self.add_parameter('mw_mixer_offs_GQ', unit='V',
                           parameter_class=ManualParameter, initial_value=0)
        self.add_parameter('mw_mixer_offs_DI',
                           unit='V',
                           parameter_class=ManualParameter, initial_value=0)
        self.add_parameter('mw_mixer_offs_DQ', unit='V',
                           parameter_class=ManualParameter, initial_value=0)

        self.add_parameter('mw_pow_td_source',
                           label='Time-domain power',
                           unit='dBm',
                           initial_value=20,
                           parameter_class=ManualParameter)

        self.add_parameter('mw_freq_mod',
                           initial_value=-100e6,
                           label='pulse-modulation frequency', unit='Hz',
                           parameter_class=ManualParameter)

        self.add_parameter('mw_amp180',
                           label='Pi-pulse amplitude', unit='V',
                           initial_value=.8,
                           parameter_class=ManualParameter)
        self.add_parameter('mw_amp90_scale',
                           label='pulse amplitude scaling factor',
                           unit='',
                           initial_value=.5,
                           vals=vals.Numbers(min_value=0, max_value=1.0),
                           parameter_class=ManualParameter)

        self.add_parameter('mw_channel_amp',
                           label='AWG channel amplitude. WARNING: Check your hardware specific limits!',
                           unit='',
                           initial_value=.5,
                           vals=vals.Numbers(min_value=0, max_value=1.6),
                           parameter_class=ManualParameter)

        self.add_parameter('mw_ef_amp',
                           label='Pi-pulse amplitude ef-transition', unit='V',
                           initial_value=.4,
                           parameter_class=ManualParameter)

        self.add_parameter('mw_awg_ch', parameter_class=ManualParameter,
                           initial_value=1,
                           vals=vals.Ints())
        self.add_parameter('mw_gauss_width', unit='s',
                           initial_value=10e-9,
                           parameter_class=ManualParameter)
        self.add_parameter('mw_motzoi', label='Motzoi parameter', unit='',
                           initial_value=0,
                           parameter_class=ManualParameter)
        self.add_parameter('mw_vsm_marker_source',
                           label='VSM switch state',
                           initial_value='int',
                           vals=vals.Enum('ext', 'int'),
                           parameter_class=ManualParameter)

        self._mw_vsm_delay = 0
        self.add_parameter(
            'mw_vsm_delay', label='CCL VSM trigger delay',
            vals=vals.Ints(0, 127), unit='samples',
            docstring=('This value needs to be calibrated to ensure that '
                       'the VSM mask aligns with the microwave pulses. '
                       'Calibration is done using'
                       ' self.calibrate_mw_vsm_delay.'),
            set_cmd=self._set_mw_vsm_delay,
            get_cmd=self._get_mw_vsm_delay)

        self._mw_fine_delay = 0
        self.add_parameter('mw_fine_delay', label='fine delay of the AWG channel',
                           unit='s',
                           docstring='This parameters serves for fine tuning of '
                           'the RO, MW and flux pulses. It should be kept '
                           'positive and below 20e-9. Any larger adjustments'
                           'should be done by changing CCL dio delay'
                           'through device object.',
                           set_cmd=self._set_mw_fine_delay,
                           get_cmd=self._get_mw_fine_delay)

        self._flux_fine_delay = 0
        self.add_parameter('flux_fine_delay', label='fine delay of the AWG channel',
                           unit='s',
                           docstring='This parameters serves for fine tuning of '
                           'the RO, MW and flux pulses. It should be kept '
                           'positive and below 20e-9. Any larger adjustments'
                           'should be done by changing CCL dio delay'
                           'through device object.',
                           set_cmd=self._set_flux_fine_delay,
                           get_cmd=self._get_flux_fine_delay)

        self.add_parameter('mw_vsm_ch_in',
                           label='VSM input channel Gaussian component',
                           vals=vals.Ints(1, 4),
                           initial_value=1,
                           parameter_class=ManualParameter)
        self.add_parameter('mw_vsm_mod_out',
                           label='VSM output module for microwave pulses',
                           docstring=('Selects the VSM output module for MW'
                                      ' pulses. N.B. for spec the '
                                      'spec_vsm_ch_out parameter is used.'),
                           vals=vals.Ints(1, 8),
                           initial_value=1,
                           parameter_class=ManualParameter)

        self.add_parameter('mw_vsm_G_amp',
                           label='VSM amp Gaussian component',
                           vals=vals.Numbers(0.1, 1.0),
                           initial_value=1.0,
                           parameter_class=ManualParameter)
        self.add_parameter('mw_vsm_D_amp',
                           label='VSM amp Derivative component',
                           vals=vals.Numbers(0.1, 1.0),
                           initial_value=1.0,
                           parameter_class=ManualParameter)
        self.add_parameter('mw_vsm_G_phase',
                           vals=vals.Numbers(-125, 45),
                           initial_value=0, unit='deg',
                           parameter_class=ManualParameter)
        self.add_parameter('mw_vsm_D_phase',
                           vals=vals.Numbers(-125, 45),
                           initial_value=0, unit='deg',
                           parameter_class=ManualParameter)

    def _using_QWG(self):
        """
        Checks if a QWG is used for microwave control.
        """
        AWG = self.instr_LutMan_MW.get_instr().AWG.get_instr()
        return isinstance(AWG, QuTech_AWG_Module)

    def _set_mw_vsm_delay(self, val):
        # sort of a pseudo Manual Parameter
        self.instr_CC.get_instr().set(
            'vsm_channel_delay{}'.format(self.cfg_qubit_nr()), val)
        self._mw_vsm_delay = val

    def _get_mw_vsm_delay(self):
        return self._mw_vsm_delay

    def _set_mw_fine_delay(self, val):
        if self.cfg_with_vsm():
            logging.warning('CCL transmon is using VSM. Use mw_vsm_delay to'
                            'adjust delay')
        else:
            lutman = self.find_instrument(self.instr_LutMan_MW())
            AWG = lutman.find_instrument(lutman.AWG())
            if self._using_QWG():
                logging.warning(
                    'CCL transmon is using QWG. mw_fine_delay not supported.')
            else:
                AWG.set('sigouts_{}_delay'.format(lutman.channel_I()-1), val)
                AWG.set('sigouts_{}_delay'.format(lutman.channel_Q()-1), val)
        self._mw_fine_delay = val

    def _get_mw_fine_delay(self):
        return self._mw_fine_delay

    def _set_flux_fine_delay(self, val):
        if self.instr_LutMan_Flux() is not None:
            lutman = self.find_instrument(self.instr_LutMan_Flux())
            AWG = lutman.find_instrument(lutman.AWG())
            if self._using_QWG():
                logging.warning('CCL transmon is using QWG. Not implemented.')
            else:
                AWG.set('sigouts_{}_delay'.format(
                    lutman.cfg_awg_channel()-1), val)
                # val = AWG.get('sigouts_{}_delay'.format(lutman.cfg_awg_channel()-1))
        else:
            logging.warning(
                'No Flux LutMan specified, could not set flux timing fine')
        self._flux_fine_delay = val

    def _get_flux_fine_delay(self):
        return self._flux_fine_delay

    def add_spec_parameters(self):
        self.add_parameter('spec_vsm_amp',
                           label='VSM amplitude for spec pulses',
                           vals=vals.Numbers(0.1, 1.0),
                           initial_value=1.0,
                           parameter_class=ManualParameter)

        self.add_parameter('spec_vsm_mod_out',
                           label='VSM output module for spectroscopy pulses',
                           docstring=('Selects the VSM output channel for spec'
                                      ' pulses. N.B. for mw pulses the '
                                      'spec_mw_ch_out parameter is used.'),
                           vals=vals.Ints(1, 8),
                           initial_value=1,
                           parameter_class=ManualParameter)

        self.add_parameter('spec_vsm_ch_in',
                           label='VSM input channel for spec pulses',
                           docstring=('VSM input channel for spec pulses'
                                      ' generally this should be the same as '
                                      ' the mw_vsm_ch_Gin parameter.'),
                           vals=vals.Ints(1, 4),
                           initial_value=1,
                           parameter_class=ManualParameter)

        self.add_parameter('spec_pulse_length',
                           label='Pulsed spec pulse duration',
                           unit='s', vals=vals.Numbers(0e-9, 20e-6),
                           # FIXME validator: should be multiple of 20e-9
                           initial_value=500e-9,
                           parameter_class=ManualParameter)

        self.add_parameter(
            'spec_type', parameter_class=ManualParameter, docstring=(
                'determines what kind of spectroscopy to do, \n'
                '"CW":  opens the relevant VSM channel to always let the tone '
                'through. \n'
                '"vsm_gated":  uses the  VSM in external mode to gate the spec '
                'source. \n '
                '"IQ" uses the TD source and AWG8 to generate a spec pulse'),
            initial_value='CW',
            vals=vals.Enum('CW', 'IQ', 'vsm_gated'))

        self.add_parameter(
            'spec_amp', unit='V', docstring=(
                'Amplitude of the spectroscopy pulse in the mw LutMan. '
                'The power of the spec pulse should be controlled through '
                'the vsm amplitude "spec_vsm_amp"'),
            vals=vals.Numbers(0, 1), parameter_class=ManualParameter,
            initial_value=0.8)
        self.add_parameter(
            'spec_pow', unit='dB',
            vals=vals.Numbers(-70, 20),
            parameter_class=ManualParameter,
            initial_value=-30)
        self.add_parameter(
            'spec_wait_time', unit='s',
            vals=vals.Numbers(0, 100e-6),
            parameter_class=ManualParameter,
            initial_value=0)

    def add_flux_parameters(self):
        # fl_dc_ is the prefix for DC flux bias related params
        # FIXME:
        self.add_parameter(
            'fl_dc_polycoeff',
            docstring='Polynomial coefficients for current to frequency conversion',
            vals=vals.Arrays(),
            # initial value is chosen to not raise errors
            initial_value=np.array([0, 0, -1e12, 0, 6e9]),
            parameter_class=ManualParameter)

        self.add_parameter(
            'fl_ac_polycoeff',
            docstring='Polynomial coefficients for current to frequency conversion',
            vals=vals.Arrays(),
            # initial value is chosen to not raise errors
            initial_value=np.array([0, 0, -1e12, 0, 6e9]),
            parameter_class=ManualParameter)

        self.add_parameter(
            'fl_dc_I_per_phi0', label='Flux bias I/Phi0',
            docstring='Conversion factor for flux bias, current per flux quantum',
            vals=vals.Numbers(), unit='A', initial_value=10e-3,
            parameter_class=ManualParameter)
        self.add_parameter(
            'fl_dc_I', label='Flux bias', unit='A',
            docstring='Current flux bias setting', vals=vals.Numbers(),
            initial_value=0, parameter_class=ManualParameter)
        self.add_parameter(
            'fl_dc_I0', unit='A', label='Flux bias sweet spot', docstring=(
                'Flux bias offset corresponding to the sweetspot'),
            vals=vals.Numbers(), initial_value=0,
            parameter_class=ManualParameter)
        # ? not used anywhere
        self.add_parameter(
            'fl_dc_ch',  label='Flux bias channel',
            docstring=('Used to determine the DAC channel used for DC '
                       'flux biasing. Should be an int when using an IVVI rack'
                       'or a str (channel name) when using an SPI rack.'),
            vals=vals.Strings(), initial_value=None,
            parameter_class=ManualParameter)

        # Currently this has only the parameters for 1 CZ gate.
        # in the future there will be 5 distinct flux operations for which
        # parameters have to be stored.
        # cz to all nearest neighbours (of which 2 are only phase corr) and
        # the "park" operation.
        self.add_parameter('fl_cz_length', vals=vals.Numbers(),
                           unit='s', initial_value=35e-9,
                           parameter_class=ManualParameter)
        self.add_parameter('fl_cz_lambda_2', vals=vals.Numbers(),
                           initial_value=0,
                           parameter_class=ManualParameter)
        self.add_parameter('fl_cz_lambda_3', vals=vals.Numbers(),
                           initial_value=0,
                           parameter_class=ManualParameter)
        self.add_parameter('fl_cz_theta_f', vals=vals.Numbers(),
                           unit='deg',
                           initial_value=80,
                           parameter_class=ManualParameter)
        self.add_parameter('fl_cz_V_per_phi0', vals=vals.Numbers(),
                           unit='V', initial_value=1,
                           parameter_class=ManualParameter)
        self.add_parameter('fl_cz_freq_01_max', vals=vals.Numbers(),
                           unit='Hz', parameter_class=ManualParameter)
        self.add_parameter('fl_cz_J2', vals=vals.Numbers(),
                           unit='Hz',
                           initial_value=50e6,
                           parameter_class=ManualParameter)
        self.add_parameter('fl_cz_freq_interaction', vals=vals.Numbers(),
                           unit='Hz',
                           parameter_class=ManualParameter)
        self.add_parameter('fl_cz_phase_corr_length',
                           unit='s',
                           initial_value=5e-9, vals=vals.Numbers(),
                           parameter_class=ManualParameter)
        self.add_parameter('fl_cz_phase_corr_amp',
                           unit='V',
                           initial_value=0, vals=vals.Numbers(),
                           parameter_class=ManualParameter)

    def add_config_parameters(self):
        self.add_parameter(
            'cfg_trigger_period', label='Trigger period',
            docstring=('Time between experiments, used to initialize all'
                       ' qubits in the ground state'),
            unit='s', initial_value=200e-6,
            parameter_class=ManualParameter,
            vals=vals.Numbers(min_value=1e-6, max_value=327668e-9))
        self.add_parameter('cfg_openql_platform_fn',
                           label='OpenQL platform configuration filename',
                           parameter_class=ManualParameter,
                           vals=vals.Strings())
        self.add_parameter(
            'cfg_qubit_nr', label='Qubit number', vals=vals.Ints(0, 16),
            parameter_class=ManualParameter, initial_value=0,
            docstring='The qubit number is used in the OpenQL compiler. ')

        self.add_parameter('cfg_qubit_freq_calc_method',
                           initial_value='latest',
                           parameter_class=ManualParameter,
                           vals=vals.Enum('latest', 'flux'))
        self.add_parameter('cfg_rb_calibrate_method',
                           initial_value='restless',
                           parameter_class=ManualParameter,
                           vals=vals.Enum('restless', 'ORBIT'))

        self.add_parameter('cfg_cycle_time',
                           initial_value=20e-9,
                           unit='s',
                           parameter_class=ManualParameter,
                           # this is to effictively hardcode the cycle time
                           vals=vals.Enum(20e-9))
        # TODO: add docstring (Oct 2017)
        self.add_parameter('cfg_prepare_ro_awg', vals=vals.Bool(),
                           docstring=('If False disables uploading pusles '
                                      'to UHFQC'),
                           initial_value=True,
                           parameter_class=ManualParameter)

        self.add_parameter('cfg_prepare_mw_awg', vals=vals.Bool(),
                           docstring=('If False disables uploading pusles '
                                      'to AWG8'),
                           initial_value=True,
                           parameter_class=ManualParameter)
        self.add_parameter('cfg_with_vsm', vals=vals.Bool(),
                           docstring=('to avoid using the VSM if set to False'
                                      ' bypasses all commands to vsm if set False'),
                           initial_value=True,
                           parameter_class=ManualParameter)

        self.add_parameter('cfg_spec_mode', vals=vals.Bool(),
                           docstring=(
                               'Used to activate spec mode in measurements'),
                           initial_value=False,
                           parameter_class=ManualParameter)

    def add_generic_qubit_parameters(self):
        self.add_parameter('E_c', unit='Hz',
                           initial_value=300e6,
                           parameter_class=ManualParameter,
                           vals=vals.Numbers())
        self.add_parameter('E_j', unit='Hz',
                           parameter_class=ManualParameter,
                           vals=vals.Numbers())
        self.add_parameter('T1', unit='s',
                           parameter_class=ManualParameter,
                           vals=vals.Numbers(0, 200e-6))
        self.add_parameter('T2_echo', unit='s',
                           parameter_class=ManualParameter,
                           vals=vals.Numbers(0, 200e-6))
        self.add_parameter('T2_star', unit='s',
                           parameter_class=ManualParameter,
                           vals=vals.Numbers(0, 200e-6))

        self.add_parameter('freq_qubit',
                           label='Qubit frequency', unit='Hz',
                           parameter_class=ManualParameter)
        self.add_parameter('freq_max',
                           label='qubit sweet spot frequency', unit='Hz',
                           parameter_class=ManualParameter)
        self.add_parameter('freq_res',
                           label='Resonator frequency', unit='Hz',
                           parameter_class=ManualParameter)
        self.add_parameter('asymmetry', unit='',
                           docstring='Asymmetry parameter of the SQUID loop',
                           initial_value=0,

                           parameter_class=ManualParameter)
        self.add_parameter('anharmonicity', unit='Hz',
                           label='Anharmonicity',
                           docstring='Anharmonicity, negative by convention',
                           parameter_class=ManualParameter,
                           # typical target value
                           initial_value=-300e6,
                           vals=vals.Numbers())
        self.add_parameter('dispersive_shift',
                           label='Resonator dispersive shift', unit='Hz',
                           parameter_class=ManualParameter,
                           vals=vals.Numbers())

        self.add_parameter('F_ssro',
                           initial_value=0,
                           label='Single shot readout assignment fidelity',
                           vals=vals.Numbers(0.0, 1.0),
                           parameter_class=ManualParameter)
        self.add_parameter('F_discr',
                           initial_value=0,
                           label='Single shot readout discrimination fidelity',
                           vals=vals.Numbers(0.0, 1.0),
                           parameter_class=ManualParameter)
        self.add_parameter('ro_rel_events',
                           initial_value=0,
                           label='relaxation errors from ssro fit',
                           vals=vals.Numbers(0.0, 1.0),
                           parameter_class=ManualParameter)
        self.add_parameter('ro_res_ext',
                           initial_value=0,
                           label='residual extiction errors from ssro fit',
                           vals=vals.Numbers(0.0, 1.0),
                           parameter_class=ManualParameter)
        self.add_parameter('F_RB',
                           initial_value=0,
                           label='RB single qubit Clifford fidelity',
                           vals=vals.Numbers(0, 1.0),
                           parameter_class=ManualParameter)

    def prepare_for_continuous_wave(self):
        if 'optimal' in self.ro_acq_weight_type():
            warnings.warn('Changing ro_acq_weight_type to SSB.')
            self.ro_acq_weight_type('SSB')
        if self.ro_acq_weight_type() not in {'DSB', 'SSB'}:
            # this is because the CW acquisition detects using angle and phase
            # and this requires two channels to rotate the signal properly.
            raise ValueError('Readout "{}" '.format(self.ro_acq_weight_type())
                             + 'weight type must be "SSB" or "DSB"')

        if self.cfg_with_vsm():
            self._prep_cw_configure_VSM()

        self.prepare_readout(CW=True)
        self._prep_cw_spec()
        # source is turned on in measure spec when needed
        self.instr_LO_mw.get_instr().off()
        self.instr_spec_source.get_instr().off()
        if self.instr_spec_source_2() != None:
            self.instr_spec_source_2.get_instr().off()

    def _prep_cw_spec(self):
        if self.cfg_with_vsm():
            VSM = self.instr_VSM.get_instr()
        if self.spec_type() == 'CW':
            marker_source = 'int'
        else:
            marker_source = 'ext'

        self.instr_spec_source.get_instr().power(self.spec_pow())

    def prepare_readout(self, CW=False):
        """
        Configures the readout. Consists of the following steps
        - instantiate the relevant detector functions
        - set the microwave frequencies and sources
        - generate the RO pulse
        - set the integration weights
        """
        if self.cfg_prepare_ro_awg():
            self.instr_acquisition.get_instr().load_default_settings(
                upload_sequence=False)
            self._prep_ro_pulse(CW=CW)
            self._prep_ro_integration_weights()
            self._prep_deskewing_matrix()
        else:
            warnings.warn(
                '"cfg_prepare_ro_awg" set to False, not preparing readout .')

        self._prep_ro_instantiate_detectors()
        self._prep_ro_sources()

    def _prep_deskewing_matrix(self):
        UHFQC = self.instr_acquisition.get_instr()
        alpha = self.ro_acq_mixer_alpha()
        phi = self.ro_acq_mixer_phi()
        predistortion_matrix = np.array(
            ((1, -alpha * np.sin(phi * 2 * np.pi / 360)),
             (0, alpha * np.cos(phi * 2 * np.pi / 360))))
        UHFQC.qas_0_deskew_rows_0_cols_0(predistortion_matrix[0, 0])
        UHFQC.qas_0_deskew_rows_0_cols_1(predistortion_matrix[0, 1])
        UHFQC.qas_0_deskew_rows_1_cols_0(predistortion_matrix[1, 0])
        UHFQC.qas_0_deskew_rows_1_cols_1(predistortion_matrix[1, 1])
        return predistortion_matrix

    def _prep_ro_instantiate_detectors(self):
        self.instr_MC.get_instr().soft_avg(self.ro_soft_avg())
        if 'optimal' in self.ro_acq_weight_type():
            if self.ro_acq_weight_type() == 'optimal':
                ro_channels = [self.ro_acq_weight_chI()]
            elif self.ro_acq_weight_type() == 'optimal IQ':
                ro_channels = [
                    self.ro_acq_weight_chI(), self.ro_acq_weight_chQ()]
            result_logging_mode = 'lin_trans'

            if self.ro_acq_digitized():
                result_logging_mode = 'digitized'
            # Update the RO theshold
            acq_ch = self.ro_acq_weight_chI()

            # The threshold that is set in the hardware  needs to be
            # corrected for the offset as this is only applied in
            # software.

            if abs(self.ro_acq_threshold()) > 32:
                threshold = 32
                warnings.warn('Clipping {}.ro_acq_threshold {}>32'.format(
                    self.name, self.ro_acq_threshold()))
                # working around the limitation of threshold in UHFQC
                # which cannot be >abs(32).
            else:
                threshold = self.ro_acq_threshold()

            self.instr_acquisition.get_instr().set(
                'qas_0_thresholds_{}_level'.format(acq_ch), threshold)

        else:
            ro_channels = [self.ro_acq_weight_chI(),
                           self.ro_acq_weight_chQ()]
            result_logging_mode = 'raw'

        if 'UHFQC' in self.instr_acquisition():
            UHFQC = self.instr_acquisition.get_instr()

            self.input_average_detector = det.UHFQC_input_average_detector(
                UHFQC=UHFQC,
                AWG=self.instr_CC.get_instr(),
                nr_averages=self.ro_acq_averages(),
                nr_samples=int(self.ro_acq_input_average_length()*1.8e9))

            self.int_avg_det = self.get_int_avg_det()

            self.int_avg_det_single = det.UHFQC_integrated_average_detector(
                UHFQC=UHFQC, AWG=self.instr_CC.get_instr(),
                channels=ro_channels,
                result_logging_mode=result_logging_mode,
                nr_averages=self.ro_acq_averages(),
                real_imag=True, single_int_avg=True,
                integration_length=self.ro_acq_integration_length())

            self.UHFQC_spec_det = det.UHFQC_spectroscopy_detector(
                UHFQC=UHFQC, ro_freq_mod=self.ro_freq_mod(),
                AWG=self.instr_CC.get_instr(), channels=ro_channels,
                nr_averages=self.ro_acq_averages(),
                integration_length=self.ro_acq_integration_length())

            self.int_log_det = det.UHFQC_integration_logging_det(
                UHFQC=UHFQC, AWG=self.instr_CC.get_instr(),
                channels=ro_channels,
                result_logging_mode=result_logging_mode,
                integration_length=self.ro_acq_integration_length())
        else:
            raise NotImplementedError()

    def get_int_avg_det(self, **kw):
        """
        Instantiates an integration average detector using parameters from
        the qubit object. **kw get passed on to the class when instantiating
        the detector function.
        """

        if self.ro_acq_weight_type() == 'optimal':
            ro_channels = [self.ro_acq_weight_chI()]

            if self.ro_acq_digitized():
                result_logging_mode = 'digitized'
            else:
                result_logging_mode = 'lin_trans'
        else:
            ro_channels = [self.ro_acq_weight_chI(),
                           self.ro_acq_weight_chQ()]
            result_logging_mode = 'raw'

        int_avg_det = det.UHFQC_integrated_average_detector(
            UHFQC=self.instr_acquisition.get_instr(),
            AWG=self.instr_CC.get_instr(),
            channels=ro_channels,
            result_logging_mode=result_logging_mode,
            nr_averages=self.ro_acq_averages(),
            integration_length=self.ro_acq_integration_length(), **kw)

        return int_avg_det

    def _prep_ro_sources(self):
        LO = self.instr_LO_ro.get_instr()
        LO.frequency.set(self.ro_freq() - self.ro_freq_mod())
        LO.on()
        LO.power(self.ro_pow_LO())

    # def _prep_ro_sources(self, qubits):
    #     """
    #     turn on and configure the RO LO's of all qubits to be measured.
    #     """

    #     for qb_name in qubits:
    #         LO = self.find_instrument(qb_name).instr_LO_ro.get_instr()
    #         LO.frequency.set(self.ro_lo_freq())
    #         LO.power(self.ro_pow_LO())
    #         LO.on()

    def _prep_ro_pulse(self, upload=True, CW=False):
        """
        Sets the appropriate parameters in the RO LutMan and uploads the
        desired wave.
        Relevant parameters are:
            ro_pulse_type ("up_down_down", "square")
            ro_freq_mod
            ro_acq_delay

            ro_pulse_length
            ro_pulse_amp
            ro_pulse_phi
            ro_pulse_down_length0
            ro_pulse_down_amp0
            ro_pulse_down_phi0
            ro_pulse_down_length1
            ro_pulse_down_amp1
            ro_pulse_down_phi1


            ro_pulse_mixer_alpha
            ro_pulse_mixer_phi

            ro_pulse_mixer_offs_I
            ro_pulse_mixer_offs_Q

        """
        if CW:
            ro_amp = self.ro_pulse_amp_CW()
        else:
            ro_amp = self.ro_pulse_amp()

        if 'UHFQC' not in self.instr_acquisition():
            raise NotImplementedError()
        UHFQC = self.instr_acquisition.get_instr()

        if 'gated' in self.ro_pulse_type().lower():
            UHFQC.awg_sequence_acquisition()

        else:
            ro_lm = self.instr_LutMan_RO.get_instr()
            ro_lm.AWG(self.instr_acquisition())

            idx = self.cfg_qubit_nr()
            # These parameters affect all resonators
            ro_lm.set('pulse_type', 'M_' + self.ro_pulse_type())
            ro_lm.set('mixer_alpha',
                      self.ro_pulse_mixer_alpha())
            ro_lm.set('mixer_phi',
                      self.ro_pulse_mixer_phi())

            ro_lm.set('M_modulation_R{}'.format(idx), self.ro_freq_mod())
            ro_lm.set('M_length_R{}'.format(idx),
                      self.ro_pulse_length())
            ro_lm.set('M_amp_R{}'.format(idx),
                      ro_amp)
            ro_lm.set('M_phi_R{}'.format(idx),
                      self.ro_pulse_phi())
            ro_lm.set('M_down_length0_R{}'.format(idx),
                      self.ro_pulse_down_length0())
            ro_lm.set('M_down_amp0_R{}'.format(idx),
                      self.ro_pulse_down_amp0())
            ro_lm.set('M_down_phi0_R{}'.format(idx),
                      self.ro_pulse_down_phi0())
            ro_lm.set('M_down_length1_R{}'.format(idx),
                      self.ro_pulse_down_length1())
            ro_lm.set('M_down_amp1_R{}'.format(idx),
                      self.ro_pulse_down_amp1())
            ro_lm.set('M_down_phi1_R{}'.format(idx),
                      self.ro_pulse_down_phi1())

            ro_lm.acquisition_delay(self.ro_acq_delay())
            if upload:
                ro_lm.load_DIO_triggered_sequence_onto_UHFQC()
            UHFQC.sigouts_0_offset(self.ro_pulse_mixer_offs_I())
            UHFQC.sigouts_1_offset(self.ro_pulse_mixer_offs_Q())

            if [self.cfg_qubit_nr()] not in ro_lm.resonator_combinations():
                warnings.warn('Qubit number of {} is not '.format(self.name) +
                              'present in resonator_combinations of the readout lutman.')

    def _prep_ro_integration_weights(self):
        """
        Sets the ro acquisition integration weights.
        The relevant parameters here are
            ro_acq_weight_type   -> 'SSB', 'DSB' or 'Optimal'
            ro_acq_weight_chI    -> Specifies which integration weight
                (channel) to use
            ro_acq_weight_chQ    -> The second channel in case of SSB/DSB
            RO_acq_weight_func_I -> A custom integration weight (array)
            RO_acq_weight_func_Q ->  ""

        """
        if 'UHFQC' in self.instr_acquisition():
            UHFQC = self.instr_acquisition.get_instr()
            if self.ro_acq_weight_type() == 'SSB':
                UHFQC.prepare_SSB_weight_and_rotation(
                    IF=self.ro_freq_mod(),
                    weight_function_I=self.ro_acq_weight_chI(),
                    weight_function_Q=self.ro_acq_weight_chQ())
            elif self.ro_acq_weight_type() == 'DSB':
                UHFQC.prepare_DSB_weight_and_rotation(
                    IF=self.ro_freq_mod(),
                    weight_function_I=self.ro_acq_weight_chI(),
                    weight_function_Q=self.ro_acq_weight_chQ())
            elif 'optimal' in self.ro_acq_weight_type():
                if (self.ro_acq_weight_func_I() is None or
                        self.ro_acq_weight_func_Q() is None):
                    logging.warning('Optimal weights are None,' +
                                    ' not setting integration weights')
                elif self.ro_acq_rotated_SSB_when_optimal():
                    # this allows bypasing the optimal weights for poor SNR qubits
                    # working around the limitation of threshold in UHFQC
                    # which cannot be >abs(32)
                    if self.ro_acq_digitized() and abs(self.ro_acq_threshold()) > 32:
                        scaling_factor = 32/self.ro_acq_threshold()
                    else:
                        scaling_factor = 1

                    UHFQC.prepare_SSB_weight_and_rotation(
                        IF=self.ro_freq_mod(),
                        weight_function_I=self.ro_acq_weight_chI(),
                        weight_function_Q=None,
                        rotation_angle=self.ro_acq_rotated_SSB_rotation_angle(),
                        length=self.ro_acq_integration_length_weigth_function(),
                        scaling_factor=scaling_factor)
                else:
                    # When optimal weights are used, only the RO I weight
                    # channel is used

                    # FIXME!: Dirty hack because of qusurf issue #63, adds
                    # delay samples in the optimized weights
                    opt_WI = self.ro_acq_weight_func_I()
                    opt_WQ = self.ro_acq_weight_func_Q()
                    del_sampl = self.ro_acq_weight_func_delay_samples_hack()
                    if del_sampl > 0:
                        zeros = np.zeros(abs(del_sampl))
                        opt_WI = np.concatenate(
                            [opt_WI[abs(del_sampl):], zeros])
                        opt_WQ = np.concatenate(
                            [opt_WQ[abs(del_sampl):], zeros])
                    elif del_sampl < 0:
                        zeros = np.zeros(abs(del_sampl))
                        opt_WI = np.concatenate(
                            [zeros, opt_WI[:-abs(del_sampl)]])
                        opt_WQ = np.concatenate(
                            [zeros, opt_WQ[:-abs(del_sampl)]])
                    else:
                        pass
                    UHFQC.set('qas_0_integration_weights_{}_real'.format(
                        self.ro_acq_weight_chI()), opt_WI)
                    UHFQC.set('qas_0_integration_weights_{}_imag'.format(
                        self.ro_acq_weight_chI()), opt_WQ)
                    UHFQC.set('qas_0_rotations_{}'.format(
                        self.ro_acq_weight_chI()), 1.0 - 1.0j)
                    if self.ro_acq_weight_type() == 'optimal IQ':
                        print('setting the optimal Q')
                        UHFQC.set('qas_0_integration_weights_{}_real'.format(
                            self.ro_acq_weight_chQ()), opt_WQ)
                        UHFQC.set('qas_0_integration_weights_{}_imag'.format(
                            self.ro_acq_weight_chQ()), opt_WI)
                        UHFQC.set('qas_0_rotations_{}'.format(
                            self.ro_acq_weight_chQ()), 1.0 + 1.0j)

        else:
            raise NotImplementedError(
                'CBox, DDM or other are currently not supported')

    def prepare_for_timedomain(self):
        self.prepare_readout()
        self._prep_td_sources()
        self._prep_mw_pulses()
        if self.cfg_with_vsm():
            self._prep_td_configure_VSM()

    def _prep_td_sources(self):
        self.instr_spec_source.get_instr().off()
        self.instr_LO_mw.get_instr().on()
        # Set source to fs =f-f_mod such that pulses appear at f = fs+f_mod
        self.instr_LO_mw.get_instr().frequency.set(
            self.freq_qubit.get() - self.mw_freq_mod.get())

        self.instr_LO_mw.get_instr().power.set(self.mw_pow_td_source.get())

    def _prep_mw_pulses(self):
        # 1. Gets instruments and prepares cases
        MW_LutMan = self.instr_LutMan_MW.get_instr()
        AWG = MW_LutMan.AWG.get_instr()

        # 2. Prepares map and parameters for waveforms
        #    (except pi-pulse amp, which depends on VSM usage)
        MW_LutMan.mw_amp90_scale(self.mw_amp90_scale())
        MW_LutMan.mw_gauss_width(self.mw_gauss_width())
        MW_LutMan.channel_amp(self.mw_channel_amp())
        MW_LutMan.mw_motzoi(self.mw_motzoi())
        MW_LutMan.mw_modulation(self.mw_freq_mod())
        MW_LutMan.spec_amp(self.spec_amp())

        # used for ef pulsing
        MW_LutMan.mw_ef_amp180(self.mw_ef_amp())
        MW_LutMan.mw_ef_modulation(MW_LutMan.mw_modulation() +
                                   self.anharmonicity())

        # 3. Does case-dependent things:
        #                mixers offset+skewness
        #                pi-pulse amplitude
        if self.cfg_with_vsm():
            # case with VSM (both QWG and AWG8)
            MW_LutMan.mw_amp180(self.mw_amp180())
            MW_LutMan.G_mixer_phi(self.mw_G_mixer_phi())
            MW_LutMan.G_mixer_alpha(self.mw_G_mixer_alpha())
            MW_LutMan.D_mixer_phi(self.mw_D_mixer_phi())
            MW_LutMan.D_mixer_alpha(self.mw_D_mixer_alpha())

            MW_LutMan.channel_GI(0+self.mw_awg_ch())
            MW_LutMan.channel_GQ(1+self.mw_awg_ch())
            MW_LutMan.channel_DI(2+self.mw_awg_ch())
            MW_LutMan.channel_DQ(3+self.mw_awg_ch())

            if self._using_QWG():
                # N.B. This part is QWG specific
                if hasattr(MW_LutMan, 'channel_GI'):
                    # 4-channels are used for VSM based AWG's.
                    AWG.ch1_offset(self.mw_mixer_offs_GI())
                    AWG.ch2_offset(self.mw_mixer_offs_GQ())
                    AWG.ch3_offset(self.mw_mixer_offs_DI())
                    AWG.ch4_offset(self.mw_mixer_offs_DQ())
            else:  # using_AWG8
                # N.B. This part is AWG8 specific
                AWG.set('sigouts_{}_offset'.format(self.mw_awg_ch()-1),
                        self.mw_mixer_offs_GI())
                AWG.set('sigouts_{}_offset'.format(self.mw_awg_ch()+0),
                        self.mw_mixer_offs_GQ())
                AWG.set('sigouts_{}_offset'.format(self.mw_awg_ch()+1),
                        self.mw_mixer_offs_DI())
                AWG.set('sigouts_{}_offset'.format(self.mw_awg_ch()+2),
                        self.mw_mixer_offs_DQ())
        else:
            MW_LutMan.mw_amp180(1)
            MW_LutMan.channel_amp(self.mw_channel_amp())
            if self._using_QWG():
                # case without VSM and with QWG
                if ((self.mw_G_mixer_phi() != self.mw_D_mixer_phi())
                        or (self.mw_G_mixer_alpha() != self.mw_D_mixer_alpha())):
                    logging.warning('CCL_Transmon {}; _prep_mw_pulses: '
                                    'no VSM detected, using mixer parameters'
                                    ' from gaussian channel.'.format(self.name))
                MW_LutMan.mixer_phi(self.mw_G_mixer_phi())
                MW_LutMan.mixer_alpha(self.mw_G_mixer_alpha())
                AWG.set('ch{}_offset'.format(MW_LutMan.channel_I()),
                        self.mw_mixer_offs_GI())
                AWG.set('ch{}_offset'.format(MW_LutMan.channel_Q()),
                        self.mw_mixer_offs_GQ())
            else:
                # case without VSM (and AWG8)
                MW_LutMan.mw_amp180(1)
                MW_LutMan.channel_amp(self.mw_channel_amp())
                MW_LutMan.mixer_phi(self.mw_G_mixer_phi())
                MW_LutMan.mixer_alpha(self.mw_G_mixer_alpha())

                # N.B. This part is AWG8 specific
                AWG.set('sigouts_{}_offset'.format(self.mw_awg_ch()-1),
                        self.mw_mixer_offs_GI())
                AWG.set('sigouts_{}_offset'.format(self.mw_awg_ch()+0),
                        self.mw_mixer_offs_GQ())

        # 4. reloads the waveforms
        if self.cfg_prepare_mw_awg():
            MW_LutMan.load_waveforms_onto_AWG_lookuptable()
        else:
            warnings.warn('"cfg_prepare_mw_awg" set to False, '
                          'not preparing microwave pulses.')

    def _prep_td_configure_VSM(self):
        # Configure VSM
        VSM = self.instr_VSM.get_instr()
        VSM.set('ch{}_frequency'.format(
            self.mw_vsm_ch_in()), self.freq_qubit())
        for mod in range(1, 9):
            VSM.set('mod{}_ch{}_marker_state'.format(
                mod, self.spec_vsm_ch_in()), 'off')
        VSM.set('mod{}_ch{}_marker_state'.format(
            self.mw_vsm_mod_out(), self.mw_vsm_ch_in()), 'on')
        VSM.set('mod{}_marker_source'.format(
            self.mw_vsm_mod_out()), self.mw_vsm_marker_source())
        VSM.set('mod{}_ch{}_derivative_amp'.format(
            self.mw_vsm_mod_out(), self.mw_vsm_ch_in()), self.mw_vsm_D_amp())
        VSM.set('mod{}_ch{}_derivative_phase'.format(
            self.mw_vsm_mod_out(), self.mw_vsm_ch_in()), self.mw_vsm_D_phase())
        VSM.set('mod{}_ch{}_gaussian_amp'.format(
            self.mw_vsm_mod_out(), self.mw_vsm_ch_in()), self.mw_vsm_G_amp())
        VSM.set('mod{}_ch{}_gaussian_phase'.format(
            self.mw_vsm_mod_out(), self.mw_vsm_ch_in()), self.mw_vsm_G_phase())

        self.instr_CC.get_instr().set(
            'vsm_channel_delay{}'.format(self.cfg_qubit_nr()),
            self.mw_vsm_delay())

    def _prep_cw_configure_VSM(self):
        # Configure VSM
        VSM = self.instr_VSM.get_instr()
        for mod in range(1, 9):
            VSM.set('mod{}_ch{}_marker_state'.format(
                mod, self.mw_vsm_ch_in()), 'off')
        VSM.set('mod{}_ch{}_marker_state'.format(
            self.mw_vsm_mod_out(), self.spec_vsm_ch_in()), 'on')
        VSM.set('mod{}_marker_source'.format(
            self.mw_vsm_mod_out()), self.mw_vsm_marker_source())

    def prepare_for_fluxing(self, reset=True):
        pass

    def prepare_characterizing(self, exceptions: list = [], verbose=True):
        """
        Prepares the qubit for (automatic) characterisation. Will park all
        other qubits in the device object to their 'anti-sweetspot' (which is a
        sweetspot as well technically speaking). Afterwards, it will move
        the qubit to be characterized (self) to its sweetspot.

        Will ignore any qubit whose name (string) is in 'exceptions'
        """

        fluxcurrent = self.instr_FluxCtrl.get_instr()
        device = self.instr_device.get_instr()

        exceptions.append('fakequbit')
        Qs = device.qubits()
        for Q in Qs:
            if device.find_instrument(Q).fl_dc_I_per_phi0() == 1:
                exceptions.append(Q)
        # exceptions.append('D2')
        # First park all other qubits to anti sweetspot
        print('Moving other qubits away ...')
        for qubit_name in device.qubits():
            if (qubit_name not in exceptions) and (qubit_name != self.name):
                qubit = device.find_instrument(qubit_name)
                channel = qubit.fl_dc_ch()
                current = qubit.fl_dc_I0() + qubit.fl_dc_I_per_phi0()/2
                fluxcurrent[channel](current)
                if verbose:
                    print('\t Moving {} to {:.3f} mA'
                          .format(qubit_name, current/1e-3))
        # Move self to sweetspot:
        if verbose:
            print('Moving {} to {:.3f} mA'.format(
                self.name, self.fl_dc_I0()/1e-3))
        fluxcurrent[self.fl_dc_ch()](self.fl_dc_I0())
        return True
    ####################################################
    # CCL_transmon specifc calibrate_ methods below
    ####################################################

    def find_frequency_adaptive(self, f_start=None, f_span=1e9, f_step=0.5e6,
                                MC=None, update=True, use_max=False,
                                spec_mode='pulsed_marked', verbose=True):
        """
        'Adaptive' measurement for finding the qubit frequency. Will look with
        a range of the current frequency estimate, and if it does not find a
        peak it will move and look f_span Hz above and below the estimate. Will
        continue to do such a shift until a peak is found.
        """
        if MC is None:
            MC = self.instr_MC.get_instr()

        if f_start is None:
            f_start = self.freq_qubit()

        # Set high power and averages to be sure we find the peak.
        self.spec_pow(-30)
        self.ro_pulse_amp_CW(0.025)
        old_avg = self.ro_acq_averages()
        self.ro_acq_averages(2**15)
        # Repeat measurement while no peak is found:
        success = False
        f_center = f_start
        n = 0
        while not success:
            success = None
            f_center += f_span*n*(-1)**n
            n += 1
            if verbose:
                cfreq, cunit = plt_tools.SI_val_to_msg_str(
                    f_center, 'Hz', float)
                sfreq, sunit = plt_tools.SI_val_to_msg_str(f_span, 'Hz', float)
                print('Doing adaptive spectroscopy around {:.3f} {} with a '
                      'span of {:.0f} {}.'.format(cfreq, cunit, sfreq, sunit))

            freqs = np.arange(f_center - f_span/2, f_center + f_span/2, f_step)

            self.measure_spectroscopy(MC=MC, freqs=freqs, mode=spec_mode,
                                      analyze=False)
            label = 'spec'

            # Use 'try' because it can give a TypeError when no peak is found
            try:
                analysis_spec = ma.Qubit_Spectroscopy_Analysis(label=label,
                                                               close_fig=True,
                                                               qb_name=self.name)
            except TypeError:
                logging.warning('TypeError in Adaptive spectroscopy')
                continue
            # Check for peak and check its height
            freq_peak = analysis_spec.peaks['peak']
            offset = analysis_spec.fit_res.params['offset'].value
            peak_height = np.amax(analysis_spec.data_dist)

            # Check if peak is not another qubit, and if it is move that qubit away
            for qubit_name in self.instr_device.get_instr().qubits():
                qubit = self.instr_device.get_instr().find_instrument(qubit_name)
                if qubit.name != self.name and qubit.freq_qubit() is not None:

                    if np.abs(qubit.freq_qubit()-freq_peak) < 5e6:
                        if verbose:
                            logging.warning('Peak found at frequency of {}. '
                                            'Adjusting currents'
                                            .format(qubit.name))
                        fluxcurrent = self.instr_FluxCtrl.get_instr()
                        old_current = fluxcurrent[qubit.fl_dc_ch()]()
                        fluxcurrent[qubit.fl_dc_ch()](5e-3)
                        n -= 1
                        success = False

            if success is None:
                if freq_peak is None:
                    success = False
                elif peak_height < 4*offset:
                    success = False
                elif peak_height < 3*np.mean(analysis_spec.data_dist):
                    success = False
                else:
                    success = True

        self.ro_acq_averages(old_avg)
        if update:
            if use_max:
                self.freq_qubit(analysis_spec.peaks['peak'])
            else:
                self.freq_qubit(analysis_spec.fitted_freq)
            return True

    def calibrate_ro_pulse_amp_CW(self, freqs=None, powers=None, update=True):
        """
        Does a resonator power scan and determines at which power the low power
        regime is exited. If update=True, will set the readout power to this
        power.
        """

        if freqs is None:
            freq_center = self.freq_res()
            freq_range = 10e6
            freqs = np.arange(freq_center - freq_range/2,
                              freq_center + freq_range/2,
                              0.1e6)

        if powers is None:
            powers = np.arange(-40, 0.1, 8)

        self.measure_resonator_power(freqs=freqs, powers=powers, analyze=False)
        fit_res = ma.Resonator_Powerscan_Analysis(label='Resonator_power_scan',
                                                  close_fig=True)
        if update:
            ro_pow = 10**(fit_res.power/20)
            self.ro_pulse_amp_CW(ro_pow)
            self.ro_pulse_amp(ro_pow)
            self.freq_res(fit_res.f_low)
            if self.freq_qubit() is None:
                f_qubit_estimate = self.freq_res() + (65e6)**2/(fit_res.shift)
                logging.info('No qubit frquency found. Updating with RWA to {}'
                             .format(f_qubit_estimate))
                self.freq_qubit(f_qubit_estimate)

        return True

    def find_qubit_sweetspot(self, freqs=None, dac_values=None, update=True,
                             set_to_sweetspot=True, method='DAC', fluxChan=None,
                             spec_mode='pulsed_marked'):
        """
        Should be edited such that it contains reference to different measurement
        methods (tracking / 2D scan / broad spectroscopy)

        method = 'DAC' - uses ordinary 2D DAC scan
                 'tracked - uses tracked spectroscopy (not really implemented)'
        TODO: If spectroscopy does not yield a peak, it should discard it
        """

        if freqs is None:
            freq_center = self.freq_qubit()
            freq_range = 50e6
            freqs = np.arange(freq_center - freq_range, freq_center + freq_range,
                              0.5e6)
        if dac_values is None:
            if self.fl_dc_I0() is not None:
                dac_values = np.linspace(self.fl_dc_I0() - 1e-3,
                                         self.fl_dc_I0() + 1e-3, 8)
            else:
                dac_values = np.linspace(-1e3, 1e-3, 8)

        if fluxChan is None:
            if self.fl_dc_ch() is not None:
                fluxChan = self.fl_dc_ch()
            else:
                logging.error('No fluxchannel found or specified. Please '
                              'specify fluxChan')

        if method == 'DAC':
            t_start = time.strftime('%Y%m%d_%H%M%S')
            self.measure_qubit_frequency_dac_scan(freqs=freqs,
                                                  dac_values=dac_values,
                                                  fluxChan=fluxChan,
                                                  analyze=False,
                                                  mode=spec_mode,
                                                  nested_resonator_calibration=False,
                                                  # nested_resonator_calibration_use_min=False,
                                                  resonator_freqs=np.arange(-5e6, 5e6, 0.1e6)+self.freq_res())

            timestamp = a_tools.get_timestamps_in_range(t_start,
                                                        label='Qubit_dac_scan' +
                                                              self.msmt_suffix)
            timestamp = timestamp[0]
            a = ma2.da.DAC_analysis(timestamp=timestamp)
            self.fl_dc_polycoeff(a.dac_fit_res['fit_polycoeffs'])
            sweetspot_current = a.dac_fit_res['sweetspot_dac']

        elif method == 'tracked':
            t_start = time.strftime('%Y%m%d_%H%M%S')

            for i, dac_value in enumerate(dac_values):
                self.instr_FluxCtrl.get_instr()[self.fl_dc_ch()](dac_value)
                if i == 0:
                    self.find_frequency(freqs=freqs, update=True)
                else:
                    self.find_frequency(update=True)

            t_end = time.strftime('%Y%m%d_%H%M%S')

            a = ma2.DACarcPolyFit(t_start=t_start, t_stop=t_end,
                                  label='spectroscopy__' + self.name,
                                  dac_key='Instrument settings.fluxcurrent.'+self.fl_dc_ch(),
                                  degree=2)

            pc = a.fit_res['fit_polycoeffs']

            self.fl_dc_polycoeff(pc)
            sweetspot_current = -pc[1]/(2*pc[0])

        else:
            logging.error('Sweetspot method {} unknown. '
                          'Use "DAC" or "tracked".'.format(method))

        if update:
            self.fl_dc_I0(sweetspot_current)
            self.freq_max(self.calc_current_to_freq(sweetspot_current))
        if set_to_sweetspot:
            self.instr_FluxCtrl.get_instr()[self.fl_dc_ch()](sweetspot_current)

        # Sanity check: does this peak move with flux?
        check_vals = [self.calc_current_to_freq(np.min(dac_values)),
                      self.calc_current_to_freq(self.fl_dc_I0()),
                      self.calc_current_to_freq(np.max(dac_values))]

        if check_vals[0] == pytest.approx(check_vals[1], abs=0.5e6):
            if check_vals[0] == pytest.approx(check_vals[2], abs=0.5e6):
                if check_vals[1] == pytest.approx(check_vals[2], abs=0.5e6):
                    logging.warning('No qubit shift found with varying flux. '
                                    'Peak is not a qubit')
                    return False

        if self.fl_dc_polycoeff()[1] < 1e6 and self.fl_dc_polycoeff()[2] < 1e6:
            logging.warning('No qubit shift found with varying flux. Peak is '
                            'not a qubit')
            return False

        return True

    def find_qubit_sweetspot_1D(self, freqs=None, dac_values=None):

        # self.spec_pow(-30)
        self.ro_acq_averages(2**14)

        if dac_values is None:
            if self.fl_dc_I0() is not None:
                dac_values = np.linspace(self.fl_dc_I0() - 1e-3,
                                         self.fl_dc_I0() + 1e-3, 8)
            else:
                dac_values = np.linspace(-1e3, 1e-3, 8)

        if freqs is None:
            freq_center = self.freq_qubit()
            freq_range = 50e6
            freqs = np.arange(freq_center - freq_range, freq_center + freq_range,
                              0.5e6)
        Qubit_frequency = []
        Reson_frequency = []
        flux_channel = self.fl_dc_ch()

        for dac_value in dac_values:
            # Set Flux Current
            self.instr_FluxCtrl.get_instr()[flux_channel](dac_value)

            # Find Resonator
            self.find_resonator_frequency(freqs=np.arange(-5e6, 5.1e6, .1e6)+self.freq_res(),
                                          use_min=True)
            # Find Qubit frequency
            self.find_frequency(freqs=freqs)

            Qubit_frequency.append(self.freq_qubit())
            Reson_frequency.append(self.freq_res())

        # Fit sweetspot with second degree polyfit
        fit_coefs = np.polyfit(dac_values, Qubit_frequency, deg=2)
        sweetspot_current = fit_coefs[1]/(2*fit_coefs[0])

        # Set Flux Current to sweetspot
        self.instr_FluxCtrl.get_instr()[flux_channel](sweetspot_current)
        self.find_resonator_frequency(freqs=np.arange(-5e6, 5.1e6, .1e6)+self.freq_res(),
                                      use_min=True)
        frequency_sweet_spot = self.find_frequency(
            freqs=np.arange(-50e6, 50e6, .5e6)+self.freq_qubit())

        return frequency_sweet_spot

    def find_anharmonicity_estimate(self, freqs=None, anharmonicity=None,
                                    mode='pulsed_marked', update=True):
        """
        Finds an estimate of the anharmonicity by doing a spectroscopy around
        150 MHz below the qubit frequency.

        TODO: if spec_pow is too low/high, it should adjust it to approx the
              ideal spec_pow + 25 dBm
        """

        if anharmonicity is None:
            # Standard estimate, negative by convention
            anharmonicity = self.anharmonicity()

        f12_estimate = self.freq_qubit()*2 + anharmonicity

        if freqs is None:
            freq_center = f12_estimate/2
            freq_range = 100e6
            freqs = np.arange(freq_center-1/2*freq_range, self.freq_qubit()+1/2*freq_range,
                              0.5e6)
        old_spec_pow = self.spec_pow()
        self.spec_pow(self.spec_pow()+10)

        self.measure_spectroscopy(freqs=freqs, mode=mode, analyze=False)

        a = ma.Qubit_Spectroscopy_Analysis(label=self.msmt_suffix,
                                           analyze_ef=True)
        self.spec_pow(old_spec_pow)
        f02 = 2*a.params['f0_gf_over_2'].value
        if update:
            self.anharmonicity(f02-2*self.freq_qubit())
            return True

    def calibrate_mw_pulse_amplitude_coarse(self,
                                            amps=None,
                                            close_fig=True, verbose=False,
                                            MC=None, update=True,
                                            all_modules=False):
        """
        Calibrates the pulse amplitude using a single rabi oscillation.
        Depending on self.cfg_with_vsm uses VSM or AWG channel amplitude
        to sweep the amplitude of the pi pulse

        For details see self.measure_rabi
        """
        if amps is None:
            if self.cfg_with_vsm():
                amps = np.linspace(0.1, 1, 31)
            else:
                amps = np.linspace(0, 1, 31)

        self.measure_rabi(amps=amps, MC=MC, analyze=False,
                          all_modules=all_modules)
        a = ma.Rabi_Analysis(close_fig=close_fig, label='rabi')
        try:
            if self.cfg_with_vsm():
                self.mw_vsm_G_amp(a.rabi_amplitudes['piPulse'])
            else:
                self.mw_channel_amp(a.rabi_amplitudes['piPulse'])
        except(ValueError):
            warnings.warn("Extracted piPulse amplitude out of parameter range. "
                          "Keeping previous value.")
        return True

    def calibrate_mw_pulse_amplitude_coarse_test(self,
                                                 amps=None,
                                                 close_fig=True, verbose=False,
                                                 MC=None, update=True,
                                                 all_modules=False):
        """
        Calibrates the pulse amplitude using a single rabi oscillation.
        Depending on self.cfg_with_vsm uses VSM or AWG channel amplitude
        to sweep the amplitude of the pi pulse

        For details see self.measure_rabi
        """
        self.ro_acq_averages(2**10)
        self.ro_soft_avg(3)
        # self.mw_gauss_width(10e-9)
        # self.mw_pulse_duration()=4*self.mw_gauss_width()
        if amps is None:
            if self.cfg_with_vsm():
                amps = np.linspace(0.1, 1, 31)
            else:
                amps = np.linspace(0, 1, 31)

        self.measure_rabi(amps=amps, MC=MC, analyze=False,
                          all_modules=all_modules)
        a = ma.Rabi_Analysis(close_fig=close_fig, label='rabi')
        old_gw = self.mw_gauss_width()
        if a.rabi_amplitudes['piPulse'] > 1 or a.rabi_amplitudes['piHalfPulse'] > a.rabi_amplitudes['piPulse']:
            self.mw_gauss_width(2*old_gw)
            self.prepare_for_timedomain()
            mw_lutman.load_waveforms_onto_AWG_lookuptable(
                force_load_sequencer_program=False)

        try:
            if self.cfg_with_vsm():
                self.mw_vsm_G_amp(a.rabi_amplitudes['piPulse'])
            else:
                self.mw_channel_amp(a.rabi_amplitudes['piPulse'])
        except(ValueError):
            warnings.warn("Extracted piPulse amplitude out of parameter range. "
                          "Keeping previous value.")
        return True

    def calibrate_mw_vsm_delay(self):
        """
        Uploads a sequence for calibrating the vsm delay.
        The experiment consists of a single square pulse of 20 ns that
        triggers both the VSM channel specified and the AWG8.

        Note: there are two VSM markers, align with the first of two.

        By changing the "mw_vsm_delay" parameter the delay can be calibrated.
        N.B. Ensure that the signal is visible on a scope or in the UFHQC
        readout first!
        """
        self.prepare_for_timedomain()
        CCL = self.instr_CC.get_instr()
        CCL.stop()
        p = sqo.vsm_timing_cal_sequence(
            qubit_idx=self.cfg_qubit_nr(),
            platf_cfg=self.cfg_openql_platform_fn())
        CCL.eqasm_program(p.filename)
        CCL.start()
        print('CCL program is running. Parameter "mw_vsm_delay" can now be '
              'calibrated by hand.')

    def calibrate_motzoi(self, MC=None, verbose=True, update=True, motzois=None):
        """
        Calibrates the DRAG coeffcieint value, named motzoi (after Felix Motzoi)
        for legacy reasons.

        For details see docstring of measure_motzoi method.
        """
        using_VSM = self.cfg_with_vsm()
        if using_VSM and motzois is None:
            motzois = gen_sweep_pts(start=0.1, stop=1.0, num=31)
        elif motzois is None:
            motzois = gen_sweep_pts(center=0, span=.3, num=31)

        # large range
        a = self.measure_motzoi(MC=MC, motzoi_amps=motzois, analyze=True)
        opt_motzoi = a.get_intersect()[0]
        if opt_motzoi > max(motzois) or opt_motzoi < min(motzois):
            if verbose:
                print('optimal motzoi {:.3f} '.format(opt_motzoi) +
                      'outside of measured span, aborting')
            return False
        if update:
            if using_VSM:
                if verbose:
                    print('Setting motzoi to {:.3f}'.format(opt_motzoi))
                self.mw_vsm_D_amp(opt_motzoi)
            else:
                self.mw_motzoi(opt_motzoi)
        return opt_motzoi

    def calibrate_mixer_offsets_drive(self, mixer_channels=['G', 'D'],
                                      update: bool = True, ftarget=-110,
                                      maxiter=300)-> bool:
        """
        Calibrates the mixer offset and updates the I and Q offsets in
        the qubit object.

        Args:
            mixer_channels (list):
                No use in no-VSM case
                With VSM specifies whether to calibrate offsets for both
                gaussuan 'G' and derivarive 'D' channel

            update (bool):
                should optimal values be set in the qubit object

            ftarget (float): power of the signal at the LO frequency
                for which the optimization is terminated
        """

        # turn relevant channels on

        using_VSM = self.cfg_with_vsm()
        MW_LutMan = self.instr_LutMan_MW.get_instr()
        AWG = MW_LutMan.AWG.get_instr()

        if using_VSM:
            if AWG.__class__.__name__ == 'QuTech_AWG_Module':
                chGI_par = AWG.parameters['ch1_offset']
                chGQ_par = AWG.parameters['ch2_offset']
                chDI_par = AWG.parameters['ch3_offset']
                chDQ_par = AWG.parameters['ch4_offset']

            else:
                # This part is AWG8 specific and wont work with a QWG
                awg_ch = self.mw_awg_ch()
                AWG.stop()
                AWG.set('sigouts_{}_on'.format(awg_ch-1), 1)
                AWG.set('sigouts_{}_on'.format(awg_ch+0), 1)
                AWG.set('sigouts_{}_on'.format(awg_ch+1), 1)
                AWG.set('sigouts_{}_on'.format(awg_ch+2), 1)

                chGI_par = AWG.parameters['sigouts_{}_offset'.format(awg_ch-1)]
                chGQ_par = AWG.parameters['sigouts_{}_offset'.format(awg_ch+0)]
                chDI_par = AWG.parameters['sigouts_{}_offset'.format(awg_ch+1)]
                chDQ_par = AWG.parameters['sigouts_{}_offset'.format(awg_ch+2)]
                # End of AWG8 specific part

            VSM = self.instr_VSM.get_instr()

            ch_in = self.mw_vsm_ch_in()
            # module 8 is hardcoded for mixer calibartions (signal hound)
            VSM.set('mod8_marker_source'.format(ch_in), 'int')
            VSM.set('mod8_ch{}_marker_state'.format(ch_in), 'on')

            # Calibrate Gaussian component mixer
            if 'G' in mixer_channels:
                VSM.set('mod8_ch{}_gaussian_amp'.format(ch_in), 1.0)
                VSM.set('mod8_ch{}_derivative_amp'.format(ch_in), 0.1)
                offset_I, offset_Q = cal_toolbox.mixer_carrier_cancellation(
                    SH=self.instr_SH.get_instr(),
                    source=self.instr_LO_mw.get_instr(),
                    MC=self.instr_MC.get_instr(),
                    chI_par=chGI_par, chQ_par=chGQ_par,
                    label='Mixer_offsets_drive_G'+self.msmt_suffix,
                    ftarget=ftarget, maxiter=maxiter)
                if update:
                    self.mw_mixer_offs_GI(offset_I)
                    self.mw_mixer_offs_GQ(offset_Q)
            if 'D' in mixer_channels:
                # Calibrate Derivative component mixer
                VSM.set('mod8_ch{}_gaussian_amp'.format(ch_in), 0.1)
                VSM.set('mod8_ch{}_derivative_amp'.format(ch_in), 1.0)

                offset_I, offset_Q = cal_toolbox.mixer_carrier_cancellation(
                    SH=self.instr_SH.get_instr(),
                    source=self.instr_LO_mw.get_instr(),
                    MC=self.instr_MC.get_instr(),
                    chI_par=chDI_par,
                    chQ_par=chDQ_par,
                    label='Mixer_offsets_drive_D'+self.msmt_suffix,
                    ftarget=ftarget, maxiter=maxiter)
                if update:
                    self.mw_mixer_offs_DI(offset_I)
                    self.mw_mixer_offs_DQ(offset_Q)

        else:
            if self._using_QWG():
                QWG_MW = self.instr_LutMan_MW.get_instr().AWG.get_instr()
                chI = self.instr_LutMan_MW.get_instr().channel_I()
                chQ = self.instr_LutMan_MW.get_instr().channel_Q()
                chI_par = QWG_MW.parameters['ch%s_offset' % chI]
                chQ_par = QWG_MW.parameters['ch%s_offset' % chQ]

                offset_I, offset_Q = cal_toolbox.mixer_carrier_cancellation(
                    SH=self.instr_SH.get_instr(),
                    source=self.instr_LO_mw.get_instr(),
                    MC=self.instr_MC.get_instr(),
                    chI_par=chI_par,
                    chQ_par=chQ_par,
                    ftarget=ftarget, maxiter=maxiter)
                if update:
                    self.mw_mixer_offs_GI(offset_I)
                    self.mw_mixer_offs_GQ(offset_Q)

            else:
                awg_ch = self.mw_awg_ch()
                AWG.stop()
                AWG.set('sigouts_{}_on'.format(awg_ch-1), 1)
                AWG.set('sigouts_{}_on'.format(awg_ch+0), 1)
                chGI_par = AWG.parameters['sigouts_{}_offset'.format(awg_ch-1)]
                chGQ_par = AWG.parameters['sigouts_{}_offset'.format(awg_ch+0)]
                offset_I, offset_Q = cal_toolbox.mixer_carrier_cancellation(
                    SH=self.instr_SH.get_instr(),
                    source=self.instr_LO_mw.get_instr(),
                    MC=self.instr_MC.get_instr(),
                    chI_par=chGI_par, chQ_par=chGQ_par,
                    label='Mixer_offsets_drive'+self.msmt_suffix,
                    ftarget=ftarget, maxiter=maxiter)
                if update:
                    self.mw_mixer_offs_GI(offset_I)
                    self.mw_mixer_offs_GQ(offset_Q)

        return True

    def calibrate_mixer_skewness_drive(self, MC=None,
                                       mixer_channels: list = ['G', 'D'],
                                       x0: list = [1.0, 0.0],
                                       cma_stds: list = [.15, 10],
                                       maxfevals: int = 250,
                                       update: bool = True)-> bool:
        """
        Calibrates the mixer skewness and updates values in the qubit object.

        Args:
            MC (MeasurementControl):
                instance of Measurement Control

            mixer_channels (list):
                list of strings indicating what channels to
                calibrate. In VSM case 'G' and/or 'D' can be specified.
                In no-VSM case mixer_channels is alway set to ['G'].

            update (bool):
                if True updates values in the qubit object.

        Return:
            success (bool):
                returns True if succesful. Currently always
                returns True (i.e., no sanity check implemented)
        """

        # turn relevant channels on
        if MC == None:
            MC = self.instr_MC.get_instr()

        # Load the sequence
        CCL = self.instr_CC.get_instr()
        p = sqo.CW_tone(
            qubit_idx=self.cfg_qubit_nr(),
            platf_cfg=self.cfg_openql_platform_fn())
        CCL.eqasm_program(p.filename)
        CCL.start()

        if self.cfg_with_vsm():
            # Open the VSM channel
            VSM = self.instr_VSM.get_instr()
            ch_in = self.mw_vsm_ch_in()
            # module 8 is hardcoded for use mixer calls (signal hound)
            VSM.set('mod8_marker_source'.format(ch_in), 'int')
            VSM.set('mod8_ch{}_marker_state'.format(ch_in), 'on')
            VSM.set('mod8_ch{}_gaussian_amp'.format(ch_in), 1.0)
            VSM.set('mod8_ch{}_derivative_amp'.format(ch_in), 1.0)
        else:
            mixer_channels = ['G']

        mw_lutman = self.instr_LutMan_MW.get_instr()
        mw_lutman.mixer_apply_predistortion_matrix(True)
        # # Define the parameters that will be varied
        for mixer_ch in mixer_channels:
            if self.cfg_with_vsm():
                alpha = mw_lutman.parameters['{}_mixer_alpha'.format(mixer_ch)]
                phi = mw_lutman.parameters['{}_mixer_phi'.format(mixer_ch)]
                if mixer_ch == 'G':
                    mw_lutman.sq_G_amp(.5)
                    mw_lutman.sq_D_amp(0)
                elif mixer_ch == 'D':
                    mw_lutman.sq_G_amp(0)
                    mw_lutman.sq_D_amp(.5)
            else:
                alpha = mw_lutman.parameters['mixer_alpha']
                phi = mw_lutman.parameters['mixer_phi']
                mw_lutman.sq_amp(.5)

            spurious_sideband_freq = self.freq_qubit() - 2*self.mw_freq_mod()

            # This is to ensure the square waveform is pulse 10!
            mw_lutman.set_default_lutmap()

            if self._using_QWG():
                prepare_function = mw_lutman.apply_mixer_predistortion_corrections
                prepare_function_kwargs = {'wave_dict': {}}
            else:
                def load_square():
                    AWG = mw_lutman.AWG.get_instr()
                    AWG.stop()
                    # Codeword 10 is hardcoded in the generate CCL config
                    # mw_lutman.load_waveform_realtime(wave_id='square')

                    mw_lutman.load_waveforms_onto_AWG_lookuptable(
                        force_load_sequencer_program=False)
                    AWG.start()
                prepare_function = load_square
                prepare_function_kwargs = {}

            detector = det.Signal_Hound_fixed_frequency(
                self.instr_SH.get_instr(), spurious_sideband_freq,
                prepare_for_each_point=True,
                Navg=5,
                prepare_function=prepare_function,
                prepare_function_kwargs=prepare_function_kwargs)
            # mw_lutman.load_waveform_realtime,
            # prepare_function_kwargs={'waveform_key': 'square', 'wf_nr': 10})
            ad_func_pars = {'adaptive_function': cma.fmin,
                            'x0': x0,
                            'sigma0': 1,
                            'minimize': True,
                            'noise_handler': cma.NoiseHandler(N=2),
                            'options': {'cma_stds': cma_stds,
                                        'maxfevals': maxfevals}}  # Should be enough for mixer skew

            MC.set_sweep_functions([alpha, phi])
            MC.set_detector_function(detector)  # sets test_detector
            MC.set_adaptive_function_parameters(ad_func_pars)
            MC.run(
                name='Spurious_sideband_{}{}'.format(
                    mixer_ch, self.msmt_suffix),
                mode='adaptive')
            # For the figure
            ma.OptimizationAnalysis_v2()
            a = ma.OptimizationAnalysis(auto=True, label='Spurious_sideband')
            alpha = a.optimization_result[0][0]
            phi = a.optimization_result[0][1]
            if update:
                self.set('mw_{}_mixer_alpha'.format(mixer_ch), alpha)
                self.set('mw_{}_mixer_phi'.format(mixer_ch), phi)

        return True

    def calibrate_mixer_skewness_RO(self, update=True):
        """
        Calibrates the mixer skewness using mixer_skewness_cal_UHFQC_adaptive
        see calibration toolbox for details

        Args:
            update (bool):
                if True updates values in the qubit object.

        Return:
            success (bool):
                returns True if succesful. Currently always
                returns True (i.e., no sanity check implemented)
        """

        # using the restless tuning sequence
        self.prepare_for_timedomain()
        p = sqo.randomized_benchmarking(
            self.cfg_qubit_nr(), self.cfg_openql_platform_fn(),
            nr_cliffords=[1],
            net_clifford=1, nr_seeds=1, restless=True, cal_points=False)
        self.instr_CC.get_instr().eqasm_program(p.filename)
        self.instr_CC.get_instr().start()

        LutMan = self.instr_LutMan_RO.get_instr()
        LutMan.mixer_apply_predistortion_matrix(True)
        MC = self.instr_MC.get_instr()
        S1 = swf.lutman_par_UHFQC_dig_trig(
            LutMan, LutMan.mixer_alpha, single=False, run=True)
        S2 = swf.lutman_par_UHFQC_dig_trig(
            LutMan, LutMan.mixer_phi, single=False, run=True)

        detector = det.Signal_Hound_fixed_frequency(
            self.instr_SH.get_instr(), frequency=(self.instr_LO_ro.get_instr().frequency() -
                                                  self.ro_freq_mod()),
            Navg=5, delay=0.0, prepare_for_each_point=False)

        ad_func_pars = {'adaptive_function': nelder_mead,
                        'x0': [1.0, 0.0],
                        'initial_step': [.15, 10],
                        'no_improv_break': 15,
                        'minimize': True,
                        'maxiter': 500}
        MC.set_sweep_functions([S1, S2])
        MC.set_detector_function(detector)  # sets test_detector
        MC.set_adaptive_function_parameters(ad_func_pars)
        MC.run(name='Spurious_sideband', mode='adaptive')
        a = ma.OptimizationAnalysis(auto=True, label='Spurious_sideband')
        alpha = a.optimization_result[0][0]
        phi = a.optimization_result[0][1]

        if update:
            self.ro_pulse_mixer_phi.set(phi)
            self.ro_pulse_mixer_alpha.set(alpha)
            LutMan.mixer_alpha(alpha)
            LutMan.mixer_phi(phi)

    def calibrate_mixer_offsets_RO(self, update: bool = True,
                                   ftarget=-110) -> bool:
        """
        Calibrates the mixer offset and updates the I and Q offsets in
        the qubit object.

        Args:
            update (bool):
                if True updates values in the qubit object.

            ftarget (float): power of the signal at the LO frequency
                for which the optimization is terminated

        Return:
            success (bool):
                returns True if succesful. Currently always
                returns True (i.e., no sanity check implemented)
        """

        chI_par = self.instr_acquisition.get_instr().sigouts_0_offset
        chQ_par = self.instr_acquisition.get_instr().sigouts_1_offset

        offset_I, offset_Q = cal_toolbox.mixer_carrier_cancellation(
            SH=self.instr_SH.get_instr(), source=self.instr_LO_ro.get_instr(),
            MC=self.instr_MC.get_instr(),
            chI_par=chI_par, chQ_par=chQ_par, x0=(0.05, 0.05),
            ftarget=ftarget)

        if update:
            self.ro_pulse_mixer_offs_I(offset_I)
            self.ro_pulse_mixer_offs_Q(offset_Q)
        return True

    def calibrate_mw_pulses_basic(self, amps=np.linspace(0, 1, 31),
                                  freq_steps=[1, 3, 10, 30, 100, 300, 1000],
                                  n_iter_flipping=2, soft_avg_allxy=3,
                                  cal_skewness=False, cal_offsets=True):
        """
        Performs a standard calibration of microwave pulses consisting of

        - mixer offsets
        - mixer skewness
        - pulse ampl coarse (rabi)
        - frequency (ramsey)
        - motzoi
        - ampl fine (flipping)
        - AllXY (to verify)

        Note that this is a basic calibration and does not involve fine tuning
        to ~99.9% and only works if the qubit is well behaved.
        """
        if cal_offsets:
            self.calibrate_mixer_offsets_drive()
        if cal_skewness:
            self.calibrate_mixer_skewness_drive()

        self.calibrate_mw_pulse_amplitude_coarse(amps=amps)
        self.find_frequency('ramsey', steps=freq_steps)
        self.calibrate_motzoi()
        for i in range(n_iter_flipping):
            self.measure_flipping(update=True)
        old_soft_avg = self.ro_soft_avg()
        self.ro_soft_avg(soft_avg_allxy)
        self.measure_allxy()
        self.ro_soft_avg(old_soft_avg)
        return True

    def calibrate_ssro_coarse(self, MC=None,
                              nested_MC=None,
                              freqs=None,
                              amps=None,
                              analyze: bool = True,
                              update: bool = True):
        '''
        Performs a 2D sweep of <qubit>.ro_freq and <qubit>.ro_pulse_amp and
        measures SSRO parameters (SNR, F_a, F_d).
        After the sweep is done, it sets the parameters for which the assignment
        fidelity was maximum.

        Args:
            freq (array):
                Range of frequencies of sweep.

            amps (array):
                Range of amplitudes of sweep.
        '''

        if MC is None:
            MC = self.instr_MC.get_instr()

        if nested_MC is None:
            nested_MC = self.instr_nested_MC.get_instr()

        if freqs is None:
            if self.dispersive_shift() is not None:
                freqs = np.arange(-2*abs(self.dispersive_shift()),
                                  abs(self.dispersive_shift()), .5e6) + self.freq_res()
            else:
                raise ValueError('self.dispersive_shift is None. Please specify\
                                 range of sweep frequencies.')

        if amps is None:
            amps = np.linspace(.001, .5, 31)

        nested_MC.set_sweep_function(self.ro_freq)
        nested_MC.set_sweep_points(freqs)
        nested_MC.set_sweep_function_2D(self.ro_pulse_amp)
        nested_MC.set_sweep_points_2D(amps)

        d = det.Function_Detector(self.measure_ssro,
                                  result_keys=['SNR', 'F_a', 'F_d'],
                                  value_names=['SNR', 'F_a', 'F_d'],
                                  value_units=['a.u.', 'a.u.', 'a.u.'])
        nested_MC.set_detector_function(d)
        nested_MC.run(name='RO_coarse_tuneup', mode='2D')

        if analyze is True:
            # Analysis
            a = ma.TwoD_Analysis(label='RO_coarse_tuneup', auto=False)
            # Get best parameters
            a.get_naming_and_values_2D()
            arg = np.argmax(a.measured_values[1])
            index = np.unravel_index(arg, (len(a.sweep_points),
                                           len(a.sweep_points_2D)))
            best_freq = a.sweep_points[index[0]]
            best_amp = a.sweep_points_2D[index[1]]
            a.run_default_analysis()
            print('Frequency: {}, Amplitude: {}'.format(best_freq, best_amp))

            if update is True:
                self.ro_freq(best_freq)
                self.ro_pulse_amp(best_amp)

            return True

    def calibrate_ssro_pulse_duration(self, MC=None,
                                      nested_MC=None,
                                      amps=None,
                                      times= None,
                                      use_adaptive: bool = True,
                                      n_points: int = 150,
                                      analyze: bool = True,
                                      update: bool = True):
        '''
        Calibrates the RO pulse duration by measuring the assignment fidelity of
        SSRO experiments as a function of the RO pulse duration and amplitude.
        For each set of parameters, the routine calibrates optimal weights and
        then extracts readout fidelity.
        This measurement can be performed using an adaptive sampler
        (use_adaptive=True) or a regular 2D parameter sweep (use_adaptive=False).
        Designed to be used in the GBT node 'SSRO Pulse Duration'.

        Args:
            amps (array):
                If using 2D sweep:
                    Set of RO amplitudes sampled in the 2D sweep.
                If using adaptive sampling:
                    Minimum and maximum (respectively) of the RO amplitude range
                    used in the adaptive sampler.

            times (array):
                If using 2D sweep:
                    Set of RO pulse durations sampled in the 2D sweep.
                If using adaptive sampling:
                    Minimum and maximum (respectively) of the RO pulse duration
                    range used in the adaptive sampler.

            use_adaptive (bool):
                Boolean that sets the sampling mode. Set to "False" for a
                regular 2D sweep or set to "True" for adaptive sampling.

            n_points:
                Only relevant in the adaptive sampling mode. Sets the maximum
                number of points sampled.
        '''

        if MC is None:
            MC = self.instr_MC.get_instr()

        if nested_MC is None:
            nested_MC = self.instr_nested_MC.get_instr()

        if times is None:
            times = np.arange(10e-9, 401e-9, 10e-9)

        if amps is None:
            amps = np.linspace(.01,.25,11)

        ######################
        # Experiment
        ######################
        nested_MC.set_sweep_functions([self.ro_pulse_length,
                                       self.ro_pulse_amp])
        d = det.Function_Detector(self.calibrate_optimal_weights,
                                  result_keys=['F_a','F_d','SNR'],
                                  value_names=['F_a','F_d','SNR'],
                                  value_units=['a.u.','a.u.','a.u.'])
        nested_MC.set_detector_function(d)
        # Use adaptive sampling
        if use_adaptive is True:
            # Adaptive sampler cost function
            loss_per_simplex = mk_minimization_loss_func()
            goal = mk_minimization_goal_func()

            nested_MC.set_adaptive_function_parameters(
                {'adaptive_function': LearnerND_Minimizer,
                 'goal': lambda l: goal(l) or l.npoints > n_points,
                 'loss_per_simplex': loss_per_simplex,
                 'bounds': [(10e-9, 400e-9), (0.01, 0.3)],
                 'minimize': False
                 })
            nested_MC.run(name='RO_duration_tuneup_{}'.format(self.name),
                          mode='adaptive')
        # Use standard 2D sweep
        else:
            nested_MC.set_sweep_points(times)
            nested_MC.set_sweep_points_2D(amps)
            nested_MC.run(name='RO_duration_tuneup_{}'.format(self.name),
                          mode='2D')
        #####################
        # Analysis
        #####################
        if analyze is True:
            if use_adaptive is True:
                A = ma2.Readout_landspace_Analysis(label='RO_duration_tuneup')
                optimal_pulse_duration  = A.qoi['Optimal_parameter_X']
                optimal_pulse_amplitude = A.qoi['Optimal_parameter_Y']
                self.ro_pulse_length(optimal_pulse_duration)
                self.ro_pulse_amp(optimal_pulse_amplitude)
            else:
                A = ma.TwoD_Analysis(label='RO_duration_tuneup', auto=True)
            return True

    def calibrate_ssro_fine(self, MC=None,
                            nested_MC=None,
                            start_freq=None,
                            start_amp=None,
                            start_freq_step=None,
                            start_amp_step=None,
                            threshold: float = .99,
                            analyze: bool = True,
                            update: bool = True):
        '''
        Runs an optimizer routine on the SSRO assignment fidelity of the
        <qubit>.ro_freq and <qubit>.ro_pulse_amp parameters.
        Intended to be used in the "SSRO Optimization" node of GBT.

        Args:
            start_freq (float):
                Starting frequency of the optmizer.

            start_amp (float):
                Starting amplitude of the optimizer.

            start_freq_step (float):
                Starting frequency step of the optmizer.

            start_amp_step (float):
                Starting amplitude step of the optimizer.

            threshold (float):
                Fidelity thershold after which the optimizer stops iterating.
        '''

        if MC is None:
            MC = self.instr_MC.get_instr()

        if nested_MC is None:
            nested_MC = self.instr_nested_MC.get_instr()

        if start_freq_step is None:
            if start_freq is None:
                start_freq = self.ro_freq()
                start_freq_step = 0.1e6
            else:
                raise ValueError('Must provide start frequency step if start\
                                frequency is specified.')

        if start_amp_step is None:
            if start_amp is None:
                start_amp = self.ro_pulse_amp()
                start_amp_step = 0.01
            else:
                raise ValueError('Must provide start amplitude step if start\
                                amplitude is specified.')

        if start_amp is None:
            start_amp = self.ro_pulse_amp()

        nested_MC.set_sweep_functions([self.ro_freq, self.ro_pulse_amp])

        d = det.Function_Detector(self.calibrate_optimal_weights,
                                  result_keys=['F_a'],
                                  value_names=['F_a'],
                                  value_units=['a.u.'])
        nested_MC.set_detector_function(d)

        ad_func_pars = {'adaptive_function': nelder_mead,
                        'x0': [self.ro_freq(), self.ro_pulse_amp()],
                        'initial_step': [start_freq_step, start_amp_step],
                        'no_improv_break': 10,
                        'minimize': False,
                        'maxiter': 20,
                        'f_termination': threshold}
        nested_MC.set_adaptive_function_parameters(ad_func_pars)

        nested_MC.set_optimization_method('nelder_mead')
        nested_MC.run(name='RO_fine_tuneup', mode='adaptive')

        if analyze is True:
            ma.OptimizationAnalysis(label='RO_fine_tuneup')
            return True

    def calibrate_ro_acq_delay(self, MC=None,
                               analyze: bool = True,
                               prepare: bool = True,
                               disable_metadata: bool = False):
        """
        Calibrates the ro_acq_delay parameter for the readout.
        For that it analyzes the transients.

        """

        self.ro_acq_delay(0)  # set delay to zero
        old_pow = self.ro_pulse_amp()
        self.ro_pulse_amp(0.5)

        if MC is None:
            MC = self.instr_MC.get_instr()
        # if plot_max_time is None:
        #     plot_max_time = self.ro_acq_integration_length()+250e-9

        if prepare:
            self.prepare_for_timedomain()
            p = sqo.off_on(
                qubit_idx=self.cfg_qubit_nr(), pulse_comb='off',
                initialize=False,
                platf_cfg=self.cfg_openql_platform_fn())
            self.instr_CC.get_instr().eqasm_program(p.filename)
        else:
            p = None  # object needs to exist for the openql_sweep to work

        s = swf.OpenQL_Sweep(openql_program=p,
                             CCL=self.instr_CC.get_instr(),
                             parameter_name='Transient time', unit='s',
                             upload=prepare)
        MC.set_sweep_function(s)

        if 'UHFQC' in self.instr_acquisition():
            sampling_rate = 1.8e9
        else:
            raise NotImplementedError()

        MC.set_sweep_points(np.arange(self.input_average_detector.nr_samples) /
                            sampling_rate)
        MC.set_detector_function(self.input_average_detector)
        MC.run(name='Measure_Acq_Delay_{}'.format(self.msmt_suffix),
               disable_snapshot_metadata=disable_metadata)

        self.ro_pulse_amp(old_pow)

        if analyze:
            a = ma2.RO_acquisition_delayAnalysis(qubit_name=self.name)
            # Delay time is averaged over the two quadratures.
            delay_time = (a.proc_data_dict['I_pulse_start'] +
                          a.proc_data_dict['Q_pulse_start'])/2
            self.ro_acq_delay(delay_time)
            return True

    def calibrate_optimal_weights(self, MC=None, verify: bool = True,
                                  analyze: bool = True, update: bool = True,
                                  no_figs: bool = False,
                                  optimal_IQ: bool = False,
                                  measure_transients_CCL_switched: bool = False,
                                  prepare: bool = True,
                                  disable_metadata: bool = False,
                                  nr_shots_per_case: int = 2**13,
                                  post_select: bool = False,
                                  averages: int = 2**15,
                                  post_select_threshold: float = None,
                                  )->bool:
        """
        Measures readout transients for the qubit in ground and excited state to indicate
        at what times the transients differ. Based on the transients calculates weights
        that are used to  weigh measuremet traces to maximize the SNR.

        Args:
            optimal_IQ (bool):
                if set to True sets both the I and Q weights of the optimal
                weight functions for the verification experiment.
                A good sanity check is that when using optimal IQ one expects
                to see no signal in the  Q quadrature of the verification
                SSRO experiment.
            verify (bool):
                indicates whether to run measure_ssro at the end of the routine
                to find the new SNR and readout fidelities with optimized weights

            update (bool):
                specifies whether to update the weights in the qubit object
        """
        log.info('Calibrating optimal weights for {}'.format(self.name))
        if MC is None:
            MC = self.instr_MC.get_instr()
        if prepare:
            self.prepare_for_timedomain()

        # Ensure that enough averages are used to get accurate weights
        old_avg = self.ro_acq_averages()

        self.ro_acq_averages(averages)
        if measure_transients_CCL_switched:
            transients = self.measure_transients_CCL_switched(MC=MC,
                                                              analyze=analyze,
                                                              depletion_analysis=False)
        else:
            transients = self.measure_transients(MC=MC, analyze=analyze,
                                                 depletion_analysis=False,
                                                 disable_metadata=disable_metadata)
        if analyze:
            ma.Input_average_analysis(IF=self.ro_freq_mod())

        self.ro_acq_averages(old_avg)
        # deskewing the input signal

        # Calculate optimal weights
        optimized_weights_I = (transients[1][0] - transients[0][0])
        optimized_weights_Q = (transients[1][1] - transients[0][1])
        # joint rescaling to +/-1 Volt
        maxI = np.max(np.abs(optimized_weights_I))
        maxQ = np.max(np.abs(optimized_weights_Q))
        # fixme: deviding the weight functions by four to not have overflow in
        # thresholding of the UHFQC
        weight_scale_factor = 1./(4*np.max([maxI, maxQ]))
        optimized_weights_I = np.array(
            weight_scale_factor*optimized_weights_I)
        optimized_weights_Q = np.array(
            weight_scale_factor*optimized_weights_Q)

        if update:
            self.ro_acq_weight_func_I(optimized_weights_I)
            self.ro_acq_weight_func_Q(optimized_weights_Q)
            if optimal_IQ:
                self.ro_acq_weight_type('optimal IQ')
            else:
                self.ro_acq_weight_type('optimal')
            if verify:
                self._prep_ro_integration_weights()
                self._prep_ro_instantiate_detectors()
                ssro_dict = self.measure_ssro(
                    no_figs=no_figs, update=update,
                    prepare=True, disable_metadata=disable_metadata,
                    nr_shots_per_case=nr_shots_per_case,
                    post_select=post_select,
                    post_select_threshold=post_select_threshold)
                return ssro_dict
        if verify:
            warnings.warn('Not verifying as settings were not updated.')
        return True


    #####################################################
    # "measure_" methods below
    #####################################################

    def measure_heterodyne_spectroscopy(self, freqs, MC=None,
                                        analyze=True, close_fig=True,
                                        label=''):
        """
        Measures a transmission through the feedline as a function of frequency.
        Usually used to find and characterize the resonators in routines such as
        find_resonators or find_resonator_frequency.

        Args:
            freqs (array):
                list of frequencies to sweep over

            analyze (bool):
                indicates whether to perform a hanger model
                fit to the data

            label (str):
                suffix to append to the measurement label
        """
        UHFQC = self.instr_acquisition.get_instr()
        self.prepare_for_continuous_wave()
        if MC is None:
            MC = self.instr_MC.get_instr()
        # Starting specmode if set in config
        if self.cfg_spec_mode():
            UHFQC.spec_mode_on(acq_length=self.ro_acq_integration_length(),
                               IF=self.ro_freq_mod(),
                               ro_amp=self.ro_pulse_amp_CW())
        # Snippet here to create and upload the CCL instructions
        CCL = self.instr_CC.get_instr()
        CCL.stop()
        p = sqo.CW_RO_sequence(qubit_idx=self.cfg_qubit_nr(),
                               platf_cfg=self.cfg_openql_platform_fn())
        CCL.eqasm_program(p.filename)
        # CCL gets started in the int_avg detector

        MC.set_sweep_function(swf.Heterodyne_Frequency_Sweep_simple(
            MW_LO_source=self.instr_LO_ro.get_instr(),
            IF=self.ro_freq_mod()))
        MC.set_sweep_points(freqs)

        self.int_avg_det_single._set_real_imag(False)
        MC.set_detector_function(self.int_avg_det_single)
        MC.run(name='Resonator_scan'+self.msmt_suffix+label)
        # Stopping specmode
        if self.cfg_spec_mode():
            UHFQC.spec_mode_off()
            self._prep_ro_pulse(upload=True)
        if analyze:
            ma.Homodyne_Analysis(label=self.msmt_suffix, close_fig=close_fig)

    def measure_resonator_power(self, freqs, powers, MC=None,
                                analyze: bool = True, close_fig: bool = True,
                                label: str = ''):
        """
        Mesures the readout resonator with UHFQC as a function of the pulse power.
        The pulse power is controlled by changing the amplitude of the UHFQC-generated
        waveform.

        Args:
            freqs (array):
                list of freqencies to sweep over

            powers (array):
                powers of the readout pulse to sweep over. The power is adjusted
                by changing the amplitude of the UHFQC output channels. Thereby
                the range of powers is limited by the dynamic range of mixers.
        """
        self.prepare_for_continuous_wave()
        if MC is None:
            MC = self.instr_MC.get_instr()
        # Snippet here to create and upload the CCL instructions
        CCL = self.instr_CC.get_instr()
        CCL.stop()
        p = sqo.CW_RO_sequence(qubit_idx=self.cfg_qubit_nr(),
                               platf_cfg=self.cfg_openql_platform_fn())
        CCL.eqasm_program(p.filename)
        # CCL gets started in the int_avg detector

        MC.set_sweep_function(swf.Heterodyne_Frequency_Sweep_simple(
            MW_LO_source=self.instr_LO_ro.get_instr(),
            IF=self.ro_freq_mod()))
        MC.set_sweep_points(freqs)

        ro_lm = self.instr_LutMan_RO.get_instr()
        m_amp_par = ro_lm.parameters[
            'M_amp_R{}'.format(self.cfg_qubit_nr())]
        s2 = swf.lutman_par_dB_attenuation_UHFQC_dig_trig(
            LutMan=ro_lm, LutMan_parameter=m_amp_par)
        MC.set_sweep_function_2D(s2)
        MC.set_sweep_points_2D(powers)
        self.int_avg_det_single._set_real_imag(False)
        MC.set_detector_function(self.int_avg_det_single)
        MC.run(name='Resonator_power_scan'+self.msmt_suffix+label, mode='2D')
        if analyze:
            ma.TwoD_Analysis(label='Resonator_power_scan',
                             close_fig=close_fig, normalize=True)

    def measure_photon_number_splitting(self, freqs, powers, MC=None,
                                        analyze: bool = True, close_fig: bool = True):
        """
        Mesures the CW qubit spectrosopy as a function of the RO pulse power
        to find a photon splitting.

        Refs:
        Schuster Nature 445, 515–518 (2007)
            (note that in the paper RO resonator has lower frequency than the qubit)

        Args:
            freqs (array):
                list of freqencies to sweep over

            powers (array):
                powers of the readout pulse to sweep over. The power is adjusted
                by changing the amplitude of the UHFQC output channels. Thereby
                the range of powers is limited by the dynamic range of mixers.
        """

        self.prepare_for_continuous_wave()
        if MC is None:
            MC = self.instr_MC.get_instr()
        # Snippet here to create and upload the CCL instructions
        CCL = self.instr_CC.get_instr()
        CCL.stop()
        p = sqo.CW_RO_sequence(qubit_idx=self.cfg_qubit_nr(),
                               platf_cfg=self.cfg_openql_platform_fn())
        CCL.eqasm_program(p.filename)
        # CCL gets started in the int_avg detector
        spec_source = self.instr_spec_source.get_instr()
        spec_source.on()
        MC.set_sweep_function(spec_source.frequency)
        MC.set_sweep_points(freqs)

        ro_lm = self.instr_LutMan_RO.get_instr()
        m_amp_par = ro_lm.parameters[
            'M_amp_R{}'.format(self.cfg_qubit_nr())]
        s2 = swf.lutman_par_dB_attenuation_UHFQC_dig_trig(
            LutMan=ro_lm, LutMan_parameter=m_amp_par)
        MC.set_sweep_function_2D(s2)
        MC.set_sweep_points_2D(powers)
        self.int_avg_det_single._set_real_imag(False)
        MC.set_detector_function(self.int_avg_det_single)
        label = 'Photon_number_splitting'
        MC.run(name=label+self.msmt_suffix, mode='2D')
        spec_source.off()
        if analyze:
            ma.TwoD_Analysis(label=label,
                             close_fig=close_fig, normalize=True)

    def measure_resonator_frequency_dac_scan(self, freqs, dac_values, MC=None,
                                             analyze: bool = True, close_fig: bool = True,
                                             fluxChan=None, label=''):
        """
        Performs the resonator spectroscopy as a function of the current applied
        to the flux bias line.

        Args:
            freqs (array):
                list of freqencies to sweep over

            dac_values (array):
                list of the DAC values (current values) to sweep over

            fluxChan (str):
                channel of the instrument controlling the flux to sweep. By default
                the channel used is specified by self.fl_dc_ch.

            analyze (bool):
                indicates whether to generate colormaps of the measured data

            label (str):
                suffix to append to the measurement label

        Relevant qubit parameters:
            instr_FluxCtrl (str):
                instrument controlling the current bias

            fluxChan (str):
                chanel of the flux control instrument corresponding to the qubit
        """
        self.prepare_for_continuous_wave()
        if MC is None:
            MC = self.instr_MC.get_instr()
        # Snippet here to create and upload the CCL instructions
        CCL = self.instr_CC.get_instr()
        CCL.stop()
        p = sqo.CW_RO_sequence(qubit_idx=self.cfg_qubit_nr(),
                               platf_cfg=self.cfg_openql_platform_fn())
        CCL.eqasm_program(p.filename)
        # CCL gets started in the int_avg detector

        MC.set_sweep_function(swf.Heterodyne_Frequency_Sweep_simple(
            MW_LO_source=self.instr_LO_ro.get_instr(),
            IF=self.ro_freq_mod()))
        MC.set_sweep_points(freqs)

        if 'ivvi' in self.instr_FluxCtrl().lower():
            IVVI = self.instr_FluxCtrl.get_instr()
            dac_par = IVVI.parameters['dac{}'.format(self.fl_dc_ch())]
        else:
            # Assume the flux is controlled using an SPI rack
            fluxcontrol = self.instr_FluxCtrl.get_instr()
            if fluxChan == None:
                dac_par = fluxcontrol.parameters[(self.fl_dc_ch())]
            else:
                dac_par = fluxcontrol.parameters[(fluxChan)]

        MC.set_sweep_function_2D(dac_par)
        MC.set_sweep_points_2D(dac_values)
        self.int_avg_det_single._set_real_imag(False)
        MC.set_detector_function(self.int_avg_det_single)
        MC.run(name='Resonator_dac_scan'+self.msmt_suffix+label, mode='2D')
        if analyze:
            ma.TwoD_Analysis(label='Resonator_dac_scan', close_fig=close_fig)

    def measure_qubit_frequency_dac_scan(self, freqs, dac_values,
                                         mode='pulsed_marked', MC=None,
                                         analyze=True, fluxChan=None, close_fig=True,
                                         nested_resonator_calibration=False,
                                         nested_resonator_calibration_use_min=False,
                                         resonator_freqs=None):
        """
        Performs the qubit spectroscopy while changing the current applied
        to the flux bias line.

        Args:
            freqs (array):
                MW drive frequencies to sweep over

            dac_values (array):
                values of the current to sweep over

            mode (str {'pulsed_mixer', 'CW', 'pulsed_marked'}):
                specifies the spectroscopy mode (cf. measure_spectroscopy method)

            fluxChan (str):
                Fluxchannel that is varied. Defaults to self.fl_dc_ch

            nested_resonator_calibration (bool):
                specifies whether to track the RO resonator
                frequency (which itself is flux-dependent)

            nested_resonator_calibration_use_min (bool):
                specifies whether to use the resonance
                minimum in the nested routine

            resonator_freqs (array):
                manual specifications of the frequencies over in which to
                search for RO resonator in the nested routine

            analyze (bool):
                indicates whether to generate colormaps of the measured data

            label (str):
                suffix to append to the measurement label

        Relevant qubit parameters:
            instr_FluxCtrl (str):
                instrument controlling the current bias

            fluxChan (str):
                chanel of the flux control instrument corresponding to the qubit
        """

        if mode == 'pulsed_mixer':
            old_channel_amp = self.mw_channel_amp()
            self.mw_channel_amp(1)
            self.prepare_for_timedomain()
            self.mw_channel_amp(old_channel_amp)
        elif mode == 'CW' or mode == 'pulsed_marked':
            self.prepare_for_continuous_wave()
        else:
            logging.error('Mode {} not recognized'.format(mode))
        if MC is None:
            MC = self.instr_MC.get_instr()

        # Snippet here to create and upload the CCL instructions
        CCL = self.instr_CC.get_instr()
        if mode == 'pulsed_marked':
            p = sqo.pulsed_spec_seq_marked(
                qubit_idx=self.cfg_qubit_nr(),
                spec_pulse_length=self.spec_pulse_length(),
                platf_cfg=self.cfg_openql_platform_fn(),
                trigger_idx=0)
        else:
            p = sqo.pulsed_spec_seq(
                qubit_idx=self.cfg_qubit_nr(),
                spec_pulse_length=self.spec_pulse_length(),
                platf_cfg=self.cfg_openql_platform_fn())

        CCL.eqasm_program(p.filename)
        # CCL gets started in the int_avg detector
        if 'ivvi' in self.instr_FluxCtrl().lower():
            if fluxChan is None:
                IVVI = self.instr_FluxCtrl.get_instr()
                dac_par = IVVI.parameters['dac{}'.format(self.fl_dc_ch())]
            else:
                dac_par = IVVI.parameters[fluxChan]
        else:
            # Assume the flux is controlled using an SPI rack
            fluxcontrol = self.instr_FluxCtrl.get_instr()
            if fluxChan == None:
                dac_par = fluxcontrol.parameters[(self.fl_dc_ch())]
            else:
                dac_par = fluxcontrol.parameters[(fluxChan)]
        if mode == 'pulsed_mixer':
            spec_source = self.instr_spec_source_2.get_instr()
            spec_source.on()
        else:
            spec_source = self.instr_spec_source.get_instr()
            spec_source.on()
            if mode == 'pulsed_marked':
                spec_source.pulsemod_state('On')

        MC.set_sweep_function(spec_source.frequency)
        MC.set_sweep_points(freqs)
        if nested_resonator_calibration:
            res_updating_dac_par = swf.Nested_resonator_tracker(
                qubit=self,
                nested_MC=self.instr_nested_MC.get_instr(),
                freqs=resonator_freqs,
                par=dac_par, use_min=nested_resonator_calibration_use_min,
                reload_sequence=True, sequence_file=p, cc=CCL)
            MC.set_sweep_function_2D(res_updating_dac_par)
        else:
            MC.set_sweep_function_2D(dac_par)
        MC.set_sweep_points_2D(dac_values)
        self.int_avg_det_single._set_real_imag(False)
        MC.set_detector_function(self.int_avg_det_single)
        MC.run(name='Qubit_dac_scan'+self.msmt_suffix, mode='2D')
        if analyze:
            return ma.TwoD_Analysis(label='Qubit_dac_scan',
                                    close_fig=close_fig)

    def measure_spectroscopy(self, freqs, mode='pulsed_marked', MC=None,
                             analyze=True, close_fig=True, label='',
                             prepare_for_continuous_wave=True):
        """
        Performs a two-tone spectroscopy experiment where one tone is kept
        fixed at the resonator readout frequency and another frequency is swept.

        args:
            freqs (array) : Frequency range you want to sweep
            mode  (string): 'CW' - Continuous wave
                            'pulsed_marked' - pulsed using trigger input of
                                              spec source
                            'pulsed_mixer' - pulsed using AWG and mixer
            analyze: indicates whether to look for the peak in the data
                and perform a fit
            label: suffix to append to the measurement label

        This experiment can be performed in three different modes
            Continuous wave (CW)
            Pulsed, marker modulated
            Pulsed, mixer modulated

        The mode argument selects which mode is being used and redirects the
        arguments to the appropriate method.
        """
        if mode == 'CW':
            self.measure_spectroscopy_CW(freqs=freqs, MC=MC,
                                         analyze=analyze, close_fig=close_fig,
                                         label=label,
                                         prepare_for_continuous_wave=prepare_for_continuous_wave)
        elif mode == 'pulsed_marked':
            self.measure_spectroscopy_pulsed_marked(
                freqs=freqs, MC=MC,
                analyze=analyze, close_fig=close_fig,
                label=label,
                prepare_for_continuous_wave=prepare_for_continuous_wave)
        elif mode == 'pulsed_mixer':
            self.measure_spectroscopy_pulsed_mixer(
                freqs=freqs, MC=MC,
                analyze=analyze, close_fig=close_fig,
                label=label,
                prepare_for_timedomain=prepare_for_continuous_wave)
        else:
            logging.error('Mode {} not recognized. Available modes: "CW", \
                          "pulsed_marked", "pulsed_mixer"'.format(mode))

    def measure_spectroscopy_CW(self, freqs, MC=None,
                                analyze=True, close_fig=True, label='',
                                prepare_for_continuous_wave=True):
        """
        Does a CW spectroscopy experiment by sweeping the frequency of a
        microwave source.

        Relevant qubit parameters:
            instr_spec_source (RohdeSchwarz_SGS100A):
                instrument used to apply CW excitation

            spec_pow (float):
                power of the MW excitation at the output of the spec_source (dBm)

            label (str):
                suffix to append to the measurement label
        """
        UHFQC = self.instr_acquisition.get_instr()
        if prepare_for_continuous_wave:
            self.prepare_for_continuous_wave()
        if MC is None:
            MC = self.instr_MC.get_instr()

        # Starting specmode if set in config
        if self.cfg_spec_mode():
            UHFQC.spec_mode_on(IF=self.ro_freq_mod(),
                               ro_amp=self.ro_pulse_amp_CW())

        # Snippet here to create and upload the CCL instructions
        CCL = self.instr_CC.get_instr()
        p = sqo.pulsed_spec_seq(
            qubit_idx=self.cfg_qubit_nr(),
            spec_pulse_length=self.spec_pulse_length(),
            platf_cfg=self.cfg_openql_platform_fn())
        CCL.eqasm_program(p.filename)
        # CCL gets started in the int_avg detector

        spec_source = self.instr_spec_source.get_instr()
        spec_source.on()
        # Set marker mode off for CW:
        spec_source.pulsemod_state('Off')

        MC.set_sweep_function(spec_source.frequency)
        MC.set_sweep_points(freqs)
        if self.cfg_spec_mode():
            print('Enter loop')
            MC.set_detector_function(self.UHFQC_spec_det)
        else:
            self.int_avg_det_single._set_real_imag(False)
            MC.set_detector_function(self.int_avg_det_single)
        MC.run(name='CW_spectroscopy'+self.msmt_suffix+label)
        # Stopping specmode
        if self.cfg_spec_mode():
            UHFQC.spec_mode_off()
            self._prep_ro_pulse(upload=True)
        if analyze:
            ma.Homodyne_Analysis(label=self.msmt_suffix, close_fig=close_fig)

    def measure_spectroscopy_pulsed_marked(self, freqs, MC=None,
                                           analyze=True, close_fig=True,
                                           label='',
                                           prepare_for_continuous_wave=True):
        """
        Performs a spectroscopy experiment by triggering the spectroscopy source
        with a CCLight trigger.

        TODO: set the
        """
        UHFQC = self.instr_acquisition.get_instr()
        if prepare_for_continuous_wave:
            self.prepare_for_continuous_wave()
        if MC is None:
            MC = self.instr_MC.get_instr()

        # Starting specmode if set in config
        if self.cfg_spec_mode():
            UHFQC.spec_mode_on(IF=self.ro_freq_mod(),
                               ro_amp=self.ro_pulse_amp_CW())

        wait_time_ns = self.spec_wait_time()*1e9

        # Snippet here to create and upload the CCL instructions
        CCL = self.instr_CC.get_instr()
        p = sqo.pulsed_spec_seq_marked(
            qubit_idx=self.cfg_qubit_nr(),
            spec_pulse_length=self.spec_pulse_length(),
            platf_cfg=self.cfg_openql_platform_fn(),
            cc=self.instr_CC(),
            trigger_idx=0 if CCL.name == 'CCL' else 15,
            wait_time_ns=wait_time_ns)

        CCL.eqasm_program(p.filename)
        # CCL gets started in the int_avg detector

        spec_source = self.instr_spec_source.get_instr()
        spec_source.on()
        # Set marker mode off for CW:
        spec_source.pulsemod_state('On')

        MC.set_sweep_function(spec_source.frequency)
        MC.set_sweep_points(freqs)
        if self.cfg_spec_mode():
            MC.set_detector_function(self.UHFQC_spec_det)
        else:
            self.int_avg_det_single._set_real_imag(False)
            MC.set_detector_function(self.int_avg_det_single)
        MC.run(name='pulsed_marker_spectroscopy'+self.msmt_suffix+label)
        # Stopping specmode
        if self.cfg_spec_mode():
            UHFQC.spec_mode_off()
            self._prep_ro_pulse(upload=True)
        if analyze:
            ma.Qubit_Spectroscopy_Analysis(label=self.msmt_suffix,
                                           close_fig=close_fig,
                                           qb_name=self.name)

    def measure_spectroscopy_pulsed_mixer(self, freqs, MC=None,
                                          analyze=True, close_fig=True,
                                          label='',
                                          prepare_for_timedomain=True):
        """
        Performs pulsed spectroscopy by modulating a cw pulse with a square
        which is generated by an AWG. Uses the self.mw_LO as spec source, as
        that usually is the LO of the AWG/QWG mixer.

        Is considered as a time domain experiment as it utilizes the AWG

        Relevant parameters:
            spec_pow (float):
                power of the LO fed into the mixer

            spec_amp (float):
                amplitude of the square waveform used to generate
                microwave tone

            spec_pulse_length (float):
                length of the spectroscopy pulse. The length is
                controlled by the qisa file, which indicates how many 20 ns long
                square pulses should be triggered back-to-back
        """
        UHFQC = self.instr_acquisition.get_instr()
        if MC is None:
            MC = self.instr_MC.get_instr()

        # Starting specmode if set in config
        if self.cfg_spec_mode():
            UHFQC.spec_mode_on(IF=self.ro_freq_mod(),
                               ro_amp=self.ro_pulse_amp_CW())

        # Save current value of mw_channel_amp to make this measurement
        # independent of the value.
        old_channel_amp = self.mw_channel_amp()
        self.mw_channel_amp(1)

        if prepare_for_timedomain:
            self.prepare_for_timedomain()
        # Snippet here to create and upload the CCL instructions
        CCL = self.instr_CC.get_instr()
        p = sqo.pulsed_spec_seq(
            qubit_idx=self.cfg_qubit_nr(),
            spec_pulse_length=self.spec_pulse_length(),
            platf_cfg=self.cfg_openql_platform_fn())

        CCL.eqasm_program(p.filename)
        # CCL gets started in the int_avg detector

        spec_source = self.instr_spec_source_2.get_instr()
        # spec_source.on()
        # Set marker mode off for mixer CW:

        MC.set_sweep_function(spec_source.frequency)
        MC.set_sweep_points(freqs)

        if self.cfg_spec_mode():
            print('Enter loop')
            MC.set_detector_function(self.UHFQC_spec_det)
        else:
            self.int_avg_det_single._set_real_imag(False)
            MC.set_detector_function(self.int_avg_det_single)

        # d = self.int_avg_det
        # MC.set_detector_function(d)
        MC.run(name='pulsed_mixer_spectroscopy'+self.msmt_suffix+label)

        self.mw_channel_amp(old_channel_amp)
        # Stopping specmode
        if self.cfg_spec_mode():
            UHFQC.spec_mode_off()
            self._prep_ro_pulse(upload=True)
        if analyze:
            ma.Qubit_Spectroscopy_Analysis(label=self.msmt_suffix,
                                           close_fig=close_fig,
                                           qb_name=self.name)

    def find_bus_frequency(self, freqs, spec_source_bus, bus_power, f01=None,
                           label='', close_fig=True, analyze=True, MC=None,
                           prepare_for_continuous_wave=True):
        """
        Drive the qubit and sit at the spectroscopy peak while the bus is driven with
        bus_spec_source

        Args:
            freqs (array):
                list of frequencies of the second drive tone (at bus frequency)

            spec_source_bus (RohdeSchwarz_SGS100A):
                rf source used for the second spectroscopy tone

            bus_power (float):
                power of the second spectroscopy tone

            f_01 (float):
                frequency of 01 transition (default: self.freq_qubit())

            analyze (bool):
                indicates whether to look for peas in the data and perform a fit

            label (str):
                suffix to append to the measurement label

            prepare_for_continuous_wave (bool):
                indicates whether to regenerate a waveform
                generating a readout tone and set all the instruments according
                to the parameters stored in the qubit object
        """

        if f01 is None:
            f01 = self.freq_qubit()

        UHFQC = self.instr_acquisition.get_instr()
        if prepare_for_continuous_wave:
            self.prepare_for_continuous_wave()
        if MC is None:
            MC = self.instr_MC.get_instr()
        # Starting specmode if set in config
        if self.cfg_spec_mode():
            UHFQC.spec_mode_on(IF=self.ro_freq_mod(),
                               ro_amp=self.ro_pulse_amp_CW())

        # Snippet here to create and upload the CCL instructions
        CCL = self.instr_CC.get_instr()
        p = sqo.pulsed_spec_seq(
            qubit_idx=self.cfg_qubit_nr(),
            spec_pulse_length=self.spec_pulse_length(),
            platf_cfg=self.cfg_openql_platform_fn())
        CCL.eqasm_program(p.filename)
        # CCL gets started in the int_avg detector

        spec_source = self.instr_spec_source.get_instr()
        spec_source.on()
        spec_source.frequency(f01)
        # spec_source.power(self.spec_pow())
        spec_source_bus.on()
        spec_source_bus.power(bus_power)
        MC.set_sweep_function(spec_source_bus.frequency)
        MC.set_sweep_points(freqs)
        if self.cfg_spec_mode():
            print('Enter loop')
            MC.set_detector_function(self.UHFQC_spec_det)
        else:
            self.int_avg_det_single._set_real_imag(False)
            MC.set_detector_function(self.int_avg_det_single)
        MC.run(name='Bus_spectroscopy_'+self.msmt_suffix+label)
        spec_source_bus.off()
        # Stopping specmode
        if self.cfg_spec_mode():
            UHFQC.spec_mode_off()
            self._prep_ro_pulse(upload=True)
        if analyze:
            ma.Qubit_Spectroscopy_Analysis(label=self.msmt_suffix,
                                           close_fig=close_fig,
                                           qb_name=self.name)

    def bus_frequency_flux_sweep(self, freqs, spec_source_bus, bus_power, dacs, dac_param, f01=None, label='',
                                 close_fig=True, analyze=True, MC=None,
                                 prepare_for_continuous_wave=True):
        """
        Drive the qubit and sit at the spectroscopy peak while the bus is driven with
        bus_spec_source. At the same time sweep dac channel specified by dac_param over
        set of values sepcifeid by dacs.

        Practical comments:
        - sweep flux bias of different (neighbour) qubit than the one measured
        - set spec_power of the first tone high (say, +15 dB relative to value optimal
                for sharp spectroscopy). This makes you less sensitive to flux crosstalk.

        Args:
            freqs (array):
                list of frequencies of the second drive tone (at bus frequency)

            spec_source_bus (RohdeSchwarz_SGS100A):
                rf source used for the second spectroscopy tone

            bus_power (float):
                power of the second spectroscopy tone

            dacs (array):
                valuses of current bias to measure

            dac_param (str):
                parameter corresponding to the sweeped current bias

            f_01 (flaot):
                frequency of 01 transition (default: self.freq_qubit())

            analyze (bool):
                indicates whether to look for peas in the data and perform a fit

            label (bool):
                suffix to append to the measurement label

            prepare_for_continuous_wave (bool):
                indicates whether to regenerate a waveform
                generating a readout tone and set all the instruments according
                to the parameters stored in the qubit object
        """
        if f01 == None:
            f01 = self.freq_qubit()

        UHFQC = self.instr_acquisition.get_instr()
        if prepare_for_continuous_wave:
            self.prepare_for_continuous_wave()
        if MC is None:
            MC = self.instr_MC.get_instr()
        # Starting specmode if set in config
        if self.cfg_spec_mode():
            UHFQC.spec_mode_on(IF=self.ro_freq_mod(),
                               ro_amp=self.ro_pulse_amp_CW())

        # Snippet here to create and upload the CCL instructions
        CCL = self.instr_CC.get_instr()
        p = sqo.pulsed_spec_seq(
            qubit_idx=self.cfg_qubit_nr(),
            spec_pulse_length=self.spec_pulse_length(),
            platf_cfg=self.cfg_openql_platform_fn())
        CCL.eqasm_program(p.filename)
        # CCL gets started in the int_avg detector

        spec_source = self.instr_spec_source.get_instr()
        spec_source.on()
        spec_source.frequency(f01)
        # spec_source.power(self.spec_pow())
        spec_source_bus.on()
        spec_source_bus.power(bus_power)

        MC.set_sweep_function(spec_source_bus.frequency)
        MC.set_sweep_points(freqs)

        MC.set_sweep_function_2D(dac_param)
        MC.set_sweep_points_2D(dacs)

        if self.cfg_spec_mode():
            print('Enter loop')
            MC.set_detector_function(self.UHFQC_spec_det)
        else:
            self.int_avg_det_single._set_real_imag(False)
            MC.set_detector_function(self.int_avg_det_single)
        MC.run(name='Bus_flux_sweep_'+self.msmt_suffix+label, mode='2D')
        spec_source_bus.off()

        # Stopping specmode
        if self.cfg_spec_mode():
            UHFQC.spec_mode_off()
            self._prep_ro_pulse(upload=True)
        if analyze:
            ma.TwoD_Analysis(label=self.msmt_suffix, close_fig=close_fig)

    def measure_anharmonicity(self, freqs_01=None, freqs_12=None, f_01_power=None,
                              f_12_power=None,
                              MC=None, spec_source_2=None,
                              mode='pulsed_marked'):
        """
        Measures the qubit spectroscopy as a function of frequency of the two
        driving tones. The qubit transitions are observed when frequency of one
        drive matches the qubit frequency, or when sum of frequencies matches
        energy difference between ground and second excited state. Consequently
        frequency of 01 and 12  transitions can be extracted simultaneously
        yoielding anharmonicity measurement.

<<<<<<< HEAD
    def calibrate_ssro_fine(self, MC=None,
                            nested_MC=None,
                            start_freq=None,
                            start_amp=None,
                            start_freq_step=None,
                            start_amp_step=None,
                            threshold: float = .99,
                            analyze: bool = True,
                            update: bool = True):
        '''
        Runs an optimizer routine on the SSRO assignment fidelity of the
        <qubit>.ro_freq and <qubit>.ro_pulse_amp parameters.
        Intended to be used in the "SSRO Optimization" node of GBT.
=======
        Typically a good guess for the 12 transition frequencies is
        f01 + alpha where alpha is the anharmonicity and typically ~ -300 MHz

        Args:
            freqs_01: frequencies of the first qubit drive
            freqs_12: frequencies of the second qubit drive
            f_01_power: power of the first qubit drive. By default the power
                is set to self.spec_pow
            f_12_power: power of the second qubit drive. By default the power
                is set to self.spec_pow. Likely it needs to be increased
                by 10-20 dB to yield meaningful result
            spec_source_2: instrument used to apply second MW drive.
                By default instrument specified by self.instr_spec_source_2 is used
            mode (str):
                if pulsed_marked uses pulsed spectroscopy sequence assuming
                that the sources are pulsed using a marker.
                Otherwise, uses CW spectroscopy.
        """
        # f_anharmonicity = np.mean(freqs_01) - np.mean(freqs_12)
        # if f_01_power == None:
        #     f_01_power = self.spec_pow()
        # if f_12_power == None:
        #     f_12_power = f_01_power+20
        if freqs_01 is None:
            freqs_01 = self.freq_qubit()+np.arange(-30e6, 30.1e6, 1e6)
        if freqs_12 is None:
            freqs_12 = self.freq_qubit() + self.anharmonicity() + \
                np.arange(-30e6, 30.1e6, 1e6)
        f_anharmonicity = np.mean(freqs_01) - np.mean(freqs_12)
        if f_01_power == None:
            f_01_power = self.spec_pow()
        if f_12_power == None:
            f_12_power = f_01_power+20
        print('f_anharmonicity estimation', f_anharmonicity)
        print('f_12 estimations', np.mean(freqs_12))
        CCL = self.instr_CC.get_instr()
        p = sqo.pulsed_spec_seq(
            qubit_idx=self.cfg_qubit_nr(),
            spec_pulse_length=self.spec_pulse_length(),
            platf_cfg=self.cfg_openql_platform_fn())
        CCL.eqasm_program(p.filename)
        if MC is None:
            MC = self.instr_MC.get_instr()
        if spec_source_2 is None:
            spec_source_2 = self.instr_spec_source_2.get_instr()
        spec_source = self.instr_spec_source.get_instr()

        self.prepare_for_continuous_wave()
        self.int_avg_det_single._set_real_imag(False)
        spec_source.on()
        if mode == 'pulsed_marked':
            spec_source.pulsemod_state('On')
        else:
            spec_source.pulsemod_state('Off')

        spec_source.power(f_01_power)

        spec_source_2.on()
        if mode == 'pulsed_marked':
            spec_source_2.pulsemod_state('On')
        else:
            spec_source_2.pulsemod_state('Off')
        spec_source_2.power(f_12_power)

        MC.set_sweep_function(wrap_par_to_swf(
                              spec_source.frequency, retrieve_value=True))
        MC.set_sweep_points(freqs_01)
        MC.set_sweep_function_2D(wrap_par_to_swf(
            spec_source_2.frequency, retrieve_value=True))
        MC.set_sweep_points_2D(freqs_12)
        MC.set_detector_function(self.int_avg_det_single)
        MC.run_2D(name='Two_tone_'+self.msmt_suffix)
        ma.TwoD_Analysis(auto=True)
        spec_source.off()
        spec_source_2.off()
        ma.Three_Tone_Spectroscopy_Analysis(
            label='Two_tone',  f01=np.mean(freqs_01), f12=np.mean(freqs_12))

    def measure_anharmonicity_GBT(self, freqs_01=None, freqs_12=None, f_01_power=None,
                                  f_12_power=None,
                                  MC=None, spec_source_2=None,
                                  mode='pulsed_marked'):
        """
        Measures the qubit spectroscopy as a function of frequency of the two
        driving tones. The qubit transitions are observed when frequency of one
        drive matches the qubit frequency, or when sum of frequencies matches
        energy difference between ground and second excited state. Consequently
        frequency of 01 and 12  transitions can be extracted simultaneously
        yoielding anharmonicity measurement.

        Typically a good guess for the 12 transition frequencies is
        f01 + alpha where alpha is the anharmonicity and typically ~ -300 MHz

        Args:
            freqs_01: frequencies of the first qubit drive
            freqs_12: frequencies of the second qubit drive
            f_01_power: power of the first qubit drive. By default the power
                is set to self.spec_pow
            f_12_power: power of the second qubit drive. By default the power
                is set to self.spec_pow. Likely it needs to be increased
                by 10-20 dB to yield meaningful result
            spec_source_2: instrument used to apply second MW drive.
                By default instrument specified by self.instr_spec_source_2 is used
            mode (str):
                if pulsed_marked uses pulsed spectroscopy sequence assuming
                that the sources are pulsed using a marker.
                Otherwise, uses CW spectroscopy.
        """
        if freqs_01 is None:
            freqs_01 = self.freq_qubit()+np.arange(-30e6, 30.1e6, 0.5e6)
        if freqs_12 is None:
            freqs_12 = self.freq_qubit() + self.anharmonicity() + \
                np.arange(-30e6, 30.1e6, 0.5e6)
        f_anharmonicity = np.mean(freqs_01) - np.mean(freqs_12)
        if f_01_power == None:
            f_01_power = self.spec_pow()
        if f_12_power == None:
            f_12_power = f_01_power+20

        print('f_anharmonicity estimation', f_anharmonicity)
        print('f_12 estimations', np.mean(freqs_12))
        CCL = self.instr_CC.get_instr()
        p = sqo.pulsed_spec_seq_marked(
            qubit_idx=self.cfg_qubit_nr(),
            spec_pulse_length=self.spec_pulse_length(),
            platf_cfg=self.cfg_openql_platform_fn(),
            trigger_idx=0)
        CCL.eqasm_program(p.filename)
        if MC is None:
            MC = self.instr_MC.get_instr()
        if spec_source_2 is None:
            spec_source_2 = self.instr_spec_source_2.get_instr()
        spec_source = self.instr_spec_source.get_instr()

        self.prepare_for_continuous_wave()
        self.int_avg_det_single._set_real_imag(False)
        spec_source.on()
        if mode == 'pulsed_marked':
            spec_source.pulsemod_state('On')
        else:
            spec_source.pulsemod_state('Off')

        spec_source.power(f_01_power)

        spec_source_2.on()
        if mode == 'pulsed_marked':
            spec_source_2.pulsemod_state('On')
        else:
            spec_source_2.pulsemod_state('Off')
        spec_source_2.power(f_12_power)

        MC.set_sweep_function(wrap_par_to_swf(
                              spec_source.frequency, retrieve_value=True))
        MC.set_sweep_points(freqs_01)
        MC.set_sweep_function_2D(wrap_par_to_swf(
            spec_source_2.frequency, retrieve_value=True))
        MC.set_sweep_points_2D(freqs_12)
        MC.set_detector_function(self.int_avg_det_single)
        MC.run_2D(name='Two_tone_'+self.msmt_suffix)
        ma.TwoD_Analysis(auto=True)
        spec_source.off()
        spec_source_2.off()
        self.spec_pow(old_spec_pow1)

        # if analyze:
        #     a = ma.Three_Tone_Spectroscopy_Analysis(label='Two_tone',  f01=np.mean(freqs_01), f12=np.mean(freqs_12))
        #     if update:
        #         self.anharmonicity(a.anharm)
        #     return a.T1

        ma_obj = ma.Three_Tone_Spectroscopy_Analysis_test(
            label='Two_tone',  f01=np.mean(freqs_01), f12=np.mean(freqs_12))
        rel_change = (abs(self.anharmonicity()) -
                      ma_obj.Anharm_dict['anharmonicity'])/self.anharmonicity()
        threshold_for_change = 0.1
        if np.abs(rel_change) > threshold_for_change:
            return False
        else:
            return True

    def measure_photon_nr_splitting_from_bus(self, f_bus, freqs_01=None,
                                             powers=np.arange(-10, 10, 1), MC=None,
                                             spec_source_2=None):
        """
        Measures photon splitting of the qubit due to photons in the bus resonators.
        Specifically it is a CW qubit pectroscopy with the second  variable-power CW tone
        applied at frequency f_bus.

        Refs:
        Schuster Nature 445, 515–518 (2007)
            (note that in the paper RO resonator has lower frequency than the qubit)
>>>>>>> be6e03bd

        Args:
            f_bus: bus frequency at which variable-power CW tone is applied
            freqs_01: range of frequencies of the CW qubit MW drive. If not specified
            range -60 MHz to +5 MHz around freq_qubit fill be used.
            powers: sweeped powers of the bus CW drive.
            spec_source_2: sepcifies instrument used to apply bus MW drive. By default
                instr_spec_source_2 is used.
        """
        if freqs_01 is None:
            freqs_01 = np.arange(self.freq_qubit()-60e6,
                                 self.freq_qubit()+5e6, 0.7e6)

        self.prepare_for_continuous_wave()
        if MC is None:
            MC = self.instr_MC.get_instr()
        CCL = self.instr_CC.get_instr()
        if spec_source_2 is None:
            spec_source_2 = self.instr_spec_source_2.get_instr()
        spec_source = self.instr_spec_source.get_instr()
        p = sqo.pulsed_spec_seq(
            qubit_idx=self.cfg_qubit_nr(),
            spec_pulse_length=self.spec_pulse_length(),
            platf_cfg=self.cfg_openql_platform_fn())
        CCL.eqasm_program(p.filename)
        self.int_avg_det_single._set_real_imag(False)
        spec_source.on()
        spec_source.power(self.spec_pow())
        spec_source_2.on()
        spec_source_2.frequency(f_bus)

        MC.set_sweep_function(wrap_par_to_swf(
                              spec_source.frequency, retrieve_value=True))
        MC.set_sweep_points(freqs_01)

        MC.set_sweep_function_2D(wrap_par_to_swf(
            spec_source_2.power, retrieve_value=True))
        MC.set_sweep_points_2D(powers)
        MC.set_detector_function(self.int_avg_det_single)

        MC.run_2D(name='Photon_nr_splitting'+self.msmt_suffix)

        ma.TwoD_Analysis(auto=True)
        spec_source.off()
        spec_source_2.off()

    def measure_ssro(self, MC=None,
                     nr_shots_per_case: int = 2**13,  # 8192
                     cases=('off', 'on'),
                     prepare: bool = True, no_figs: bool = False,
                     post_select: bool = False,
                     post_select_threshold: float = None,
                     update: bool = True,
                     SNR_detector: bool = False,
                     shots_per_meas: int = 2**16,
                     vary_residual_excitation: bool = True,
                     disable_metadata: bool = False, label: str = ''):
        """
        Performs a number of single shot measurements with qubit in ground and excited state
        to extract the SNR and readout fidelities.

        Args:
            analyze (bool):
                should the analysis be executed

            nr_shots_per_case (int):
                total number of measurements in qubit ground and excited state

            cases:
                currently unused

            update_threshold (bool):
                indicating whether to update a threshold according
                to which the shot is classified as ground or excited state.

            prepare (bool):
                should the prepare_for_timedomain be executed?

            SNR_detector (bool):
                the function will return a dictionary suitable, making this function
                easier to use as a detector in the nested measurement

            shots_per_meas (int):
                number of single shot measurements per single
                acquisition with UHFQC

            vary_residual_excitation (bool):
                if False, uses the last known values of residual excitation
                and measurement induced relaxation and keeps these fixed.
            ...
        """

        # off and on, not including post selection init measurements yet
        nr_shots = nr_shots_per_case*2

        old_RO_digit = self.ro_acq_digitized()
        self.ro_acq_digitized(False)

        if MC is None:
            MC = self.instr_MC.get_instr()

        # plotting really slows down SSRO (16k shots plotting is slow)
        old_plot_setting = MC.live_plot_enabled()
        MC.live_plot_enabled(False)
        if prepare:
            self.prepare_for_timedomain()

        # This snippet causes 0.08 s of overhead but is dangerous to bypass
        p = sqo.off_on(
            qubit_idx=self.cfg_qubit_nr(), pulse_comb='off_on',
            initialize=post_select,
            platf_cfg=self.cfg_openql_platform_fn())
        self.instr_CC.get_instr().eqasm_program(p.filename)

        # digitization setting is reset here but the detector still uses
        # the disabled setting that was set above
        self.ro_acq_digitized(old_RO_digit)

        s = swf.OpenQL_Sweep(openql_program=p,
                             CCL=self.instr_CC.get_instr(),
                             parameter_name='Shot', unit='#',
                             upload=prepare)
        MC.soft_avg(1)  # don't want to average single shots
        MC.set_sweep_function(s)
        MC.set_sweep_points(np.arange(nr_shots))
        d = self.int_log_det
        d.nr_shots = np.min([shots_per_meas, nr_shots])
        MC.set_detector_function(d)

        MC.run('SSRO_{}{}'.format(label, self.msmt_suffix),
               disable_snapshot_metadata=disable_metadata)
        MC.live_plot_enabled(old_plot_setting)

        ######################################################################
        # SSRO Analysis
        ######################################################################
        if post_select_threshold == None:
            post_select_threshold = self.ro_acq_threshold()

        options_dict = {'post_select': post_select,
                        'nr_samples': 2+2*post_select,
                        'post_select_threshold': post_select_threshold,
                        'predict_qubit_temp': True,
                        'qubit_freq': self.freq_qubit()}
        if not vary_residual_excitation:
            options_dict.update(
                {'fixed_p10': self.res_exc,
                 'fixed_p01': self.mmt_rel})

        a = ma2.ra.Singleshot_Readout_Analysis(
            options_dict=options_dict,
            extract_only=no_figs)

        ######################################################################
        # Update parameters in the qubit object based on the analysis
        ######################################################################
        if update:
            self.res_exc = a.proc_data_dict['quantities_of_interest']['residual_excitation']
            self.mmt_rel = a.proc_data_dict['quantities_of_interest']['relaxation_events']
            # UHFQC threshold is wrong, the magic number is a
            #  dirty hack. This works. we don't know why.
            magic_scale_factor = 1  # 0.655
            self.ro_acq_threshold(
                a.proc_data_dict['threshold_raw'] *
                magic_scale_factor)

            self.F_ssro(a.proc_data_dict['F_assignment_raw'])
            self.F_discr(a.proc_data_dict['F_discr'])
            self.ro_rel_events(
                a.proc_data_dict['quantities_of_interest']['relaxation_events'])
            self.ro_res_ext(
                a.proc_data_dict['quantities_of_interest']['residual_excitation'])

            warnings.warn("FIXME rotation angle could not be set")
            # self.ro_acq_rotated_SSB_rotation_angle(a.theta)

        return {'SNR': a.qoi['SNR'],
                'F_d': a.qoi['F_d'],
                'F_a': a.qoi['F_a'],
                'relaxation': a.proc_data_dict['relaxation_events'],
                'excitation': a.proc_data_dict['residual_excitation']}

    def measure_ssro_vs_frequency_amplitude(
            self, freqs=None, amps_rel=np.linspace(0, 1, 11),
            nr_shots=4092*4, nested_MC=None, analyze=True,
            use_optimal_weights=False, label='SSRO_freq_amp_sweep'):
        """
        Measures SNR and readout fidelities as a function of the readout pulse amplitude
        and frequency. Resonator depletion pulses are automatically scaled.
        Weights are not optimized - routine is intended to be used with SSB weights.

        Args:
            freqs (array):
                readout freqencies to loop over

            amps_rel (array):
                readout pulse amplitudes to loop over. Value of 1 indicates
                amplitude currently specified in the qubit object.

            nr_shots (int):
                total number of measurements in qubit ground and excited state
        """
        warnings.warn('FIXME: Does not make use of the SSRO detector')

        if nested_MC is None:
            nested_MC = self.instr_nested_MC.get_instr()
        if freqs is None:
            freqs = np.linspace(self.ro_freq()-4e6, self.ro_freq()+2e6, 11)
        self.prepare_for_timedomain()
        RO_lutman = self.instr_LutMan_RO.get_instr()
        old_ro_prepare_state = self.cfg_prepare_ro_awg()
        self.ro_acq_digitized(False)
        self.cfg_prepare_ro_awg(False)

        sweep_function = swf.lutman_par_depletion_pulse_global_scaling(
            LutMan=RO_lutman,
            resonator_numbers=[self.cfg_qubit_nr()],
            optimization_M_amps=[self.ro_pulse_amp()],
            optimization_M_amp_down0s=[self.ro_pulse_down_amp0()],
            optimization_M_amp_down1s=[self.ro_pulse_down_amp1()],
            upload=True
        )

    # FIXME: the parameters of the function below are gone
    def ssro_and_optimal_weights():
        self.calibrate_optimal_weights(verify=False,
                                       analyze=True,
                                       update=True)
        ret = self.measure_ssro(nr_shots=nr_shots,
                                analyze=True, SNR_detector=True,
                                cal_residual_excitation=True,
                                prepare=False,
                                disable_metadata=True)
        return ret
        if use_optimal_weights:
            d = det.Function_Detector(
                ssro_and_optimal_weights,
                msmt_kw={},
                result_keys=['SNR', 'F_d', 'F_a']
            )
        else:
            d = det.Function_Detector(
                self.measure_ssro,
                msmt_kw={
                    'nr_shots': nr_shots,
                    'analyze': True, 'SNR_detector': True,
                    'cal_residual_excitation': True,
                    'prepare': False,
                    'disable_metadata': True
                },
                result_keys=['SNR', 'F_d', 'F_a']
            )
        nested_MC.set_sweep_function(swf.Heterodyne_Frequency_Sweep_simple(
            MW_LO_source=self.instr_LO_ro.get_instr(),
            IF=self.ro_freq_mod()))
        nested_MC.set_sweep_points(freqs)
        nested_MC.set_detector_function(d)
        nested_MC.set_sweep_function_2D(sweep_function)
        nested_MC.set_sweep_points_2D(amps_rel)
        label = label + self.msmt_suffix
        nested_MC.run(label, mode='2D')

        self.cfg_prepare_ro_awg(old_ro_prepare_state)

        if analyze:
            ma.TwoD_Analysis(label=label, plot_all=True, auto=True)

    def measure_ssro_vs_TWPA_frequency_power(
            self, pump_source, freqs, powers,
            nr_shots=4092*4, nested_MC=None, analyze=True):
        """
        Measures the SNR and readout fidelities as a function of the TWPA
            pump frequency and power.

        Args:
            pump_source (RohdeSchwarz_SGS100A):
                object controlling the MW source serving as TWPA pump

            freqs (array):
                TWPA pump frequencies to sweep over

            powers (array):
                list of TWPA pump powers to sweep over

            nr_shots (int):
                number of single-shot measurements used to estimate SNR
                and redout fidelities
        """
        warnings.warn('FIXME: Does not make use of the SSRO detector')

        if nested_MC is None:
            nested_MC = self.instr_nested_MC.get_instr()

        self.prepare_for_timedomain()
        RO_lutman = self.instr_LutMan_RO.get_instr()
        old_ro_prepare_state = self.cfg_prepare_ro_awg()
        self.ro_acq_digitized(False)
        self.cfg_prepare_ro_awg(False)

        d = det.Function_Detector(
            self.measure_ssro,
            msmt_kw={
                'nr_shots': nr_shots,
                'analyze': True, 'SNR_detector': True,
                'cal_residual_excitation': True,
                'prepare': False,
                'disable_metadata': True
            },
            result_keys=['SNR', 'F_d', 'F_a']
        )
        nested_MC.set_sweep_function(pump_source.frequency)
        nested_MC.set_sweep_points(freqs)
        nested_MC.set_detector_function(d)
        nested_MC.set_sweep_function_2D(pump_source.power)
        nested_MC.set_sweep_points_2D(powers)
        label = 'SSRO_freq_amp_sweep' + self.msmt_suffix
        nested_MC.run(label, mode='2D')

        self.cfg_prepare_ro_awg(old_ro_prepare_state)

        if analyze:
            ma.TwoD_Analysis(label=label, plot_all=True, auto=True)

    def measure_ssro_vs_pulse_length(self, lengths=np.arange(100e-9, 1501e-9, 100e-9),
                                     nr_shots=4092*4, nested_MC=None, analyze=True,
                                     label_suffix: str = ''):
        """
        Measures the SNR and readout fidelities as a function of the duration
            of the readout pulse. For each pulse duration transients are
            measured and optimal weights calculated.

        Args:
            lengths (array):
                durations of the readout pulse for which SNR is measured

            nr_shots (int):
                number of single-shot measurements used to estimate SNR
                and redout fidelities
        """
        warnings.warn('FIXME: Does not make use of the SSRO detector')

        if nested_MC is None:
            nested_MC = self.instr_nested_MC.get_instr()
        self.ro_acq_digitized(False)
        self.prepare_for_timedomain()
        RO_lutman = self.instr_LutMan_RO.get_instr()

        sweep_function = swf.lutman_par_UHFQC_dig_trig(
            LutMan=RO_lutman,
            LutMan_parameter=RO_lutman['M_length_R{}'.format(
                self.cfg_qubit_nr())]
        )

        d = det.Function_Detector(
            self.calibrate_optimal_weights,
            msmt_kw={
                'analyze': True,
            },
            result_keys=['SNR', 'F_d', 'F_a', 'relaxation', 'excitation']
        )
        # nested_MC.set_sweep_function(sweep_function)
        nested_MC.set_sweep_function(self.ro_pulse_length)
        nested_MC.set_sweep_points(lengths)
        nested_MC.set_detector_function(d)
        label = 'SSRO_length_sweep' + self.msmt_suffix + label_suffix
        nested_MC.run(label)

        if analyze:
            ma.MeasurementAnalysis(label=label, plot_all=False, auto=True)

    def measure_transients(self, MC=None, analyze: bool = True,
                           cases=('off', 'on'),
                           prepare: bool = True, depletion_analysis: bool = True,
                           depletion_analysis_plot: bool = True,
                           depletion_optimization_window=None,
                           disable_metadata: bool = False,
                           plot_max_time=None):
        # docstring from parent class
        if MC is None:
            MC = self.instr_MC.get_instr()
        if plot_max_time is None:
            plot_max_time = self.ro_acq_integration_length()+250e-9

        if prepare:
            self.prepare_for_timedomain()
            # off/on switching is achieved by turning the MW source on and
            # off as this is much faster than recompiling/uploading
            p = sqo.off_on(
                qubit_idx=self.cfg_qubit_nr(), pulse_comb='on',
                initialize=False,
                platf_cfg=self.cfg_openql_platform_fn())
            self.instr_CC.get_instr().eqasm_program(p.filename)
        else:
            p = None  # object needs to exist for the openql_sweep to work

        transients = []
        for i, pulse_comb in enumerate(cases):
            if 'off' in pulse_comb.lower():
                self.instr_LO_mw.get_instr().off()
            elif 'on' in pulse_comb.lower():
                self.instr_LO_mw.get_instr().on()
            else:
                raise ValueError(
                    "pulse_comb {} not understood: Only 'on' and 'off' allowed.".format(pulse_comb))

            s = swf.OpenQL_Sweep(openql_program=p,
                                 CCL=self.instr_CC.get_instr(),
                                 parameter_name='Transient time', unit='s',
                                 upload=prepare)
            MC.set_sweep_function(s)

            if 'UHFQC' in self.instr_acquisition():
                sampling_rate = 1.8e9
            else:
                raise NotImplementedError()
            MC.set_sweep_points(
                np.arange(self.input_average_detector.nr_samples) /
                sampling_rate)
            MC.set_detector_function(self.input_average_detector)
            data = MC.run(
                'Measure_transients{}_{}'.format(self.msmt_suffix, i),
                disable_snapshot_metadata=disable_metadata)
            dset = data['dset']
            transients.append(dset.T[1:])
            if analyze:
                ma.MeasurementAnalysis()
        if depletion_analysis:
            a = ma.Input_average_analysis(
                IF=self.ro_freq_mod(),
                optimization_window=depletion_optimization_window,
                plot=depletion_analysis_plot,
                plot_max_time=plot_max_time)
            return a
        else:
            return [np.array(t, dtype=np.float64) for t in transients]

    def measure_transients_CCL_switched(self, MC=None, analyze: bool = True,
                                        cases=('off', 'on'),
                                        prepare: bool = True, depletion_analysis: bool = True,
                                        depletion_analysis_plot: bool = True,
                                        depletion_optimization_window=None):
        # docstring from parent class
        if MC is None:
            MC = self.instr_MC.get_instr()

        self.prepare_for_timedomain()
        # off/on switching is achieved by turning the MW source on and
        # off as this is much faster than recompiling/uploading

        transients = []
        for i, pulse_comb in enumerate(cases):
            p = sqo.off_on(
                qubit_idx=self.cfg_qubit_nr(), pulse_comb=pulse_comb,
                initialize=False,
                platf_cfg=self.cfg_openql_platform_fn())
            self.instr_CC.get_instr().eqasm_program(p.filename)

            s = swf.OpenQL_Sweep(openql_program=p,
                                 CCL=self.instr_CC.get_instr(),
                                 parameter_name='Transient time', unit='s',
                                 upload=prepare)
            MC.set_sweep_function(s)

            if 'UHFQC' in self.instr_acquisition():
                sampling_rate = 1.8e9
            else:
                raise NotImplementedError()
            MC.set_sweep_points(
                np.arange(self.input_average_detector.nr_samples) /
                sampling_rate)
            MC.set_detector_function(self.input_average_detector)
            data = MC.run(
                'Measure_transients{}_{}'.format(self.msmt_suffix, i))
            dset = data['dset']
            transients.append(dset.T[1:])
            if analyze:
                ma.MeasurementAnalysis()
        if depletion_analysis:
            a = ma.Input_average_analysis(
                IF=self.ro_freq_mod(),
                optimization_window=depletion_optimization_window,
                plot=depletion_analysis_plot)
            return a
        else:
            return [np.array(t, dtype=np.float64) for t in transients]

    def measure_dispersive_shift_pulsed(self, freqs=None, MC=None, analyze: bool = True,
                                        prepare: bool = True):
        """
        Measures the RO resonator spectroscopy with the qubit in ground and excited state.
        Specifically, performs two experiments. Applies sequence:
        - initialize qubit in ground state (  wait)
        - (only in the second experiment) apply a (previously tuned up) pi pulse
        - apply readout pulse and measure
        This sequence is repeated while sweeping ro_freq.

        Args:
            freqs (array):
                sweeped range of ro_freq
        """

        # docstring from parent class
        if MC is None:
            MC = self.instr_MC.get_instr()

        if freqs is None:
            if self.freq_res() is None:
                raise ValueError(
                    "Qubit has no resonator frequency.\
                     \nUpdate freq_res parameter.")
            else:
                freqs = self.freq_res()+np.arange(-10e6, 5e6, .1e6)

        if 'optimal' in self.ro_acq_weight_type():
            raise ImplementationError(
                "Change readout demodulation to SSB.")

        saved_param = self.ro_pulse_amp()
        self.ro_pulse_amp(self.ro_pulse_amp_CW())
        self.prepare_for_timedomain()

        # off/on switching is achieved by turning the MW source on and
        # off as this is much faster than recompiling/uploading
        f_res = []
        for i, pulse_comb in enumerate(['off', 'on']):
            p = sqo.off_on(
                qubit_idx=self.cfg_qubit_nr(), pulse_comb=pulse_comb,
                initialize=False,
                platf_cfg=self.cfg_openql_platform_fn())
            self.instr_CC.get_instr().eqasm_program(p.filename)
            # CCL gets started in the int_avg detector

            MC.set_sweep_function(swf.Heterodyne_Frequency_Sweep_simple(
                MW_LO_source=self.instr_LO_ro.get_instr(),
                IF=self.ro_freq_mod()))
            MC.set_sweep_points(freqs)

            self.int_avg_det_single._set_real_imag(False)
            MC.set_detector_function(self.int_avg_det_single)
            MC.run(name='Resonator_scan_'+pulse_comb+self.msmt_suffix)
            if analyze:
                ma.MeasurementAnalysis()
                a = ma.Homodyne_Analysis(
                    label=self.msmt_suffix, close_fig=True)
                # fit converts to Hz
                f_res.append(a.fit_results.params['f0'].value*1e9)

        self.ro_pulse_amp(saved_param)  # reload pulse amplitude

        if analyze:
            a = ma2.Dispersive_shift_Analysis()
            self.dispersive_shift(a.qoi['dispersive_shift'])
            # Dispersive shift from 'hanger' fit
            #print('dispersive shift is {} MHz'.format((f_res[1]-f_res[0])*1e-6))
            # Dispersive shift from peak finder
            print('dispersive shift is {} MHz'.format(
                a.qoi['dispersive_shift']*1e-6))

            return True

    def measure_rabi(self, MC=None, amps=np.linspace(0, 1, 31),
                     analyze=True, close_fig=True, real_imag=True,
                     prepare_for_timedomain=True, all_modules=False):
        """
        Perform a Rabi experiment in which amplitude of the MW pulse is sweeped
        while the drive frequency and pulse duration is kept fixed

        Args:
            amps (array):
                range of amplitudes to sweep. If cfg_with_vsm()==True pulse amplitude
                is adjusted by sweeping the attenuation of the relevant gaussian VSM channel,
                in max range (0.1 to 1.0).
                If cfg_with_vsm()==False adjusts the channel amplitude of the AWG in range (0 to 1).

        Relevant parameters:
            mw_amp180 (float):
                amplitude of the waveform corresponding to pi pulse (from 0 to 1)

            mw_channel_amp (float):
                AWG channel amplitude (digitally scaling the waveform; form 0 to 1)
        """

        if self.cfg_with_vsm():
            self.measure_rabi_vsm(MC, amps,
                                  analyze, close_fig, real_imag,
                                  prepare_for_timedomain, all_modules)
        else:
            self.measure_rabi_channel_amp(MC, amps,
                                          analyze, close_fig, real_imag,
                                          prepare_for_timedomain)

    def measure_rabi_vsm(self, MC=None, amps=np.linspace(0.1, 1.0, 31),
                         analyze=True, close_fig=True, real_imag=True,
                         prepare_for_timedomain=True, all_modules=False):
        """
        Perform a Rabi experiment in which amplitude of the MW pulse is sweeped
        while the drive frequency and pulse duration is kept fixed

        Args:
            amps (array):
                range of amplitudes to sweep. Pulse amplitude is adjusted by sweeping
                the attenuation of the relevant gaussian VSM channel,
                in max range (0.1 to 1.0).
        """
        if MC is None:
            MC = self.instr_MC.get_instr()
        if prepare_for_timedomain:
            self.prepare_for_timedomain()
        p = sqo.off_on(
            qubit_idx=self.cfg_qubit_nr(), pulse_comb='on',
            initialize=False,
            platf_cfg=self.cfg_openql_platform_fn())

        VSM = self.instr_VSM.get_instr()

        mod_out = self.mw_vsm_mod_out()
        ch_in = self.mw_vsm_ch_in()
        if all_modules:
            mod_sweep = []
            for i in range(8):
                VSM.set('mod{}_ch{}_marker_state'.format(i+1, ch_in), 'on')
                G_par = VSM.parameters['mod{}_ch{}_gaussian_amp'.format(
                    i+1, ch_in)]
                D_par = VSM.parameters['mod{}_ch{}_derivative_amp'.format(
                    i+1, ch_in)]
                mod_sweep.append(swf.two_par_joint_sweep(
                    G_par, D_par, preserve_ratio=False))
            s = swf.multi_sweep_function(sweep_functions=mod_sweep,
                                         retrieve_value=True)
        else:
            G_par = VSM.parameters['mod{}_ch{}_gaussian_amp'.format(
                mod_out, ch_in)]
            D_par = VSM.parameters['mod{}_ch{}_derivative_amp'.format(
                mod_out, ch_in)]

            s = swf.two_par_joint_sweep(G_par, D_par, preserve_ratio=False,
                                        retrieve_value=True, instr=VSM)

        self.instr_CC.get_instr().eqasm_program(p.filename)
        MC.set_sweep_function(s)
        MC.set_sweep_points(amps)
        #  real_imag is acutally not polar and as such works for opt weights
        self.int_avg_det_single._set_real_imag(real_imag)
        MC.set_detector_function(self.int_avg_det_single)
        MC.run(name='rabi_'+self.msmt_suffix)
        ma.Rabi_Analysis(label='rabi_')
        return True

    def measure_rabi_channel_amp(self, MC=None, amps=np.linspace(0, 1, 31),
                                 analyze=True, close_fig=True, real_imag=True,
                                 prepare_for_timedomain=True):
        """
        Perform a Rabi experiment in which amplitude of the MW pulse is sweeped
        while the drive frequency and pulse duration is kept fixed

        Args:
            amps (array):
                range of amplitudes to sweep. Amplitude is adjusted via the channel
                amplitude of the AWG, in max range (0 to 1).
        """

        MW_LutMan = self.instr_LutMan_MW.get_instr()

        if MC is None:
            MC = self.instr_MC.get_instr()
        if prepare_for_timedomain:
            self.prepare_for_timedomain()
        p = sqo.off_on(
            qubit_idx=self.cfg_qubit_nr(), pulse_comb='on',
            initialize=False,
            platf_cfg=self.cfg_openql_platform_fn())
        self.instr_CC.get_instr().eqasm_program(p.filename)

        s = MW_LutMan.channel_amp
        MC.set_sweep_function(s)
        MC.set_sweep_points(amps)
        # real_imag is acutally not polar and as such works for opt weights
        self.int_avg_det_single._set_real_imag(real_imag)
        MC.set_detector_function(self.int_avg_det_single)
        MC.run(name='rabi_'+self.msmt_suffix)
        ma.Rabi_Analysis(label='rabi_')
        return True

    def measure_allxy(self, MC=None,
                      label: str = '',
                      analyze=True, close_fig=True,
                      prepare_for_timedomain=True):
        # docstring from parent class
        # N.B. this is a good example for a generic timedomain experiment using
        # the CCL transmon.
        if MC is None:
            MC = self.instr_MC.get_instr()
        if prepare_for_timedomain:
            self.prepare_for_timedomain()
        p = sqo.AllXY(qubit_idx=self.cfg_qubit_nr(), double_points=True,
                      platf_cfg=self.cfg_openql_platform_fn())
        s = swf.OpenQL_Sweep(openql_program=p,
                             CCL=self.instr_CC.get_instr())
        d = self.int_avg_det
        MC.set_sweep_function(s)
        MC.set_sweep_points(np.arange(42))
        MC.set_detector_function(d)
        MC.run('AllXY'+label+self.msmt_suffix)
        if analyze:
            a = ma.AllXY_Analysis(close_main_fig=close_fig)
            return a.deviation_total

    def calibrate_mw_gates_restless(
            self, MC=None,
            parameter_list: list = ['G_amp', 'D_amp', 'freq'],
            initial_values: list = None,
            initial_steps: list = [0.05, 0.05, 1e6],
            nr_cliffords: int = 80, nr_seeds: int = 200,
            verbose: bool = True, update: bool = True,
            prepare_for_timedomain: bool = True):
        """
        Refs:
            Rol PR Applied 7, 041001 (2017)
        """

        return self.calibrate_mw_gates_rb(
            MC=None,
            parameter_list=parameter_list,
            initial_values=initial_values,
            initial_steps=initial_steps,
            nr_cliffords=nr_cliffords, nr_seeds=nr_seeds,
            verbose=verbose, update=update,
            prepare_for_timedomain=prepare_for_timedomain,
            method='restless')

    def calibrate_mw_gates_rb(
            self, MC=None,
            parameter_list: list = None,
            initial_values: list = None,
            initial_steps: list = None,
            nr_cliffords: int = 80, nr_seeds: int = 200,
            max_opt_points: int = 1000,
            verbose: bool = True, update: bool = True,
            prepare_for_timedomain: bool = True,
            method: bool = None,
            optimizer: str = 'NM'):
        """
        Calibrates microwave pulses using a randomized benchmarking based
        cost-function.
        requirements for restless:
        - Digitized readout (calibrated)
        requirements for ORBIT:
        - Optimal weights such that minimizing correspond to 0 state.
        """
        if method is None:
            method = self.cfg_rb_calibrate_method()
        if method == 'restless':
            restless = True
        else:  # ORBIT
            restless = False

        if MC is None:
            MC = self.instr_MC.get_instr()

        if initial_steps is None:
            initial_steps: list = [0.05, 0.05]

        if prepare_for_timedomain:
            self.prepare_for_timedomain()

        if parameter_list is None:
            parameter_list = ['G_amp', 'D_amp']
            # parameter_list = ['G_amp', 'D_amp','freq']

        MW_LutMan = self.instr_LutMan_MW.get_instr()
        AWG = MW_LutMan.AWG.get_instr()
        if self.cfg_with_vsm():
            raise NotImplementedError("VSM mode not coded yet!")
        else:
            # G_amp_par = wrap_par_to_swf(
            #     MW_LutMan.parameters['channel_amp'],
            #     retrieve_value=True)
            G_amp_par = swf.lutman_par(LutMan=MW_LutMan,
                                       LutMan_parameter=MW_LutMan.channel_amp)
            if self._using_QWG():
                D_amp_par = swf.QWG_lutman_par(LutMan=MW_LutMan,
                                               LutMan_parameter=MW_LutMan.mw_motzoi)
            else:
                D_amp_par = swf.lutman_par(LutMan=MW_LutMan,
                                           LutMan_parameter=MW_LutMan.mw_motzoi)

            # freq_par = self.instr_LO_mw.get_instr().frequency

        sweep_pars = []
        for par in parameter_list:
            if par == 'G_amp':
                sweep_pars.append(G_amp_par)
            elif par == 'D_amp':
                sweep_pars.append(D_amp_par)
            # elif par == 'freq':
            #     sweep_pars.append(freq_par)
            else:
                raise NotImplementedError(
                    "Parameter {} not recognized".format(par))

        if initial_values is None:
            # use the current values of the parameters being varied.
            initial_values = []
            for par in parameter_list:
                if par == 'G_amp':
                    initial_values.append(MW_LutMan.channel_amp.get())
                elif par == 'D_amp':
                    initial_values.append(MW_LutMan.mw_motzoi.get())
                # elif par == 'freq':
                #     initial_values.append(freq_par.get())
                else:
                    raise NotImplementedError(
                        "Parameter {} not recognized".format(par))
        # Preparing the sequence
        if restless:
            net_clifford = 3  # flipping sequence
            d = det.UHFQC_single_qubit_statistics_logging_det(
                self.instr_acquisition.get_instr(),
                self.instr_CC.get_instr(), nr_shots=4*4095,
                integration_length=self.ro_acq_integration_length(),
                channel=self.ro_acq_weight_chI(),
                statemap={'0': '1', '1': '0'})
            minimize = False
            msmt_string = 'Restless_tuneup_{}Cl_{}seeds'.format(
                nr_cliffords, nr_seeds) + self.msmt_suffix

        else:
            net_clifford = 0  # not flipping sequence
            d = self.int_avg_det_single
            minimize = True
            msmt_string = 'ORBIT_tuneup_{}Cl_{}seeds'.format(
                nr_cliffords, nr_seeds) + self.msmt_suffix

        p = sqo.randomized_benchmarking(
            self.cfg_qubit_nr(), self.cfg_openql_platform_fn(),
            nr_cliffords=[nr_cliffords],
            net_clifford=net_clifford, nr_seeds=nr_seeds,
            restless=restless, cal_points=False)
        self.instr_CC.get_instr().eqasm_program(p.filename)
        self.instr_CC.get_instr().start()

        MC.set_sweep_functions(sweep_pars)

        MC.set_detector_function(d)

        if optimizer == 'CMA':
            ad_func_pars = {'adaptive_function': cma.fmin,
                            'x0': initial_values,
                            'sigma0': 1,
                            # 'noise_handler': cma.NoiseHandler(len(initial_values)),
                            'minimize': minimize,
                            'options': {'cma_stds': initial_steps,
                                        'maxfevals': max_opt_points}}
        elif optimizer == 'scikit':
            ad_func_pars = {'adaptive_function': gp_minimize,
                            'dimensions': [(ig-3*initial_steps[i],
                                            ig+3*initial_steps[i]) for i, ig in enumerate(initial_values)],
                            'x0': initial_values,
                            'n_calls': max_opt_points,
                            }
        elif optimizer == 'NM':
            ad_func_pars = {'adaptive_function': nelder_mead,
                            'x0': initial_values,
                            'initial_step': initial_steps,
                            'no_improv_break': 50,
                            'minimize': minimize,
                            'maxiter': 1500}

        MC.set_adaptive_function_parameters(ad_func_pars)
        MC.run(name=msmt_string,
               mode='adaptive')
        a = ma.OptimizationAnalysis(label=msmt_string)

        if update:
            if verbose:
                print("Updating parameters in qubit object")

            opt_par_values = a.optimization_result[0]
            for par in parameter_list:
                if par == 'G_amp':
                    G_idx = parameter_list.index('G_amp')
                    self.mw_channel_amp(opt_par_values[G_idx])
                elif par == 'D_amp':
                    D_idx = parameter_list.index('D_amp')
                    self.mw_motzoi(opt_par_values[D_idx])
                # elif par == 'freq':
                #     freq_idx = parameter_list.index('freq')
                #     We are varying the LO frequency in the opt, not the q freq.
                #     self.freq_qubit(opt_par_values[freq_idx] +
                #                     self.mw_freq_mod.get())

    def calibrate_mw_gates_allxy(self, nested_MC=None,
                                 start_values=None,
                                 initial_steps=None,
                                 parameter_list=None,
                                 termination_opt=0.01):
        # FIXME: this tuneup does not update the qubit object parameters
        # update: Fixed on the the pagani set-up

        # FIXME2: this tuneup does not return True upon success
        # update: Fixed on the pagani set-up

        if initial_steps is None:
            if parameter_list is None:
                initial_steps = [1e6, 0.05, 0.05]
            else:
                raise ValueError(
                    "must pass initial steps if setting parameter_list")

        if nested_MC is None:
            nested_MC = self.instr_nested_MC.get_instr()

        if parameter_list is None:
            if self.cfg_with_vsm():
                parameter_list = ["freq_qubit",
                                  "mw_vsm_G_amp",
                                  "mw_vsm_D_amp"]
            else:
                parameter_list = ["freq_qubit",
                                  "mw_channel_amp",
                                  "mw_motzoi"]

        nested_MC.set_sweep_functions([
            self.__getattr__(p) for p in parameter_list])

        if start_values is None:
            # use current values
            start_values = [self.get(p) for p in parameter_list]

        d = det.Function_Detector(self.measure_allxy,
                                  value_names=['AllXY cost'],
                                  value_units=['a.u.'],)
        nested_MC.set_detector_function(d)

        ad_func_pars = {'adaptive_function': nelder_mead,
                        'x0': start_values,
                        'initial_step': initial_steps,
                        'no_improv_break': 10,
                        'minimize': True,
                        'maxiter': 500,
                        'f_termination': termination_opt}

        nested_MC.set_adaptive_function_parameters(ad_func_pars)
        nested_MC.set_optimization_method('nelder_mead')
        nested_MC.run(name='gate_tuneup_allxy', mode='adaptive')
        a2 = ma.OptimizationAnalysis(label='gate_tuneup_allxy')

        if a2.optimization_result[1][0] > termination_opt:
            return False
        else:
            return True

    def calibrate_mw_gates_allxy2(self, nested_MC=None,
                                  start_values=None,
                                  initial_steps=None, f_termination=0.01):
        '''
        FIXME! Merge both calibrate allxy methods. 
        Optimizes ALLXY sequency by tunning 2 parameters:
        mw_channel_amp and mw_motzoi.

        Used for Graph based tune-up in the ALLXY node.
        '''
        old_avg = self.ro_acq_averages()
        self.ro_acq_averages(2**14)

        VSM = self.instr_VSM.get_instr()
        # Close all vsm channels
        modules = range(8)
        for module in modules:
            VSM.set('mod{}_marker_source'.format(module+1), 'int')
            for channel in [1, 2, 3, 4]:
                VSM.set('mod{}_ch{}_marker_state'.format(
                    module+1, channel), 'off')
        # Open intended channel
        VSM.set('mod{}_marker_source'.format(self.mw_vsm_mod_out()), 'int')
        VSM.set('mod{}_ch{}_marker_state'.format(
            self.mw_vsm_mod_out(), self.mw_vsm_ch_in()), 'on')

        if initial_steps is None:
            initial_steps = [0.05, 0.05]

        if nested_MC is None:
            nested_MC = self.instr_nested_MC.get_instr()

        if self.cfg_with_vsm():
            parameter_list = ["mw_vsm_G_amp",
                              "mw_vsm_D_amp"]
        else:
            parameter_list = ["mw_channel_amp",
                              "mw_motzoi"]

        nested_MC.set_sweep_functions([
            self.__getattr__(p) for p in parameter_list])

        if start_values is None:
            # use current values
            start_values = [self.get(p) for p in parameter_list]

        d = det.Function_Detector(self.measure_allxy,
                                  value_names=['AllXY cost'],
                                  value_units=['a.u.'],)
        nested_MC.set_detector_function(d)

        ad_func_pars = {'adaptive_function': nelder_mead,
                        'x0': start_values,
                        'initial_step': initial_steps,
                        'no_improv_break': 10,
                        'minimize': True,
                        'maxiter': 500,
                        'f_termination': f_termination}

        nested_MC.set_adaptive_function_parameters(ad_func_pars)
        nested_MC.set_optimization_method('nelder_mead')
        nested_MC.run(name='gate_tuneup_allxy', mode='adaptive')
        a2 = ma.OptimizationAnalysis(label='gate_tuneup_allxy')
        self.ro_acq_averages(old_avg)
        # Open all vsm channels
        for module in modules:
            VSM.set('mod{}_marker_source'.format(module+1), 'int')
            for channel in [1, 2, 3, 4]:
                VSM.set('mod{}_ch{}_marker_state'.format(
                    module+1, channel), 'on')

        if a2.optimization_result[1][0] > f_termination:
            return False
        else:
            return True

    def calibrate_RO(self, nested_MC=None,
                     start_params=None,
                     initial_step=None,
                     threshold=0.05):
        '''
        Optimizes the RO assignment fidelity using 2 parameters:
        ro_freq and ro_pulse_amp.

        Args:
            start_params:   Starting parameters for <qubit>.ro_freq and
                            <qubit>.ro_pulse_amp. These have to be passed on in
                            the aforementioned order, that is:
                            [ro_freq, ro_pulse_amp].

            initial_steps:  These have to be given in the order:
                            [ro_freq, ro_pulse_amp]

            threshold:      Assignment fidelity error (1-F_a) threshold used in
                            the optimization.

        Used for Graph based tune-up.
        '''

        # FIXME: Crashes whenever it tries to set the pulse amplitude higher
        #        than 1.

        if nested_MC is None:
            nested_MC = self.instr_nested_MC.get_instr()

        if start_params is None:
            start_params = [self.ro_freq(), self.ro_pulse_amp()]

        if initial_step is None:
            initial_step = [1.e6, .05]

        nested_MC.set_sweep_functions([self.ro_freq, self.ro_pulse_amp])

        def wrap_func():
            error = 1 - self.calibrate_optimal_weights()['F_a']
            return error
        d = det.Function_Detector(wrap_func,
                                  value_names=['F_a error'],
                                  value_units=['a.u.'])
        nested_MC.set_detector_function(d)

        ad_func_pars = {'adaptive_function': nelder_mead,
                        'x0': start_params,
                        'initial_step': initial_step,
                        'no_improv_break': 10,
                        'minimize': True,
                        'maxiter': 20,
                        'f_termination': threshold}
        nested_MC.set_adaptive_function_parameters(ad_func_pars)

        nested_MC.set_optimization_method('nelder_mead')
        nested_MC.run(name='RO_tuneup', mode='adaptive')

        a = ma.OptimizationAnalysis(label='RO_tuneup')

        if a.optimization_result[1][0] > 0.05:  # Fidelity 0.95
            return False
        else:
            return True

    def calibrate_depletion_pulse(
            self, nested_MC=None, amp0=None,
            amp1=None, phi0=180, phi1=0, initial_steps=None, two_par=True,
            depletion_optimization_window=None, depletion_analysis_plot=False,
            use_RTE_cost_function=False):
        """
        this function automatically tunes up a two step, four-parameter
        depletion pulse.
        It uses the averaged transients for ground and excited state for its
        cost function.

        Refs:
        Bultnik PR Applied 6, 034008 (2016)

        Args:
            two_par:    if readout is performed at the symmetry point and in the
                        linear regime two parameters will suffice. Othen, four
                        paramters do not converge.
                        First optimizaing the amplitudes (two paramters) and
                        then run the full 4 paramaters with the correct initial
                        amplitudes works.
            optimization_window:  optimization window determins which part of
                        the transients will be
                        nulled in the optimization. By default it uses a
                        window of 500 ns post depletiona with a 50 ns buffer.
            initial_steps:  These have to be given in the order
                           [phi0,phi1,amp0,amp1] for 4-par tuning and
                           [amp0,amp1] for 2-par tunining
        """

        # FIXME: this calibration does not update the qubit object params
        # FIXME2: this calibration does not return a boolean upon success

        # tuneup requires nested MC as the transients detector will use MC
        self.ro_pulse_type('up_down_down')
        if nested_MC is None:
            nested_MC = self.instr_nested_MC.get_instr()

        # setting the initial depletion amplitudes
        if amp0 is None:
            amp0 = 2*self.ro_pulse_amp()
        if amp1 is None:
            amp1 = 0.5*self.ro_pulse_amp()

        if depletion_optimization_window is None:
            depletion_optimization_window = [
                self.ro_pulse_length()+self.ro_pulse_down_length0()
                + self.ro_pulse_down_length1()+50e-9,
                self.ro_pulse_length()+self.ro_pulse_down_length0()
                + self.ro_pulse_down_length1()+550e-9]

        if two_par:
            nested_MC.set_sweep_functions([
                self.ro_pulse_down_amp0,
                self.ro_pulse_down_amp1])
        else:
            nested_MC.set_sweep_functions([self.ro_pulse_down_phi0,
                                           self.ro_pulse_down_phi1,
                                           self.ro_pulse_down_amp0,
                                           self.ro_pulse_down_amp1])
        if use_RTE_cost_function:
            d = det.Function_Detector(self.measure_error_fraction,
                                      msmt_kw={'net_gate': 'pi',
                                               'feedback': False,
                                               'sequence_type': 'echo'},
                                      value_names=['error fraction'],
                                      value_units=['au'],
                                      result_keys=['error fraction'])
        else:
            d = det.Function_Detector(self.measure_transients,
                                      msmt_kw={'depletion_analysis': True,
                                               'depletion_analysis_plot':
                                               depletion_analysis_plot,
                                               'depletion_optimization_window':
                                               depletion_optimization_window},
                                      value_names=['depletion cost'],
                                      value_units=['au'],
                                      result_keys=['depletion_cost'])
        nested_MC.set_detector_function(d)

        if two_par:
            if initial_steps is None:
                initial_steps = [-0.5*amp0, -0.5*amp1]
            ad_func_pars = {'adaptive_function': nelder_mead,
                            'x0': [amp0, amp1],
                            'initial_step': initial_steps,
                            'no_improv_break': 12,
                            'minimize': True,
                            'maxiter': 500}
            self.ro_pulse_down_phi0(180)
            self.ro_pulse_down_phi1(0)

        else:
            if initial_steps is None:
                initial_steps = [15, 15, -0.1*amp0, -0.1*amp1]
            ad_func_pars = {'adaptive_function': nelder_mead,
                            'x0': [phi0, phi1, amp0, amp1],
                            'initial_step': initial_steps,
                            'no_improv_break': 12,
                            'minimize': True,
                            'maxiter': 500}
        nested_MC.set_adaptive_function_parameters(ad_func_pars)
        nested_MC.set_optimization_method('nelder_mead')
        nested_MC.run(name='depletion_tuneup', mode='adaptive')
        ma.OptimizationAnalysis(label='depletion_tuneup')

    def measure_error_fraction(self, MC=None, analyze: bool = True,
                               nr_shots: int = 2048*4,
                               sequence_type='echo', prepare: bool = True,
                               feedback=False,
                               depletion_time=None, net_gate='pi'):
        """
        This performs a multiround experiment, the repetition rate is defined
        by the ro_duration which can be changed by regenerating the
        configuration file.
        The analysis counts single errors. The definition of an error is
        adapted automatically by choosing feedback or the net_gate.
        it requires high SNR single shot readout and a calibrated threshold.
        """
        self.ro_acq_digitized(True)
        if MC is None:
            MC = self.instr_MC.get_instr()

        # plotting really slows down SSRO (16k shots plotting is slow)
        old_plot_setting = MC.live_plot_enabled()
        MC.live_plot_enabled(False)
        MC.soft_avg(1)  # don't want to average single shots
        if prepare:
            self.prepare_for_timedomain()
            # off/on switching is achieved by turning the MW source on and
            # off as this is much faster than recompiling/uploading
            p = sqo.RTE(
                qubit_idx=self.cfg_qubit_nr(), sequence_type=sequence_type,
                platf_cfg=self.cfg_openql_platform_fn(), net_gate=net_gate,
                feedback=feedback)
            self.instr_CC.get_instr().eqasm_program(p.filename)
        else:
            p = None  # object needs to exist for the openql_sweep to work
        s = swf.OpenQL_Sweep(openql_program=p,
                             CCL=self.instr_CC.get_instr(),
                             parameter_name='shot nr', unit='#',
                             upload=prepare)
        MC.set_sweep_function(s)
        MC.set_sweep_points(np.arange(nr_shots))
        d = self.int_log_det
        MC.set_detector_function(d)

        exp_metadata = {'feedback': feedback, 'sequence_type': sequence_type,
                        'depletion_time': depletion_time, 'net_gate': net_gate}
        suffix = 'depletion_time_{}_ro_pulse_{}_feedback_{}_net_gate_{}'.format(
            depletion_time, self.ro_pulse_type(), feedback, net_gate)
        MC.run(
            'RTE_{}_{}'.format(self.msmt_suffix, suffix),
            exp_metadata=exp_metadata)
        MC.live_plot_enabled(old_plot_setting)
        if analyze:
            a = ma2.Single_Qubit_RoundsToEvent_Analysis(
                t_start=None, t_stop=None,
                options_dict={'typ_data_idx': 0,
                              'scan_label': 'RTE'},
                extract_only=True)
            return {'error fraction': a.proc_data_dict['frac_single']}

    def measure_T1(self, times=None, MC=None,
                   analyze=True, close_fig=True, update=True,
                   prepare_for_timedomain=True):
        # docstring from parent class
        # N.B. this is a good example for a generic timedomain experiment using
        # the CCL transmon.
        if MC is None:
            MC = self.instr_MC.get_instr()

        # default timing
        if times is None:
            times = np.linspace(0, self.T1()*4, 31)

        # append the calibration points, times are for location in plot
        dt = times[1] - times[0]
        times = np.concatenate([times,
                                (times[-1]+1*dt,
                                 times[-1]+2*dt,
                                    times[-1]+3*dt,
                                    times[-1]+4*dt)])
        if prepare_for_timedomain:
            self.prepare_for_timedomain()
        p = sqo.T1(times, qubit_idx=self.cfg_qubit_nr(),
                   platf_cfg=self.cfg_openql_platform_fn())
        s = swf.OpenQL_Sweep(openql_program=p,
                             parameter_name='Time',
                             unit='s',
                             CCL=self.instr_CC.get_instr())
        d = self.int_avg_det
        MC.set_sweep_function(s)
        MC.set_sweep_points(times)
        MC.set_detector_function(d)
        MC.run('T1'+self.msmt_suffix)
        if analyze:
            a = ma.T1_Analysis(auto=True, close_fig=True)
            if update:
                self.T1(a.T1)
            return a.T1

    def measure_T1_2nd_excited_state(self, times=None, MC=None,
                                     analyze=True, close_fig=True, update=True,
                                     prepare_for_timedomain=True):
        """
        Performs a T1 experiment on the 2nd excited state.
        """
        if MC is None:
            MC = self.instr_MC.get_instr()

        # default timing
        if times is None:
            times = np.linspace(0, self.T1()*4, 31)

        if prepare_for_timedomain:
            self.prepare_for_timedomain()

        # Load pulses to the ef transition
        mw_lutman = self.instr_LutMan_MW.get_instr()
        mw_lutman.load_ef_rabi_pulses_to_AWG_lookuptable()

        p = sqo.T1_second_excited_state(times, qubit_idx=self.cfg_qubit_nr(),
                                        platf_cfg=self.cfg_openql_platform_fn())
        s = swf.OpenQL_Sweep(openql_program=p,
                             parameter_name='Time',
                             unit='s',
                             CCL=self.instr_CC.get_instr())
        d = self.int_avg_det
        MC.set_sweep_function(s)
        MC.set_sweep_points(p.sweep_points)
        MC.set_detector_function(d)
        MC.run('T1_2nd_exc_state_'+self.msmt_suffix)
        a = ma.T1_Analysis(auto=True, close_fig=True)
        return a.T1

    def measure_ramsey(self, times=None, MC=None,
                       artificial_detuning: float = None,
                       freq_qubit: float = None,
                       label: str = '',
                       prepare_for_timedomain=True,
                       analyze=True, close_fig=True, update=True,
                       detector=False,
                       double_fit=False,
                       test_beating=True):
        # docstring from parent class
        # N.B. this is a good example for a generic timedomain experiment using
        # the CCL transmon.
        if MC is None:
            MC = self.instr_MC.get_instr()

        # default timing
        if times is None:
            # funny default is because there is no real time sideband
            # modulation
            stepsize = max((self.T2_star()*4/61)//(abs(self.cfg_cycle_time()))
                           * abs(self.cfg_cycle_time()), 40e-9)
            times = np.arange(0, self.T2_star()*4, stepsize)

        if artificial_detuning is None:
            artificial_detuning = 3/times[-1]
            artificial_detuning = 5/times[-1]

        # append the calibration points, times are for location in plot
        dt = times[1] - times[0]
        times = np.concatenate([times,
                                (times[-1]+1*dt,
                                 times[-1]+2*dt,
                                    times[-1]+3*dt,
                                    times[-1]+4*dt)])
        if prepare_for_timedomain:
            self.prepare_for_timedomain()

        # adding 'artificial' detuning by detuning the qubit LO
        if freq_qubit is None:
            freq_qubit = self.freq_qubit()
        # # this should have no effect if artificial detuning = 0
        self.instr_LO_mw.get_instr().set(
            'frequency', freq_qubit -
            self.mw_freq_mod.get() + artificial_detuning)

        p = sqo.Ramsey(times, qubit_idx=self.cfg_qubit_nr(),
                       platf_cfg=self.cfg_openql_platform_fn())
        s = swf.OpenQL_Sweep(openql_program=p,
                             CCL=self.instr_CC.get_instr(),
                             parameter_name='Time', unit='s')
        MC.set_sweep_function(s)
        MC.set_sweep_points(times)

        d = self.int_avg_det
        MC.set_detector_function(d)
        MC.run('Ramsey'+label+self.msmt_suffix)
        if analyze:
            a = ma.Ramsey_Analysis(auto=True, close_fig=True,
                                   freq_qubit=freq_qubit,
                                   artificial_detuning=artificial_detuning)
            if test_beating and a.fit_res.chisqr > 0.4:
                logging.warning('Found double frequency in Ramsey: large '
                                'deviation found in single frequency fit.'
                                'Trying double frequency fit.')
                double_fit = True
            if update:
                self.T2_star(a.T2_star['T2_star'])
            if double_fit:
                b = ma.DoubleFrequency()
                res = {
                    'T2star1': b.tau1,
                    'T2star2': b.tau2,
                    'frequency1': b.f1,
                    'frequency2': b.f2
                }
                return res

            else:
                res = {
                    'T2star': a.T2_star['T2_star'],
                    'frequency': a.qubit_frequency,
                }
                return res

    def measure_msmt_induced_dephasing(self, MC=None, sequence='ramsey',
                                       label: str = '',
                                       verbose: bool = True,
                                       analyze: bool = True,
                                       close_fig: bool = True,
                                       update: bool = True,
                                       cross_target_qubits: list = None,
                                       multi_qubit_platf_cfg=None,
                                       target_qubit_excited=False,
                                       extra_echo=False):
        # docstring from parent class

        # Refs:
        # Schuster PRL 94, 123602 (2005)
        # Gambetta PRA 74, 042318 (2006)
        if MC is None:
            MC = self.instr_MC.get_instr()
        if cross_target_qubits is None:
            platf_cfg = self.cfg_openql_platform_fn()
        else:
            platf_cfg = multi_qubit_platf_cfg

        self.prepare_for_timedomain()
        self.instr_LutMan_MW.get_instr().load_phase_pulses_to_AWG_lookuptable()
        if cross_target_qubits is None:
            qubits = [self.cfg_qubit_nr()]
        else:
            qubits = []
            for cross_target_qubit in cross_target_qubits:
                qubits.append(cross_target_qubit.cfg_qubit_nr())
            qubits.append(self.cfg_qubit_nr())

        # angles = np.arange(0, 421, 20)
        angles = np.concatenate(
            [np.arange(0, 101, 20), np.arange(140, 421, 20)])  # avoid CW15, issue

        if sequence == 'ramsey':
            readout_pulse_length = self.ro_pulse_length()
            readout_pulse_length += self.ro_pulse_down_length0()
            readout_pulse_length += self.ro_pulse_down_length1()
            if extra_echo:
                wait_time = readout_pulse_length/2+0e-9
            else:
                wait_time = 0

            p = mqo.Ramsey_msmt_induced_dephasing(qubits=qubits, angles=angles,
                                                  platf_cfg=platf_cfg,
                                                  target_qubit_excited=target_qubit_excited,
                                                  extra_echo=extra_echo,
                                                  wait_time=wait_time)
        elif sequence == 'echo':
            readout_pulse_length = self.ro_pulse_length()
            readout_pulse_length += self.ro_pulse_down_length0()
            readout_pulse_length += self.ro_pulse_down_length1()
            if extra_echo:
                wait_time = readout_pulse_length/2+20e-9
            else:
                wait_time = readout_pulse_length+40e-9
            p = mqo.echo_msmt_induced_dephasing(qubits=qubits, angles=angles,
                                                platf_cfg=platf_cfg,
                                                wait_time=wait_time,
                                                target_qubit_excited=target_qubit_excited,
                                                extra_echo=extra_echo)
        else:
            raise ValueError('sequence must be set to ramsey or echo')
        s = swf.OpenQL_Sweep(openql_program=p,
                             CCL=self.instr_CC.get_instr(),
                             parameter_name='angle', unit='degree')
        MC.set_sweep_function(s)
        MC.set_sweep_points(angles)
        d = self.int_avg_det
        MC.set_detector_function(d)
        MC.run(sequence+label+self.msmt_suffix)
        if analyze:
            a = ma.Ramsey_Analysis(label=sequence, auto=True, close_fig=True,
                                   freq_qubit=self.freq_qubit(),
                                   artificial_detuning=0,  # fixme
                                   phase_sweep_only=True)
            phase_deg = (a.fit_res.params['phase'].value)*360/(2*np.pi) % 360
            res = {
                'coherence': a.fit_res.params['amplitude'].value,
                'phase': phase_deg,
            }
            if verbose:
                print('> ramsey analyse', res)
            return res
        # else:
        #    return {'coherence': -1,
        #            'phase' : -1}

    def measure_echo(self, times=None, MC=None,
                     analyze=True, close_fig=True, update=True,
                     label: str = '', prepare_for_timedomain=True):
        # docstring from parent class
        # N.B. this is a good example for a generic timedomain experiment using
        # the CCL transmon.
        if MC is None:
            MC = self.instr_MC.get_instr()

        # default timing
        if times is None:
            # funny default is because there is no real time sideband
            # modulation
            stepsize = max((self.T2_echo()*2/61)//(abs(self.cfg_cycle_time()))
                           * abs(self.cfg_cycle_time()), 20e-9)
            times = np.arange(0, self.T2_echo()*4, stepsize*2)

        # append the calibration points, times are for location in plot
        dt = times[1] - times[0]
        times = np.concatenate([times,
                                (times[-1]+1*dt,
                                 times[-1]+2*dt,
                                    times[-1]+3*dt,
                                    times[-1]+4*dt)])

        # # Checking if pulses are on 20 ns grid
        if not all([np.round(t*1e9) % (2*self.cfg_cycle_time()*1e9) == 0 for
                    t in times]):
            raise ValueError('timesteps must be multiples of 40e-9')

        # # Checking if pulses are locked to the pulse modulation
        if not all([np.round(t/1*1e9) % (2/self.mw_freq_mod.get()*1e9)
                    == 0 for t in times]):
            raise ValueError(
                'timesteps must be multiples of 2 modulation periods')

        if prepare_for_timedomain:
            self.prepare_for_timedomain()
        mw_lutman = self.instr_LutMan_MW.get_instr()
        mw_lutman.load_phase_pulses_to_AWG_lookuptable()
        p = sqo.echo(times, qubit_idx=self.cfg_qubit_nr(),
                     platf_cfg=self.cfg_openql_platform_fn())
        s = swf.OpenQL_Sweep(openql_program=p,
                             CCL=self.instr_CC.get_instr(),
                             parameter_name="Time", unit="s")
        d = self.int_avg_det
        MC.set_sweep_function(s)
        MC.set_sweep_points(times)
        MC.set_detector_function(d)
        MC.run('echo'+label+self.msmt_suffix)
        if analyze:
            # N.B. v1.5 analysis
            a = ma.Echo_analysis_V15(label='echo', auto=True, close_fig=True)
            if update:
                self.T2_echo(a.fit_res.params['tau'].value)
            return a

    def measure_flipping(self, number_of_flips=np.arange(0, 40, 2), equator=True,
                         MC=None, analyze=True, close_fig=True, update=False,
                         ax='x', angle='180'):
        """
        Measurement for fine-tuning of the pi and pi/2 pulse amplitudes. Executes sequence
        pi (repeated N-times) - pi/2 - measure
        with variable number N. In this way the error in the amplitude of the MW pi pulse
        accumulate allowing for fine tuning. Alternatively N repetitions of the pi pulse
        can be replaced by 2N repetitions of the pi/2-pulse

        Args:
            number_of_flips (array):
                number of pi pulses to apply. It is recommended to use only even numbers,
                since then the expected signal has a sine shape. Otherwise it has -1^N * sin shape
                which will not be correctly analyzed.

            equator (bool);
                specify whether to apply the final pi/2 pulse. Setting to False makes the sequence
                first-order insensitive to pi-pulse amplitude errors.

            ax (str {'x', 'y'}):
                axis arour which the pi pulses are to be performed. Possible values 'x' or 'y'

            angle (str {'90', '180'}):
                specifies whether to apply pi or pi/2 pulses. Possible values: '180' or '90'

            update (bool):
                specifies whether to update parameter controlling MW pulse amplitude.
                This parameter is mw_vsm_G_amp in VSM case or mw_channel_amp in no-VSM case.
                Update is performed only if change by more than 0.2% (0.36 deg) is needed.
        """

        if MC is None:
            MC = self.instr_MC.get_instr()

        # append the calibration points, times are for location in plot

        nf = np.array(number_of_flips)
        dn = nf[1] - nf[0]
        nf = np.concatenate([nf,
                             (nf[-1]+1*dn,
                                 nf[-1]+2*dn,
                              nf[-1]+3*dn,
                              nf[-1]+4*dn)])

        self.prepare_for_timedomain()
        p = sqo.flipping(number_of_flips=nf, equator=equator,
                         qubit_idx=self.cfg_qubit_nr(),
                         platf_cfg=self.cfg_openql_platform_fn(),
                         ax=ax, angle=angle)
        s = swf.OpenQL_Sweep(openql_program=p,
                             unit='#',
                             CCL=self.instr_CC.get_instr())
        d = self.int_avg_det
        MC.set_sweep_function(s)
        MC.set_sweep_points(nf)
        MC.set_detector_function(d)
        MC.run('flipping_'+ax+angle+self.msmt_suffix)
        if analyze:
            a = ma2.FlippingAnalysis(
                options_dict={'scan_label': 'flipping'})

        if update:
            chisqr_cos = a.fit_res['cos_fit'].chisqr
            chisqr_line = a.fit_res['line_fit'].chisqr

            scale_factor_cos = a._get_scale_factor_cos()
            scale_factor_line = a._get_scale_factor_line()

            if chisqr_cos < chisqr_line:
                scale_factor = scale_factor_cos
            else:
                scale_factor = scale_factor_line

            if abs(scale_factor-1) < 2e-3:
                print('Pulse amplitude accurate within 0.2%. Amplitude not updated.')
                return a

            if self.cfg_with_vsm():
                amp_old = self.mw_vsm_G_amp()
                self.mw_vsm_G_amp(scale_factor*amp_old)
            else:
                amp_old = self.mw_channel_amp()
                self.mw_channel_amp(scale_factor*amp_old)

            print('Pulse amplitude changed from {:.3f} to {:.3f}'.format(
                amp_old, scale_factor*amp_old))
        return a

    def measure_motzoi(self, motzoi_amps=None,
                       prepare_for_timedomain: bool = True,
                       MC=None, analyze=True, close_fig=True):
        """
        Sweeps the amplitude of the DRAG coefficients looking for leakage reduction
        and optimal correction for the phase error due to stark shift resulting
        from transition to higher qubit states. In this measurement the two-pulse
        sequence are applied:
        X180-Y90 and Y180-X90 and the amplitude of the gaussian-derivative component
        of the MW pulse is sweeped. When the DRAG coefficient is adjusted correctly
        the two sequences yield the same result.

        Refs:
        Motzoi PRL 103, 110501 (2009)
        Chow PRA 82, 040305(R) (2010)
        Lucero PRA 82, 042339 (2010)

        Args:
            motzoi_amps (array):
                DRAG coefficients to sweep over. In VSM case the amplitude
                is adjusted by varying attenuation of the derivative channel for the
                relevant module. In no-VSM the DRAG parameter is adjusted by reloading
                of the waveform on the AWG.

        Returns:
            float:
                value of the DRAG parameter for which the two sequences yield the same result
                error is mimimized.
        """
        using_VSM = self.cfg_with_vsm()
        MW_LutMan = self.instr_LutMan_MW.get_instr()
        AWG = MW_LutMan.AWG.get_instr()

        if MC is None:
            MC = self.instr_MC.get_instr()
        if prepare_for_timedomain:
            self.prepare_for_timedomain()
        p = sqo.motzoi_XY(
            qubit_idx=self.cfg_qubit_nr(),
            platf_cfg=self.cfg_openql_platform_fn())
        self.instr_CC.get_instr().eqasm_program(p.filename)

        d = self.get_int_avg_det(single_int_avg=True, values_per_point=2,
                                 values_per_point_suffex=['yX', 'xY'],
                                 always_prepare=True)

        if using_VSM:
            VSM = self.instr_VSM.get_instr()
            if motzoi_amps is None:
                motzoi_amps = np.linspace(0.1, 1.0, 31)
            mod_out = self.mw_vsm_mod_out()
            ch_in = self.mw_vsm_ch_in()
            D_par = VSM.parameters['mod{}_ch{}_derivative_amp'.format(
                mod_out, ch_in)]
            swf_func = wrap_par_to_swf(D_par, retrieve_value=True)
        else:
            if self._using_QWG():
                if motzoi_amps is None:
                    motzoi_amps = np.linspace(-.3, .3, 31)
                swf_func = swf.QWG_lutman_par(LutMan=MW_LutMan,
                                              LutMan_parameter=MW_LutMan.mw_motzoi)
            else:
                if motzoi_amps is None:
                    motzoi_amps = np.linspace(-.3, .3, 31)
                swf_func = swf.lutman_par(LutMan=MW_LutMan,
                                          LutMan_parameter=MW_LutMan.mw_motzoi)

        MC.set_sweep_function(swf_func)
        MC.set_sweep_points(motzoi_amps)
        MC.set_detector_function(d)

        MC.run('Motzoi_XY'+self.msmt_suffix)
        if analyze:
            if self.ro_acq_weight_type() == 'optimal':
                a = ma2.Intersect_Analysis(
                    options_dict={'ch_idx_A': 0,
                                  'ch_idx_B': 1},
                    normalized_probability=True)
            else:
                # if statement required if 2 channels readout
                logging.warning(
                    'It is recommended to do this with optimal weights')
                a = ma2.Intersect_Analysis(
                    options_dict={'ch_idx_A': 0,
                                  'ch_idx_B': 1},
                    normalized_probability=False)
            return a

    def measure_single_qubit_randomized_benchmarking(
            self, nr_cliffords=2**np.arange(12), nr_seeds=100,
            MC=None,
            recompile: bool = 'as needed', prepare_for_timedomain: bool = True,
            ignore_f_cal_pts: bool = False):
        """
        Measures randomized benchmarking decay including second excited state
        population.

        For this it:
            - stores single shots using SSB weights (int. logging)
            - uploads a pulse driving the ef/12 transition (should be calibr.)
            - performs RB both with and without an extra pi-pulse
            - Includes calibration poitns for 0, 1, and 2 (g,e, and f)
            - analysis extracts fidelity and leakage/seepage

        Refs:
        Knill PRA 77, 012307 (2008)
        Wood PRA 97, 032306 (2018)

        Args:
            nr_cliffords (array):
                list of lengths of the clifford gate sequences

            nr_seeds (int):
                number of random sequences for each sequence length

            recompile (bool, str {'as needed'}):
                indicate whether to regenerate the sequences of clifford gates.
                By default it checks whether the needed sequences were already
                generated since the most recent change of OpenQL file
                specified in self.cfg_openql_platform_fn
        """

        # because only 1 seed is uploaded each time
        if MC is None:
            MC = self.instr_MC.get_instr()

        counter_param = ManualParameter('name_ctr', initial_value=0)
        programs = []

        # Settings that have to be changed....
        old_weight_type = self.ro_acq_weight_type()
        old_digitized = self.ro_acq_digitized()
        self.ro_acq_weight_type('SSB')
        self.ro_acq_digitized(False)

        if prepare_for_timedomain:
            self.prepare_for_timedomain()
        else:
            self.prepare_readout()
        MC.soft_avg(1)
        # set back the settings
        self.ro_acq_weight_type(old_weight_type)
        self.ro_acq_digitized(old_digitized)

        # Load pulses to the ef transition
        mw_lutman = self.instr_LutMan_MW.get_instr()
        mw_lutman.load_ef_rabi_pulses_to_AWG_lookuptable()

        t0 = time.time()
        net_cliffords = [0, 3]  # always measure double sided
        print('Generating {} RB programs'.format(nr_seeds))
        for i in range(nr_seeds):
            p = cl_oql.randomized_benchmarking(
                qubits=[self.cfg_qubit_nr()],
                nr_cliffords=nr_cliffords,
                net_cliffords=net_cliffords,  # always measure double sided
                nr_seeds=1,
                platf_cfg=self.cfg_openql_platform_fn(),
                program_name='RB_s{}_ncl{}_net{}_{}'.format(
                    i, nr_cliffords, net_cliffords, self.name),
                recompile=recompile)
            programs.append(p)
            print('Generated {} RB programs in {:.1f}s'.format(
                i+1, time.time()-t0), end='\r')
        print('Succesfully generated {} RB programs in {:.1f}s'.format(
            nr_seeds, time.time()-t0))
        prepare_function_kwargs = {
            'counter_param': counter_param,
            'programs': programs,
            'CC': self.instr_CC.get_instr()}

        # to include calibration points
        sweep_points = np.append(
            # repeat twice because of net clifford being 0 and 3
            np.repeat(nr_cliffords, 2),
            [nr_cliffords[-1]+.5]*2 + [nr_cliffords[-1]+1.5]*2 +
            [nr_cliffords[-1]+2.5]*2,
        )

        d = self.int_log_det
        d.prepare_function = load_range_of_oql_programs
        d.prepare_function_kwargs = prepare_function_kwargs
        reps_per_seed = 4094//len(sweep_points)
        d.nr_shots = reps_per_seed*len(sweep_points)

        s = swf.None_Sweep(parameter_name='Number of Cliffords', unit='#')

        MC.set_sweep_function(s)
        MC.set_sweep_points(np.tile(sweep_points, reps_per_seed*nr_seeds))
        MC.set_detector_function(d)
        MC.run('RB_{}seeds'.format(nr_seeds)+self.msmt_suffix,
               exp_metadata={'bins': sweep_points})

        a = ma2.RandomizedBenchmarking_SingleQubit_Analysis(
            label='RB_', ignore_f_cal_pts=ignore_f_cal_pts)
        return a

    def measure_randomized_benchmarking_old(self, nr_cliffords=2**np.arange(12),
                                            nr_seeds=100,
                                            double_curves=False,
                                            MC=None, analyze=True, close_fig=True,
                                            verbose: bool = True, upload=True,
                                            update=True):
        # Old version not including two-state calibration points and logging
        # detector.
        # Adding calibration points
        if double_curves:
            nr_cliffords = np.repeat(nr_cliffords, 2)
        nr_cliffords = np.append(
            nr_cliffords, [nr_cliffords[-1]+.5]*2 + [nr_cliffords[-1]+1.5]*2)
        self.prepare_for_timedomain()
        if MC is None:
            MC = self.instr_MC.get_instr()
        MC.soft_avg(nr_seeds)
        counter_param = ManualParameter('name_ctr', initial_value=0)
        programs = []
        if verbose:
            print('Generating {} RB programs'.format(nr_seeds))
        t0 = time.time()
        for i in range(nr_seeds):
            p = sqo.randomized_benchmarking(
                qubit_idx=self.cfg_qubit_nr(),
                nr_cliffords=nr_cliffords,
                platf_cfg=self.cfg_openql_platform_fn(),
                nr_seeds=1, program_name='RB_{}'.format(i),
                double_curves=double_curves)
            programs.append(p)
        if verbose:
            print('Succesfully generated {} RB programs in {:.1f}s'.format(
                nr_seeds, time.time()-t0))

        prepare_function_kwargs = {
            'counter_param': counter_param,
            'programs': programs,
            'CC': self.instr_CC.get_instr()}

        d = self.int_avg_det
        d.prepare_function = load_range_of_oql_programs
        d.prepare_function_kwargs = prepare_function_kwargs
        d.nr_averages = 128

        s = swf.None_Sweep()
        s.parameter_name = 'Number of Cliffords'
        s.unit = '#'
        MC.set_sweep_function(s)
        MC.set_sweep_points(nr_cliffords)

        MC.set_detector_function(d)
        MC.run('RB_{}seeds'.format(nr_seeds)+self.msmt_suffix)
        if double_curves:
            a = ma.RB_double_curve_Analysis(
                T1=self.T1(),
                pulse_delay=self.mw_gauss_width.get()*4)
        else:
            a = ma.RandomizedBenchmarking_Analysis(
                close_main_fig=close_fig, T1=self.T1(),
                pulse_delay=self.mw_gauss_width.get()*4)
        if update:
            self.F_RB(a.fit_res.params['fidelity_per_Clifford'].value)
        return a.fit_res.params['fidelity_per_Clifford'].value

    def measure_ef_rabi(self,
                        amps: list = np.linspace(-.8, .8, 18),
                        recovery_pulse: bool = True,
                        MC=None, label: str = '',
                        analyze=True, close_fig=True,
                        prepare_for_timedomain=True):
        """
        Measures a rabi oscillation of the ef/12 transition.

        Modulation frequency of the "ef" pusles is controlled through the
        `anharmonicity` parameter of the qubit object.
        Hint: the expected pi-pulse amplitude of the ef/12 transition is ~1/2
            the pi-pulse amplitude of the ge/01 transition.
        """
        if MC is None:
            MC = self.instr_MC.get_instr()
        if prepare_for_timedomain:
            self.prepare_for_timedomain()

        mw_lutman = self.instr_LutMan_MW.get_instr()
        mw_lutman.load_ef_rabi_pulses_to_AWG_lookuptable(amps=amps)

        p = sqo.ef_rabi_seq(
            self.cfg_qubit_nr(),
            amps=amps, recovery_pulse=recovery_pulse,
            platf_cfg=self.cfg_openql_platform_fn())

        s = swf.OpenQL_Sweep(openql_program=p,
                             parameter_name='Pulse amp',
                             unit='dac',
                             CCL=self.instr_CC.get_instr())
        d = self.int_avg_det
        MC.set_sweep_function(s)
        MC.set_sweep_points(p.sweep_points)
        MC.set_detector_function(d)
        MC.run('ef_rabi'+label+self.msmt_suffix)
        if analyze:
            a = ma.Rabi_Analysis(close_main_fig=close_fig, label='ef_rabi')
            return a

    def measure_gst_1Q(self,
                       shots_per_meas: int,
                       maxL: int = 256,
                       MC=None,
                       recompile='as needed',
                       prepare_for_timedomain: bool = True):
        """
        Performs single qubit Gate Set Tomography experiment of the StdXYI gateset.

        Requires optimal weights and a calibrated digitized readout.

        Args:
            shots_per_meas (int):
            maxL (int)          : specifies the maximum germ length,
                                  must be power of 2.
            lite_germs(bool)    : if True uses "lite" germs


        """
        if MC is None:
            MC = self.instr_MC.get_instr()

        ########################################
        # Readout settings that have to be set #
        ########################################

        old_weight_type = self.ro_acq_weight_type()
        old_digitized = self.ro_acq_digitized()
        self.ro_acq_weight_type('optimal')
        self.ro_acq_digitized(True)

        if prepare_for_timedomain:
            self.prepare_for_timedomain()
        else:
            self.prepare_readout()
        MC.soft_avg(1)
        # set back the settings
        self.ro_acq_weight_type(old_weight_type)
        self.ro_acq_digitized(old_digitized)

        ########################################
        # Readout settings that have to be set #
        ########################################

        programs, exp_list_fn = pygsti_oql.single_qubit_gst(
            q0=self.cfg_qubit_nr(),
            maxL=maxL,
            platf_cfg=self.cfg_openql_platform_fn(),
            recompile=recompile)

        counter_param = ManualParameter('name_ctr', initial_value=0)

        s = swf.OpenQL_Sweep(openql_program=programs[0],
                             CCL=self.instr_CC.get_instr())
        d = self.int_log_det

        # poor man's GST contains 731 distinct gatestrings

        sweep_points = np.concatenate([p.sweep_points for p in programs])
        nr_of_meas = len(sweep_points)
        print('nr_of_meas:', nr_of_meas)

        prepare_function_kwargs = {
            'counter_param': counter_param,
            'programs': programs,
            'CC': self.instr_CC.get_instr(),
            'detector': d}
        # hacky as heck
        d.prepare_function_kwargs = prepare_function_kwargs
        d.prepare_function = oqh.load_range_of_oql_programs_varying_nr_shots

        shots = np.tile(sweep_points, shots_per_meas)

        MC.soft_avg(1)
        MC.set_sweep_function(s)
        MC.set_sweep_points(shots)
        MC.set_detector_function(d)
        MC.run('Single_qubit_GST_L{}_{}'.format(maxL, self.msmt_suffix),
               exp_metadata={'bins': sweep_points,
                             'gst_exp_list_filename': exp_list_fn})
        a = ma2.GST_SingleQubit_DataExtraction(label='Single_qubit_GST')
        return a

    def measure_flux_arc_tracked_spectroscopy(self, dac_values=None,
                                              polycoeffs=None, MC=None,
                                              nested_MC=None, fluxChan=None):
        """
        Creates a qubit DAC arc by fitting a polynomial function through qubit
        frequencies obtained by spectroscopy.

        If polycoeffs is given, it will predict the first frequencies to
        measure by from this estimate. If not, it will use a wider range in
        spectroscopy for the first to values to ensure a peak in spectroscopy
        is found.

        It will fit a 2nd degree polynomial each time qubit spectroscopy is
        performed, and all measured qubit frequencies to construct a new
        polynomial after each spectroscopy measurement.

        Args:
            dac_values (array):
                DAC values that are to be probed, which control the flux bias

            polycoeffs (array):
                initial coefficients of a second order polynomial. Used
                for predicting the qubit frequencies in the arc.

            MC (MeasurementControl):
                main MC that varies the DAC current

            nested_MC (MeasurementControl):
                MC that will measure spectroscopy for each current.
                Is used inside the composite detector

            fluxChan (str):
                Fluxchannel that is varied. Defaults to self.fl_dc_ch
        """

        if dac_values is None:
            if self.fl_dc_I0() is None:
                dac_values = np.linspace(-5e-3, 5e-3, 11)
            else:
                dac_values_1 = np.linspace(self.fl_dc_I0(),
                                           self.fl_dc_I0() + 3e-3,
                                           11)
                dac_values_2 = np.linspace(self.fl_dc_I0() + 3e-3,
                                           self.fl_dc_I0() + 5e-3,
                                           6)
                dac_values_ = np.linspace(self.fl_dc_I0(),
                                          self.fl_dc_I0() - 5e-3,
                                          11)

        dac_values = np.concatenate([dac_values_1, dac_values_2])

        if MC is None:
            MC = self.instr_MC.get_instr()

        if nested_MC is None:
            nested_MC = self.instr_nested_MC.get_instr()

        fluxcontrol = self.instr_FluxCtrl.get_instr()
        if fluxChan is None:
            dac_par = fluxcontrol.parameters[(self.fl_dc_ch())]
        else:
            dac_par = fluxcontrol.parameters[(fluxChan)]

        if polycoeffs is None:
            polycoeffs = self.fl_dc_polycoeff()

        d = cdf.Tracked_Qubit_Spectroscopy(qubit=self,
                                           nested_MC=nested_MC,
                                           qubit_initial_frequency=self.freq_qubit(),
                                           resonator_initial_frequency=self.freq_res(),
                                           sweep_points=dac_values,
                                           polycoeffs=polycoeffs)

        MC.set_sweep_function(dac_par)
        MC.set_sweep_points(dac_values)
        MC.set_detector_function(d)
        MC.run(name='Tracked_Spectroscopy')

    ###########################################################################
    # Dep graph check functions
    ###########################################################################
    def check_qubit_spectroscopy(self, freqs=None, MC=None):
        """
        Check the qubit frequency with spectroscopy of 15 points.

        Uses both the peak finder and the lorentzian fit to determine the
        outcome of the check:
        - Peak finder: if no peak is found, there is only noise. Will
                       definitely need recalibration.
        - Fitting: if a peak is found, will do normal spectroscopy fitting
                   and determine deviation from what it thinks the qubit
                   frequency is
        """
        if freqs is None:
            freq_center = self.freq_qubit()
            freq_span = 10e6
            freqs = np.linspace(freq_center - freq_span/2,
                                freq_center + freq_span/2,
                                15)
        self.measure_spectroscopy(MC=MC, freqs=freqs)

        label = 'spec'
        a = ma.Qubit_Spectroscopy_Analysis(label=label, close_fig=True,
                                           qb_name=self.name)

        freq_peak = a.peaks['peak']
        if freq_peak is None:
            result = 1.0
        else:
            freq = a.fitted_freq
            result = np.abs(self.freq_qubit() - freq)/self.freq_qubit()
        return result

    def check_rabi(self, MC=None, amps=None):
        """
        Takes 5 equidistantly space points: 3 before channel amp, one at
        channel amp and one after. Compares them with the expected Rabi curve
        and returns a value in [0,1] to show the quality of the calibration
        """
        if amps is None:
            amps = np.linspace(0, 4/3*self.mw_channel_amp(), 5)

        amp = self.measure_rabi(MC=MC, amps=amps, analyze=False)
        old_amp = self.mw_channel_amp()
        return np.abs(amp-old_amp)

    def check_ramsey(self, MC=None, times=None, artificial_detuning=None):

        if artificial_detuning is None:
            artificial_detuning = 0.1e6

        if times is None:
            times = np.linspace(0, 0.5/artificial_detuning, 6)

        a = self.measure_ramsey(times=times, MC=MC,
                                artificial_detuning=artificial_detuning)
        freq = a['frequency']
        check_result = (freq-self.freq_qubit())/freq
        return check_result

    def create_ssro_detector(self,
                             calibrate_optimal_weights: bool = False,
                             prepare_function=None,
                             prepare_function_kwargs: dict = None,
                             ssro_kwargs: dict = None):
        """
        Wraps measure_ssro using the Function Detector.

        Args:
            calibrate_optimal_weights
        """
        if ssro_kwargs is None:
            ssro_kwargs = {
                'nr_shots_per_case': 8192,
                'analyze': True,
                'prepare': False,
                'disable_metadata': True
            }

        if not calibrate_optimal_weights:
            d = det.Function_Detector(
                self.measure_ssro,
                msmt_kw=ssro_kwargs,
                result_keys=['SNR', 'F_d', 'F_a'],
                prepare_function=prepare_function,
                prepare_function_kwargs=prepare_function_kwargs,
                always_prepare=True)
        else:
            d = det.Function_Detector(
                self.calibrate_optimal_weights,
                msmt_kw=ssro_kwargs,
                result_keys=['SNR', 'F_d', 'F_a'],
                prepare_function=prepare_function,
                prepare_function_kwargs=prepare_function_kwargs,
                always_prepare=True)
        return d

    # ###########################################################################
    # # Dep graph
    # ###########################################################################
    # def create_dep_graph(self):
    #     dag = AutoDepGraph_DAG(name=self.name+' DAG')
    #     cal_True_delayed = 'autodepgraph.node_functions.calibration_functions.test_calibration_True_delayed'

    #     dag.add_node('Resonators Wide Search',
    #                  calibrate_function=self.name + '.find_resonators')
    #     dag.add_node('Zoom on resonators',
    #                  calibrate_function=self.name + '.find_resonator_frequency_initial')
    #     dag.add_node('Resonators Power Scan',
    #                  calibrate_function=self.name + '.find_test_resonators')
    #     dag.add_node('Resonators Flux Sweep',
    #                  calibrate_function=self.name + '.find_qubit_resonator_fluxline')

    #     dag.add_node(self.name + ' Resonator Frequency',
    #                  calibrate_function=self.name + '.find_resonator_frequency')
    #     dag.add_node(self.name + ' Resonator Power Scan',
    #                  calibrate_function=self.name + '.calibrate_ro_pulse_amp_CW')

    #     # Calibration of instruments and ro
    #     dag.add_node(self.name + ' Calibrations',
    #                  calibrate_function=cal_True_delayed)
    #     dag.add_node(self.name + ' Mixer Skewness',
    #                  # calibrate_function=self.name + '.calibrate_mixer_skewness_drive')
    #                  calibrate_function=cal_True_delayed)
    #     dag.add_node(self.name + ' Mixer Offset Drive',
    #                  calibrate_function=self.name + '.calibrate_mixer_offsets_drive')
    #     dag.add_node(self.name + ' Mixer Offset Readout',
    #                  calibrate_function=self.name + '.calibrate_mixer_offsets_RO')
    #     dag.add_node(self.name + ' Ro/MW pulse timing',
    #                  calibrate_function=cal_True_delayed)

    #     dag.add_node(self.name + ' Mixer Skewness',
    #                  # calibrate_function=self.name + '.calibrate_mixer_skewness_drive')
    #                  calibrate_function=cal_True_delayed)
    #     dag.add_node(self.name + ' Mixer Offset Drive',
    #                  calibrate_function=self.name + '.calibrate_mixer_offsets_drive')
    #     dag.add_node(self.name + ' Mixer Offset Readout',
    #                  calibrate_function=self.name + '.calibrate_mixer_offsets_RO')
    #     dag.add_node(self.name + ' Ro/MW pulse timing',
    #                  calibrate_function=cal_True_delayed)

    #     dag.add_node(self.name + ' Mixer Skewness Drive',
    #                  calibrate_function=cal_True_delayed)
    #                       # calibrate_function=self.name + '.calibrate_mixer_skewness_drive')
    #     dag.add_node(self.name + ' Mixer Skewness Readout',
    #                  calibrate_function=cal_True_delayed)
    #                       # calibrate_function=self.name + '.calibrate_mixer_skewness_RO')
    #     dag.add_node(self.name + ' Mixer Offset Drive',
    #                  calibrate_function=self.name + '.calibrate_mixer_offsets_drive')
    #     dag.add_node(self.name + ' Mixer Offset Readout',
    #                  calibrate_function=self.name + '.calibrate_mixer_offsets_RO')
    #     dag.add_node(self.name + ' Ro/MW pulse timing',
    #                  calibrate_function=cal_True_delayed)

    #     # Qubits calibration
    #     dag.add_node(self.name + ' Frequency Coarse',
    #                  calibrate_function=self.name + '.find_frequency',
    #                  check_function=self.name + '.check_qubit_spectroscopy',
    #                  tolerance=0.2e-3)
    #     dag.add_node(self.name + ' Frequency at Sweetspot',
    #                  calibrate_function=self.name + '.find_frequency')
    #     dag.add_node(self.name + ' Spectroscopy Power',
    #                  calibrate_function=self.name + '.calibrate_spec_pow')
    #     dag.add_node(self.name + ' Sweetspot',
    #                  calibrate_function=self.name + '.find_qubit_sweetspot')
    #     dag.add_node(self.name + ' Rabi',
    #                  calibrate_function=self.name + '.calibrate_mw_pulse_amplitude_coarse',
    #                  check_function=self.name + '.check_rabi',
    #                  tolerance=0.01)
    #     dag.add_node(self.name + ' Frequency Fine',
    #                  calibrate_function=self.name + '.calibrate_frequency_ramsey',
    #                  check_function=self.name + '.check_ramsey',
    #                  tolerance=0.1e-3)
    #     dag.add_node(self.name + ' f_12 estimate',
    #                  calibrate_function=self.name + ' find_anharmonicity_estimate')
    #     dag.add_node(self.name + ' DAC Arc Polynomial',
    #                  calibrate_function=cal_True_delayed)

    #     # dag.add_node(self.name + ' Calibrate single qubit gate',
    #     #              calibrate_function=None)
    #     # dag.add_edge(self.name + ' Calibrate single qubit gate', self.name + ' Rabi')

    #     # Validate qubit calibration
    #     # dag.add_node(self.name + ' ALLXY',
    #     #              calibrate_function=self.name + '.measure_allxy')
    #     # dag.add_node(self.name + ' MOTZOI Calibration',
    #     #              calibrate_function=self.name + '.calibrate_motzoi')

    #     # If all goes well, the qubit is fully 'calibrated' and can be controlled

    #     # Qubits measurements
    #     dag.add_node(self.name + ' Anharmonicity')
    #     dag.add_node(self.name + ' Avoided Crossing')
    #     dag.add_node(self.name + ' T1')
    #     dag.add_node(self.name + ' T1(time)')
    #     dag.add_node(self.name + ' T1(frequency)')
    #     dag.add_node(self.name + ' T2_Echo')
    #     dag.add_node(self.name + ' T2_Echo(time)')
    #     dag.add_node(self.name + ' T2_Echo(frequency)')
    #     dag.add_node(self.name + ' T2_Star')
    #     dag.add_node(self.name + ' T2_Star(time)')
    #     dag.add_node(self.name + ' T2_Star(frequency)')
    #     #######################################################################
    #     # EDGES
    #     #######################################################################

    #     # Resonators
    #     dag.add_edge('Zoom on resonators', 'Resonators Wide Search')
    #     dag.add_edge('Resonators Power Scan',
    #                  'Zoom on resonators')
    #     dag.add_edge('Resonators Flux Sweep',
    #                  'Zoom on resonators')
    #     dag.add_edge('Resonators Flux Sweep',
    #                  'Resonators Power Scan')

    #     dag.add_edge(self.name + ' Resonator Frequency',
    #                  'Resonators Power Scan')
    #     dag.add_edge(self.name + ' Resonator Frequency',
    #                  'Resonators Flux Sweep')
    #     dag.add_edge(self.name + ' Resonator Power Scan',
    #                  self.name + ' Resonator Frequency')
    #     dag.add_edge(self.name + ' Frequency Coarse',
    #                  self.name + ' Resonator Power Scan')
    #     # Qubit Calibrations
    #     dag.add_edge(self.name + ' Frequency Coarse',
    #                  self.name + ' Resonator Frequency')
    #     dag.add_edge(self.name + ' Resonator Frequency',
    #                  self.name + ' Calibrations')

    #     # Calibrations
    #     dag.add_edge(self.name + ' Calibrations',
    #                  self.name + ' Mixer Skewness')
    #     dag.add_edge(self.name + ' Calibrations',
    #                  self.name + ' Mixer Offset Drive')
    #     dag.add_edge(self.name + ' Calibrations',
    #                  self.name + ' Mixer Offset Readout')
    #     dag.add_edge(self.name + ' Calibrations',
    #                  self.name + ' Ro/MW pulse timing')
    #     dag.add_edge(self.name + ' Calibrations',
    #                  self.name + ' Ro Pulse Amplitude')
    #     # Qubit
    #     dag.add_edge(self.name + ' Spectroscopy Power',
    #                  self.name + ' Frequency Coarse')
    #     dag.add_edge(self.name + ' Sweetspot',
    #                  self.name + ' Frequency Coarse')
    #     dag.add_edge(self.name + ' Sweetspot',
    #                  self.name + ' Spectroscopy Power')
    #     dag.add_edge(self.name + ' Rabi',
    #                  self.name + ' Frequency at Sweetspot')
    #     dag.add_edge(self.name + ' Frequency Fine',
    #                  self.name + ' Frequency at Sweetspot')
    #     dag.add_edge(self.name + ' Frequency Fine',
    #                  self.name + ' Rabi')

    #     dag.add_edge(self.name + ' Frequency at Sweetspot',
    #                  self.name + ' Sweetspot')

    #     dag.add_edge(self.name + ' ALLXY',
    #                  self.name + ' Rabi')
    #     dag.add_edge(self.name + ' ALLXY',
    #                  self.name + ' Frequency Fine')
    #     dag.add_edge(self.name + ' ALLXY',
    #                  self.name + ' MOTZOI Calibration')

    #     dag.add_edge(self.name + ' T1',
    #                  self.name + ' Frequency Fine')
    #     dag.add_edge(self.name + ' T2_Echo',
    #                  self.name + ' Frequency Fine')
    #     dag.add_edge(self.name + ' T2_Star',
    #                  self.name + ' Frequency Fine')

    #     # Perform initial measurements to see if they make sense
    #     dag.add_edge(self.name + ' T1',
    #                  self.name + ' ALLXY')
    #     dag.add_edge(self.name + ' T2_Echo',
    #                  self.name + ' ALLXY')
    #     dag.add_edge(self.name + ' T2_Star',
    #                  self.name + ' ALLXY')

    #     # Measure as function of frequency and time
    #     dag.add_edge(self.name + ' T1(frequency)',
    #                  self.name + ' T1')
    #     dag.add_edge(self.name + ' T1(time)',
    #                  self.name + ' T1')

    #     dag.add_edge(self.name + ' T2_Echo(frequency)',
    #                  self.name + ' T2_Echo')
    #     dag.add_edge(self.name + ' T2_Echo(time)',
    #                  self.name + ' T2_Echo')

    #     dag.add_edge(self.name + ' T2_Star(frequency)',
    #                  self.name + ' T2_Star')
    #     dag.add_edge(self.name + ' T2_Star(time)',
    #                  self.name + ' T2_Star')

    #     dag.add_edge(self.name + ' DAC Arc Polynomial',
    #                  self.name + ' Frequency at Sweetspot')

    #     # Measurements of anharmonicity and avoided crossing
    #     dag.add_edge(self.name + ' f_12 estimate',
    #                  self.name + ' Frequency at Sweetspot')
    #     dag.add_edge(self.name + ' Anharmonicity',
    #                  self.name + ' f_12 estimate')
    #     dag.add_edge(self.name + ' Avoided Crossing',
    #                  self.name + ' DAC Arc Polynomial')

    #     dag.cfg_plot_mode = 'svg'
    #     dag.update_monitor()
    #     dag.cfg_svg_filename

    #     url = dag.open_html_viewer()
    #     print('Dependancy Graph Created. URL = '+url)
    #     self._dag = dag
    #     return dag

    # functions for quantum efficiency measurements and crossdephasing measurements

    def measure_msmt_induced_dephasing_sweeping_amps(self, amps_rel=None,
                                                     nested_MC=None, cross_target_qubits=None,
                                                     multi_qubit_platf_cfg=None, analyze=False,
                                                     verbose: bool = True, sequence='ramsey',
                                                     target_qubit_excited=False,
                                                     extra_echo=False):
        waveform_name = 'up_down_down_final'

        if nested_MC is None:
            nested_MC = self.instr_nested_MC.get_instr()

        if cross_target_qubits is None or (len(cross_target_qubits) == 1 and self.name == cross_target_qubits[0]):
            cross_target_qubits = None

        if cross_target_qubits is None:
            # Only measure on a single Qubit
            cfg_qubit_nrs = [self.cfg_qubit_nr()]
            optimization_M_amps = [self.ro_pulse_amp()]
            optimization_M_amp_down0s = [self.ro_pulse_down_amp0()]
            optimization_M_amp_down1s = [self.ro_pulse_down_amp1()]
            readout_pulse_length = self.ro_pulse_length()
            readout_pulse_length += self.ro_pulse_down_length0()
            readout_pulse_length += self.ro_pulse_down_length1()
            amps_rel = np.linspace(
                0, 0.5, 11) if amps_rel is None else amps_rel
        else:
            cfg_qubit_nrs = []
            optimization_M_amps = []
            optimization_M_amp_down0s = []
            optimization_M_amp_down1s = []
            readout_pulse_lengths = []
            for cross_target_qubit in cross_target_qubits:
                cfg_qubit_nrs.append(cross_target_qubit.cfg_qubit_nr())
                optimization_M_amps.append(cross_target_qubit.ro_pulse_amp())
                optimization_M_amp_down0s.append(
                    cross_target_qubit.ro_pulse_down_amp0())
                optimization_M_amp_down1s.append(
                    cross_target_qubit.ro_pulse_down_amp1())
                ro_len = cross_target_qubit.ro_pulse_length()
                ro_len += cross_target_qubit.ro_pulse_down_length0()
                ro_len += cross_target_qubit.ro_pulse_down_length1()
                readout_pulse_lengths.append(ro_len)
            readout_pulse_length = np.max(readout_pulse_lengths)

        RO_lutman = self.instr_LutMan_RO.get_instr()
        if sequence == 'ramsey':
            RO_lutman.set('M_final_delay_R{}'.format(
                self.cfg_qubit_nr()), 200e-9)
        elif sequence == 'echo':
            RO_lutman.set('M_final_delay_R{}'.format(self.cfg_qubit_nr()),
                          200e-9)  # +readout_pulse_length)
        else:
            raise NotImplementedError('dephasing sequence not recognized')

        old_waveform_name = self.ro_pulse_type()
        self.ro_pulse_type(waveform_name)
        RO_lutman.set('M_final_amp_R{}'.format(self.cfg_qubit_nr()),
                      self.ro_pulse_amp())
        old_delay = self.ro_acq_delay()
        d = RO_lutman.get('M_final_delay_R{}'.format(self.cfg_qubit_nr()))

        self.ro_acq_delay(old_delay + readout_pulse_length + d)

        # self.ro_acq_integration_length(readout_pulse_length+100e-9)
        self.ro_acq_weight_type('SSB')
        self.prepare_for_timedomain()
        old_ro_prepare_state = self.cfg_prepare_ro_awg()
        self.cfg_prepare_ro_awg(False)

        sweep_function = swf.lutman_par_depletion_pulse_global_scaling(
            LutMan=RO_lutman,
            resonator_numbers=cfg_qubit_nrs,
            optimization_M_amps=optimization_M_amps,
            optimization_M_amp_down0s=optimization_M_amp_down0s,
            optimization_M_amp_down1s=optimization_M_amp_down1s,
            upload=True
        )
        d = det.Function_Detector(
            self.measure_msmt_induced_dephasing,
            msmt_kw={
                'cross_target_qubits': cross_target_qubits,
                'multi_qubit_platf_cfg': multi_qubit_platf_cfg,
                'analyze': True,
                'sequence': sequence,
                'target_qubit_excited': target_qubit_excited,
                'extra_echo': extra_echo
            },
            result_keys=['coherence', 'phase']
        )

        nested_MC.set_sweep_function(sweep_function)
        nested_MC.set_sweep_points(amps_rel)
        nested_MC.set_detector_function(d)

        label = 'ro_amp_sweep_dephasing' + self.msmt_suffix
        nested_MC.run(label)

        # Reset qubit objects parameters tp previous settings
        self.ro_pulse_type(old_waveform_name)
        self.cfg_prepare_ro_awg(old_ro_prepare_state)
        self.ro_acq_delay(old_delay)

        if analyze:
            res = ma.MeasurementAnalysis(
                label=label, plot_all=False, auto=True)
            return res

    def measure_SNR_sweeping_amps(self, amps_rel, nr_shots=2*4094,
                                  nested_MC=None, analyze=True):
        """
        Measures SNR and readout fidelities as a function of the readout pulse
        amplitude. Resonator depletion pulses are automatically scaled.
        Weights are not optimized - routine is intended to be used with SSB weights.

        Args:
            amps_rel (array):
                readout pulse amplitudes to loop over. Value of 1 indicates
                amplitude currently specified in the qubit object.

            nr_shots (int):
                total number of measurements in qubit ground and excited state
        """

        if nested_MC is None:
            nested_MC = self.instr_nested_MC.get_instr()
        self.prepare_for_timedomain()
        RO_lutman = self.instr_LutMan_RO.get_instr()
        old_ro_prepare_state = self.cfg_prepare_ro_awg()
        self.cfg_prepare_ro_awg(False)

        sweep_function = swf.lutman_par_depletion_pulse_global_scaling(
            LutMan=RO_lutman,
            resonator_numbers=[self.cfg_qubit_nr()],
            optimization_M_amps=[self.ro_pulse_amp()],
            optimization_M_amp_down0s=[self.ro_pulse_down_amp0()],
            optimization_M_amp_down1s=[self.ro_pulse_down_amp1()],
            upload=True
        )
        d = det.Function_Detector(
            self.measure_ssro,
            msmt_kw={
                'nr_shots': nr_shots,
                'analyze': True, 'SNR_detector': True,
                'cal_residual_excitation': False,
            },
            result_keys=['SNR', 'F_d', 'F_a']
        )

        nested_MC.set_sweep_function(sweep_function)
        nested_MC.set_sweep_points(amps_rel)
        nested_MC.set_detector_function(d)
        label = 'ro_amp_sweep_SNR' + self.msmt_suffix
        nested_MC.run(label)

        self.cfg_prepare_ro_awg(old_ro_prepare_state)

        if analyze:
            ma.MeasurementAnalysis(label=label, plot_all=False, auto=True)

    def measure_quantum_efficiency(self, amps_rel=None, nr_shots=2*4094,
                                   analyze=True, verbose=True,
                                   dephasing_sequence='ramsey'):
        # requires the cc light to have the readout time configured equal
        # to the measurement and depletion time + 60 ns buffer
        # it requires an optimized depletion pulse
        amps_rel = np.linspace(0, 0.5, 11) if amps_rel is None else amps_rel
        self.cfg_prepare_ro_awg(True)

        start_time = datetime.datetime.now().strftime("%Y%m%d_%H%M%S")

        self.measure_msmt_induced_dephasing_sweeping_amps(
            amps_rel=amps_rel,
            analyze=False,
            sequence=dephasing_sequence)
        readout_pulse_length = self.ro_pulse_length()
        readout_pulse_length += self.ro_pulse_down_length0()
        readout_pulse_length += self.ro_pulse_down_length1()
        # self.ro_acq_integration_length(readout_pulse_length+0e-9)

        self.ro_pulse_type('up_down_down')
        # setting acquisition weights to optimal
        self.ro_acq_weight_type('optimal')

        # calibrate residual excitation and relaxation at high power
        self.measure_ssro(cal_residual_excitation=True, SNR_detector=True,
                          nr_shots=nr_shots, update_threshold=False)
        self.measure_SNR_sweeping_amps(amps_rel=amps_rel, analyze=False)

        end_time = datetime.datetime.now().strftime("%Y%m%d_%H%M%S")

        # set the pulse back to optimal depletion
        self.ro_pulse_type('up_down_down')

        if analyze:
            options_dict = {
                'individual_plots': True,
                'verbose': verbose,
            }
            qea = ma2.QuantumEfficiencyAnalysis(
                t_start=start_time,
                t_stop=end_time,
                use_sweeps=True,
                options_dict=options_dict,
                label_dephasing='_ro_amp_sweep_dephasing'+self.msmt_suffix,
                label_ssro='_ro_amp_sweep_SNR'+self.msmt_suffix)

            # qea.run_analysis()
            eta = qea.fit_dicts['eta']
            u_eta = qea.fit_dicts['u_eta']

            return {'eta': eta, 'u_eta': u_eta,
                    't_start': start_time, 't_stop': end_time}
        else:
            return {}

    def calc_current_to_freq(self, curr: float):
        """
        Converts DC current to requency in Hz for a qubit

        Args:
            curr (float):
                current in A
        """
        polycoeffs = self.fl_dc_polycoeff()

        return np.polyval(polycoeffs, curr)

    def calc_freq_to_current(self, freq, kind='root_parabola', **kw):
        """
        Find the amplitude that corresponds to a given frequency, by
        numerically inverting the fit.

        Args:
            freq (float, array):
                The frequency or set of frequencies.

            **kw : get passed on to methods that implement the different "kind"
                of calculations.
        """

        return ct.freq_to_amp_root_parabola(freq=freq,
                                            poly_coeffs=self.fl_dc_polycoeff(),
                                            **kw)<|MERGE_RESOLUTION|>--- conflicted
+++ resolved
@@ -14,6 +14,11 @@
 from pycqed.analysis import analysis_toolbox as a_tools
 from pycqed.analysis.tools import plotting as plt_tools
 from pycqed.utilities.general import gen_sweep_pts
+from pycqed.utilities.learnerND_optimize import LearnerND_Optimize, \
+    mk_optimize_res_loss_func
+from pycqed.utilities.learnerND_minimizer import LearnerND_Minimizer, \
+    mk_minimization_loss_func, mk_minimization_goal_func
+
 from .qubit_object import Qubit
 from qcodes.utils import validators as vals
 from qcodes.instrument.parameter import (
@@ -3271,21 +3276,6 @@
         frequency of 01 and 12  transitions can be extracted simultaneously
         yoielding anharmonicity measurement.
 
-<<<<<<< HEAD
-    def calibrate_ssro_fine(self, MC=None,
-                            nested_MC=None,
-                            start_freq=None,
-                            start_amp=None,
-                            start_freq_step=None,
-                            start_amp_step=None,
-                            threshold: float = .99,
-                            analyze: bool = True,
-                            update: bool = True):
-        '''
-        Runs an optimizer routine on the SSRO assignment fidelity of the
-        <qubit>.ro_freq and <qubit>.ro_pulse_amp parameters.
-        Intended to be used in the "SSRO Optimization" node of GBT.
-=======
         Typically a good guess for the 12 transition frequencies is
         f01 + alpha where alpha is the anharmonicity and typically ~ -300 MHz
 
@@ -3477,7 +3467,6 @@
         Refs:
         Schuster Nature 445, 515–518 (2007)
             (note that in the paper RO resonator has lower frequency than the qubit)
->>>>>>> be6e03bd
 
         Args:
             f_bus: bus frequency at which variable-power CW tone is applied
@@ -4184,6 +4173,39 @@
         if analyze:
             a = ma.AllXY_Analysis(close_main_fig=close_fig)
             return a.deviation_total
+
+    def allxy_GBT(self, MC=None,
+                  label: str = '',
+                  analyze=True, close_fig=True,
+                  prepare_for_timedomain=True,termination_opt=0.04):
+        '''#
+        This function is the same as measure AllXY, but with a termination limit
+        This termination limit is as a system metric to evalulate the calibration
+        by GBT if good or not.
+        '''
+        old_avg = self.ro_soft_avg()
+        self.ro_soft_avg(4)
+        if MC is None:
+            MC = self.instr_MC.get_instr()
+        if prepare_for_timedomain:
+            self.prepare_for_timedomain()
+        p = sqo.AllXY(qubit_idx=self.cfg_qubit_nr(), double_points=True,
+                      platf_cfg=self.cfg_openql_platform_fn())
+        s = swf.OpenQL_Sweep(openql_program=p,
+                             CCL=self.instr_CC.get_instr())
+        d = self.int_avg_det
+        MC.set_sweep_function(s)
+        MC.set_sweep_points(np.arange(42))
+        MC.set_detector_function(d)
+        MC.run('AllXY'+label+self.msmt_suffix)
+        self.ro_soft_avg(old_avg)
+        a = ma.AllXY_Analysis(close_main_fig=close_fig)
+        if a.deviation_total > termination_opt:
+            return False
+        else:
+            return True
+
+
 
     def calibrate_mw_gates_restless(
             self, MC=None,
@@ -4342,7 +4364,7 @@
             ad_func_pars = {'adaptive_function': nelder_mead,
                             'x0': initial_values,
                             'initial_step': initial_steps,
-                            'no_improv_break': 50,
+                            'no_improv_break': 10,
                             'minimize': minimize,
                             'maxiter': 1500}
 
@@ -4368,6 +4390,7 @@
                 #     We are varying the LO frequency in the opt, not the q freq.
                 #     self.freq_qubit(opt_par_values[freq_idx] +
                 #                     self.mw_freq_mod.get())
+        return True
 
     def calibrate_mw_gates_allxy(self, nested_MC=None,
                                  start_values=None,
@@ -4434,7 +4457,7 @@
                                   start_values=None,
                                   initial_steps=None, f_termination=0.01):
         '''
-        FIXME! Merge both calibrate allxy methods. 
+        FIXME! Merge both calibrate allxy methods.
         Optimizes ALLXY sequency by tunning 2 parameters:
         mw_channel_amp and mw_motzoi.
 
@@ -5125,6 +5148,18 @@
             print('Pulse amplitude changed from {:.3f} to {:.3f}'.format(
                 amp_old, scale_factor*amp_old))
         return a
+
+    def flipping_GBT(self, nr_sequence: int = 2):
+        '''
+        This function is to measure flipping sequence for whaterver nr_of times
+        a function needs to be run to calibrate the Pi and Pi/2 Pulse.
+        Right now this method will always return true no matter what
+        Later we can add a conidition as a check.
+        '''
+        for i in range(nr_sequence):
+            self.measure_flipping(update=True)
+        # we can add a condition later
+        return True
 
     def measure_motzoi(self, motzoi_amps=None,
                        prepare_for_timedomain: bool = True,
