import logging
import numpy as np
from scipy.optimize import brent
from math import gcd
from qcodes import Instrument
from qcodes.utils import validators as vals
from qcodes.instrument.parameter import ManualParameter

from pycqed.utilities.general import add_suffix_to_dict_keys

from pycqed.measurement import detector_functions as det
from pycqed.measurement import composite_detector_functions as cdet
from pycqed.measurement import mc_parameter_wrapper as pw

from pycqed.measurement import sweep_functions as swf
from pycqed.measurement import awg_sweep_functions as awg_swf
from pycqed.analysis import measurement_analysis as ma
from pycqed.measurement.calibration_toolbox import mixer_carrier_cancellation_5014
from pycqed.measurement.calibration_toolbox import mixer_carrier_cancellation_UHFQC
from pycqed.measurement.calibration_toolbox import mixer_skewness_calibration_5014
from pycqed.measurement.optimization import nelder_mead

import pycqed.measurement.pulse_sequences.single_qubit_tek_seq_elts as sq
from pycqed.instrument_drivers.pq_parameters import InstrumentParameter

from .qubit_object import Transmon
from .CBox_driven_transmon import CBox_driven_transmon
# It would be better to inherit from Transmon directly and put all the common
# stuff in there but for now I am inheriting from what I already have
# MAR april 2016


class Tektronix_driven_transmon(CBox_driven_transmon):

    '''
    Setup configuration:
        Drive:                 Tektronix 5014 AWG
        Acquisition:           CBox or UHFQC
            (in the future to be compatible with both CBox and ATS)

    Readout pulse configuration:
        Set by parameter RO_pulse_type ['MW_IQmod_pulse', 'Gated_MW_RO_pulse']
        - LO modulated using AWG: 'MW_IQmod_pulse'
        - LO + RF-pulsed with marker: 'Gated_MW_RO_pulse'
        Depending on the RO_pulse_type some parameters are not used
    '''

    def __init__(self, name, **kw):
        super(CBox_driven_transmon, self).__init__(name, **kw)
        # Change this when inheriting directly from Transmon instead of
        # from CBox driven Transmon.

        # Adding instrument parameters
        self.add_parameter('LO', parameter_class=InstrumentParameter)
        self.add_parameter('cw_source', parameter_class=InstrumentParameter)
        self.add_parameter('td_source', parameter_class=InstrumentParameter)
        self.add_parameter('IVVI', parameter_class=InstrumentParameter)
        self.add_parameter('FluxCtrl', parameter_class=InstrumentParameter)

        self.add_parameter('AWG', parameter_class=InstrumentParameter)

        self.add_parameter('heterodyne_instr',
                           parameter_class=InstrumentParameter)

        self.add_parameter('LutMan', parameter_class=InstrumentParameter)
        self.add_parameter('CBox', parameter_class=InstrumentParameter)
        self.add_parameter('MC', parameter_class=InstrumentParameter)

        self.add_parameter('RF_RO_source',
                           parameter_class=InstrumentParameter)

        self.add_parameter('mod_amp_cw', label='RO modulation ampl cw',
                           unit='V', initial_value=0.5,
                           parameter_class=ManualParameter)

        self.add_parameter('RO_power_cw', label='RO power cw',
                           unit='dBm',
                           parameter_class=ManualParameter)

        self.add_parameter('spec_pow', label='spectroscopy power',
                           unit='dBm',
                           parameter_class=ManualParameter)
        self.add_parameter('spec_pow_pulsed',
                           label='pulsed spectroscopy power',
                           unit='dBm',
                           parameter_class=ManualParameter)
        self.add_parameter('td_source_pow',
                           label='Time-domain power',
                           unit='dBm',
                           parameter_class=ManualParameter)

        self.add_parameter('spec_pulse_type', label='Pulsed spec pulse type',
                           parameter_class=ManualParameter,
                           initial_value='SquarePulse',
                           vals=vals.Enum('SquarePulse'))  # , SSB_DRAG_pulse))
        # we should also implement SSB_DRAG_pulse for pulsed spec
        self.add_parameter('spec_pulse_length',
                           label='Pulsed spec pulse duration',
                           unit='s',
                           vals=vals.Numbers(1e-9, 20e-6),
                           parameter_class=ManualParameter)
        self.add_parameter('spec_pulse_marker_channel',
                           unit='s',
                           vals=vals.Strings(),
                           parameter_class=ManualParameter)
        self.add_parameter('spec_pulse_depletion_time',
                           unit='s',
                           vals=vals.Numbers(1e-9, 50e-6),
                           parameter_class=ManualParameter)

        # Rename f_RO_mod
        # Time-domain parameters
        self.add_parameter('pulse_I_channel', initial_value='ch1',
                           vals=vals.Strings(),
                           parameter_class=ManualParameter)
        self.add_parameter('pulse_Q_channel', initial_value='ch2',
                           vals=vals.Strings(),
                           parameter_class=ManualParameter)
        self.add_parameter('pulse_I_offset', initial_value=0.0,
                           vals=vals.Numbers(min_value=-0.1, max_value=0.1),
                           parameter_class=ManualParameter)
        self.add_parameter('pulse_Q_offset', initial_value=0.0,
                           vals=vals.Numbers(min_value=-0.1, max_value=0.1),
                           parameter_class=ManualParameter)
        # readout parameters for time domain
        self.add_parameter('RO_acq_averages', initial_value=1024,
                           vals=vals.Numbers(min_value=0, max_value=1e6),
                           parameter_class=ManualParameter)
        self.add_parameter('RO_acq_integration_length', initial_value=1e-6,
                           vals=vals.Numbers(
                               min_value=10e-9, max_value=1000e-6),
                           parameter_class=ManualParameter)
        self.add_parameter('RO_acq_weight_function_I', initial_value=0,
                           vals=vals.Ints(0, 5),
                           parameter_class=ManualParameter)
        self.add_parameter('RO_acq_weight_function_Q', initial_value=1,
                           vals=vals.Ints(0, 5),
                           parameter_class=ManualParameter)
        # These parameters are only relevant if using MW_IQmod_pulse type
        # RO
        self.add_parameter('RO_I_channel', initial_value='ch3',
                           vals=vals.Strings(),
                           parameter_class=ManualParameter)
        self.add_parameter('RO_Q_channel', initial_value='ch4',
                           vals=vals.Strings(),
                           parameter_class=ManualParameter)
        self.add_parameter('RO_I_offset', initial_value=0.0,
                           vals=vals.Numbers(min_value=-0.1, max_value=0.1),
                           parameter_class=ManualParameter)
        self.add_parameter('RO_Q_offset', initial_value=0.0,
                           vals=vals.Numbers(min_value=-0.1, max_value=0.1),
                           parameter_class=ManualParameter)

        self.add_parameter('RO_pulse_type', initial_value='MW_IQmod_pulse_tek',
                           vals=vals.Enum('MW_IQmod_pulse_tek',
                                          'MW_IQmod_pulse_UHFQC',
                                          'Gated_MW_RO_pulse'),
                           parameter_class=ManualParameter)
        # Relevant when using a marker channel to gate a MW-RO tone.
        self.add_parameter('RO_pulse_marker_channel',
                           vals=vals.Strings(),
                           parameter_class=ManualParameter)
        self.add_parameter('RO_pulse_power', unit='dBm',
                           parameter_class=ManualParameter)

        self.add_parameter('f_pulse_mod',
                           initial_value=-100e6,
                           label='pulse-modulation frequency', unit='Hz',
                           parameter_class=ManualParameter)
        self.add_parameter('f_RO_mod',
                           label='Readout-modulation frequency', unit='Hz',
                           initial_value=-2e7,
                           parameter_class=ManualParameter)

        self.add_parameter('amp180',
                           label='Pi-pulse amplitude', unit='V',
                           initial_value=.25,
                           vals=vals.Numbers(min_value=-2.25, max_value=2.25),
                           parameter_class=ManualParameter)
        self.add_parameter('amp90_scale',
                           label='pulse amplitude scaling factor', unit='',
                           initial_value=.5,
                           vals=vals.Numbers(min_value=0, max_value=1.0),
                           parameter_class=ManualParameter)
        self.add_parameter('gauss_sigma', unit='s',
                           initial_value=10e-9,
                           parameter_class=ManualParameter)
        self.add_parameter('motzoi', label='Motzoi parameter', unit='',
                           initial_value=0,
                           parameter_class=ManualParameter)

        self.add_parameter('phi_skew', label='IQ phase skewness', unit='deg',
                           vals=vals.Numbers(-180, 180),
                           initial_value=0,
                           parameter_class=ManualParameter)
        self.add_parameter('alpha', label='QI amplitude skewness', unit='',
                           vals=vals.Numbers(.1, 2),
                           initial_value=1,
                           parameter_class=ManualParameter)

        # Single shot readout specific parameters
        self.add_parameter('RO_threshold', unit='dac-value',
                           initial_value=0,
                           parameter_class=ManualParameter)
        # CBox specific parameter
        self.add_parameter('signal_line', parameter_class=ManualParameter,
                           vals=vals.Enum(0, 1), initial_value=0)
        self.add_parameter('acquisition_instr',
                           set_cmd=self._do_set_acquisition_instr,
                           get_cmd=self._do_get_acquisition_instr,
                           vals=vals.Strings())

        self.add_parameter('flux_pulse_buffer',
                           label='Flux pulse buffer', unit='s',
                           initial_value=0.,
                           vals=vals.Numbers(min_value=0., max_value=50e-6),
                           parameter_class=ManualParameter)
        self.add_parameter('fluxing_channel', initial_value='ch1',
                           vals=vals.Strings(),
                           parameter_class=ManualParameter)
        self.add_parameter('fluxing_amp',
                           label='SWAP resolution', unit='V',
                           initial_value=.5,
                           vals=vals.Numbers(min_value=-1., max_value=1.),
                           parameter_class=ManualParameter)
        self.add_parameter('SWAP_amp',
                           label='SWAP amplitude', unit='V',
                           initial_value=0.02,
                           vals=vals.Numbers(min_value=0.02, max_value=4.5),
                           parameter_class=ManualParameter)
        self.add_parameter('SWAP_time',
                           label='SWAP Time', unit='s',
                           initial_value=0.,
                           vals=vals.Numbers(min_value=0., max_value=1e-6),
                           parameter_class=ManualParameter)
        self.add_parameter('flux_dead_time',
                           label='Time between flux pulse and comp.', unit='s',
                           initial_value=0.,
                           vals=vals.Numbers(min_value=0., max_value=50e-6),
                           parameter_class=ManualParameter)
        self.add_parameter('mw_to_flux_delay',
                           label='time between and mw pulse and start of flux pulse', unit='s',
                           initial_value=0.,
                           vals=vals.Numbers(min_value=0., max_value=50e-6),
                           parameter_class=ManualParameter)
        self.add_parameter('dist_dict',
                           get_cmd=self.get_dist_dict,
                           set_cmd=self.set_dist_dict,
                           vals=vals.Anything())

    def get_dist_dict(self):
        return self._dist_dict


    def set_dist_dict(self, dist_dict):
        self._dist_dict = dist_dict

    def prepare_for_continuous_wave(self):
        # makes sure the settings of the acquisition instrument are reloaded
        self.acquisition_instr(self.acquisition_instr())
        self.heterodyne_instr.get_instr().acquisition_instr(self.acquisition_instr())
        # Heterodyne tone configuration
        if not self.f_RO():
            RO_freq = self.f_res()
        else:
            RO_freq = self.f_RO()

        self.heterodyne_instr.get_instr()._disable_auto_seq_loading = False

        self.heterodyne_instr.get_instr().RF.on()
        self.heterodyne_instr.get_instr().LO.on()
        if hasattr(self.heterodyne_instr.get_instr(), 'mod_amp'):
            self.heterodyne_instr.get_instr().set('mod_amp', self.mod_amp_cw.get())
        else:
            self.heterodyne_instr.get_instr().RF_power(self.RO_power_cw())
        self.heterodyne_instr.get_instr().set('f_RO_mod', self.f_RO_mod.get())
        self.heterodyne_instr.get_instr().frequency.set(RO_freq)
        self.heterodyne_instr.get_instr().RF.power(self.RO_power_cw())
        self.heterodyne_instr.get_instr().RF_power(self.RO_power_cw())
        self.heterodyne_instr.get_instr().nr_averages(self.RO_acq_averages())
        # Turning of TD source
<<<<<<< HEAD
        if self.td_source.get_instr() is not None:
=======
        if self.td_source() is not  'None':
>>>>>>> f5f4702a
            self.td_source.get_instr().off()

        # Updating Spec source
        if self.cw_source() is not 'None':
            self.cw_source.get_instr().power(self.spec_pow())
            self.cw_source.get_instr().frequency(self.f_qubit())
            self.cw_source.get_instr().off()
            if hasattr(self.cw_source.get_instr(), 'pulsemod_state'):
                self.cw_source.get_instr().pulsemod_state('off')
            if hasattr(self.RF_RO_source.get_instr(), 'pulsemod_state'):
                self.RF_RO_source.get_instr().pulsemod_state('Off')
        else:
            logging.warning('No spectrocscopy source (cw_source) specified')

    def prepare_for_pulsed_spec(self):
        # TODO: fix prepare for pulsed spec
        # TODO: make measure pulsed spec
        self.prepare_for_timedomain()
        if self.td_source.get_instr() != None:
            self.td_source.get_instr().off()
        self.cw_source.get_instr().frequency(self.f_qubit())
        self.cw_source.get_instr().power(self.spec_pow_pulsed())
        if hasattr(self.cw_source.get_instr(), 'pulsemod_state'):
            self.cw_source.get_instr().pulsemod_state('On')
        else:
            RuntimeError(
                'Spec source for pulsed spectroscopy does not support pulsing!')
        self.cw_source.get_instr().on()

    def prepare_for_timedomain(self, input_averaging=False):
        # makes sure the settings of the acquisition instrument are reloaded
        self.acquisition_instr(self.acquisition_instr())
        if self.td_source.get_instr() != None:
            self.td_source.get_instr().pulsemod_state('Off')
        self.LO.get_instr().on()
        if self.cw_source.get_instr() != None:
            self.cw_source.get_instr().off()
        if self.td_source.get_instr() != None:
            self.td_source.get_instr().on()
        # Ensures the self.pulse_pars and self.RO_pars get created and updated
        self.get_pulse_pars()

        # Set source to fs =f-f_mod such that pulses appear at f = fs+f_mod
        if self.td_source.get_instr() != None:
            self.td_source.get_instr().frequency.set(self.f_qubit.get()
                                                     - self.f_pulse_mod.get())

        # Use resonator freq unless explicitly specified
        if self.f_RO.get() is None:
            f_RO = self.f_res.get()
        else:
            f_RO = self.f_RO.get()
        self.LO.get_instr().frequency.set(f_RO - self.f_RO_mod.get())
        if self.td_source.get_instr() != None:
            self.td_source.get_instr().power.set(self.td_source_pow.get())

        # # makes sure dac range is used optimally, 20% overhead for mixer skew
        # # use 60% of based on linear range in mathematica
        self.AWG.get_instr().set('{}_amp'.format(self.pulse_I_channel()),
                                 self.amp180()*3.0)
        self.AWG.get_instr().set('{}_amp'.format(self.pulse_Q_channel()),
                                 self.amp180()*3.0)

        self.AWG.get_instr().set(self.pulse_I_channel.get()+'_offset',
                                 self.pulse_I_offset.get())
        self.AWG.get_instr().set(self.pulse_Q_channel.get()+'_offset',
                                 self.pulse_Q_offset.get())

        if self.RO_pulse_type() is 'MW_IQmod_pulse_tek':
            self.AWG.get_instr().set(self.RO_I_channel.get()+'_offset',
                                     self.RO_I_offset.get())
            self.AWG.get_instr().set(self.RO_Q_channel.get()+'_offset',
                                     self.RO_Q_offset.get())
        elif self.RO_pulse_type() is 'MW_IQmod_pulse_UHFQC':
            eval('self._acquisition_instr.sigouts_{}_offset({})'.format(
                self.RO_I_channel(), self.RO_I_offset()))
            eval('self._acquisition_instr.sigouts_{}_offset({})'.format(
                self.RO_Q_channel(), self.RO_Q_offset()))
            # This is commented out as doing this by default breaks multiplexed readout
            # it should instead be done using the lutmanman
            # self._acquisition_instr.awg_sequence_acquisition_and_pulse_SSB(
            #     f_RO_mod=self.f_RO_mod(), RO_amp=self.RO_amp(),
            # RO_pulse_length=self.RO_pulse_length(), acquisition_delay=270e-9)
        elif self.RO_pulse_type.get() is 'Gated_MW_RO_pulse':
            self.RF_RO_source.get_instr().pulsemod_state('On')
            self.RF_RO_source.get_instr().frequency(self.f_RO.get())
            self.RF_RO_source.get_instr().power(self.RO_pulse_power.get())
            self.RF_RO_source.get_instr().frequency(self.f_RO())
            self.RF_RO_source.get_instr().on()
            if 'UHFQC' in self.acquisition_instr():
                # self._acquisition_instr.awg_sequence_acquisition()
                # temperarliy removed for debugging
                pass

    def calibrate_mixer_offsets(self, signal_hound, offs_type='pulse',
                                update=True):
        '''
        input:
            signal_hound: instance of the SH instrument
            offs_type:         ['pulse' | 'RO'] whether to calibrate the
                                            RO or pulse IQ offsets
            update:        update the values in the qubit object

        Calibrates the mixer skewness and updates the I and Q offsets in
        the qubit object.
        signal hound needs to be given as it this is not part of the qubit
        object in order to reduce dependencies.
        '''
        # ensures freq is set correctly
        # Still need to test this, start by doing this in notebook
        self.prepare_for_timedomain()
        self.AWG.get_instr().stop()  # Make sure no waveforms are played
        if offs_type == 'pulse':
            AWG_channel1 = self.pulse_I_channel.get()
            AWG_channel2 = self.pulse_Q_channel.get()
            source = self.td_source.get_instr()
        elif offs_type == 'RO':
            AWG_channel1 = self.RO_I_channel.get()
            AWG_channel2 = self.RO_Q_channel.get()
            source = self.LO.get_instr()
        else:
            raise ValueError('offs_type "{}" not recognized'.format(offs_type))

        offset_I, offset_Q = mixer_carrier_cancellation_5014(
            AWG=self.AWG.get_instr(), SH=signal_hound, source=source, MC=self.MC.get_instr(),
            AWG_channel1=AWG_channel1, AWG_channel2=AWG_channel2, xtol=0.0003)

        if update:
            if offs_type == 'pulse':
                self.pulse_I_offset.set(offset_I)
                self.pulse_Q_offset.set(offset_Q)
            if offs_type == 'RO':
                self.RO_I_offset.set(offset_I)
                self.RO_Q_offset.set(offset_Q)

    def calibrate_mixer_offsets_IQ_mod_RO_UHFQC(self, signal_hound,
                                                update=True):
        '''
        input:
            signal_hound: instance of the SH instrument
            offs_type:         ['pulse' | 'RO'] whether to calibrate the
                                            RO or pulse IQ offsets
            update:        update the values in the qubit object

        Calibrates the mixer skewness and updates the I and Q offsets in
        the qubit object.
        signal hound needs to be given as it this is not part of the qubit
        object in order to reduce dependencies.
        '''
        # ensures freq is set correctly
        # Still need to test this, start by doing this in notebook
        self.prepare_for_timedomain()
        self.AWG.get_instr().stop()  # Make sure no waveforms are played
        AWG_channel1 = self.RO_I_channel.get()
        AWG_channel2 = self.RO_Q_channel.get()
        source = self.LO.get_instr()
        offset_I, offset_Q = mixer_carrier_cancellation_UHFQC(
            UHFQC=self._acquisition_instr, SH=signal_hound, source=source, MC=self.MC.get_instr(
            ),
            AWG_channel1=AWG_channel1, AWG_channel2=AWG_channel2)

        if update:
            self.RO_I_offset.set(offset_I)
            self.RO_Q_offset.set(offset_Q)

    def calibrate_mixer_skewness(self, signal_hound, station, update=True):
        '''
        Calibrates mixer skewness at the frequency relevant for qubit driving.

        Note: I don't like that you have to pass station here but I don't want
        to introduce extra variables at this point, it should be available to
        you in the notebook (MAR).
        '''
        self.prepare_for_timedomain()

        phi, alpha = mixer_skewness_calibration_5014(
            signal_hound, self.td_source.get_instr(), station,
            f_mod=self.f_pulse_mod.get(),
            I_ch=self.pulse_I_channel.get(), Q_ch=self.pulse_Q_channel.get(),
            name='Mixer_skewness'+self.msmt_suffix)
        if update:
            self.phi_skew.set(phi)
            self.alpha.set(alpha)

    def calibrate_RO_threshold(self, method='conventional',
                               MC=None, close_fig=True,
                               verbose=False, make_fig=True):
        raise NotImplementedError()

    def measure_heterodyne_spectroscopy(self, freqs, MC=None,
                                        analyze=True, close_fig=True):
        self.prepare_for_continuous_wave()

        # sqts.Pulsed_spec_seq(spec_pars, RO_pars)
        if MC is None:
            MC = self.MC.get_instr()
        MC.set_sweep_function(pw.wrap_par_to_swf(
                              self.heterodyne_instr.get_instr().frequency, retrieve_value=True))
        MC.set_sweep_points(freqs)
        MC.set_detector_function(
            det.Heterodyne_probe(self.heterodyne_instr.get_instr(),
                                 trigger_separation=self.RO_acq_integration_length()+5e-6, RO_length=self.RO_acq_integration_length()))
        MC.run(name='Resonator_scan'+self.msmt_suffix)
        if analyze:
            ma.MeasurementAnalysis(auto=True, close_fig=close_fig)

    def measure_spectroscopy(self, freqs, pulsed=False, MC=None,
                             analyze=True, close_fig=True,
                             force_load=True, use_max=False, update=True):
        self.prepare_for_continuous_wave()
        self.cw_source.get_instr().on()
        if MC is None:
            MC = self.MC.get_instr()
        if pulsed:
            # Redirect to the pulsed spec function
            return self.measure_pulsed_spectroscopy(freqs=freqs,
                                                    MC=MC,
                                                    analyze=analyze,
                                                    close_fig=close_fig,
                                                    update=update,
                                                    upload=force_load)

        MC.set_sweep_function(pw.wrap_par_to_swf(
                              self.cw_source.get_instr().frequency, retrieve_value=True))
        MC.set_sweep_points(freqs)
        MC.set_detector_function(
            det.Heterodyne_probe(
                self.heterodyne_instr.get_instr(),
                trigger_separation=5e-6 + self.RO_acq_integration_length(),
                RO_length=self.RO_acq_integration_length()))
        MC.run(name='spectroscopy'+self.msmt_suffix)

        if analyze:
            ma.MeasurementAnalysis(auto=True, close_fig=close_fig)
        self.cw_source.get_instr().off()

    def measure_pulsed_spectroscopy(self, freqs, MC=None, analyze=True,
                                    return_detector=False,
                                    close_fig=True, upload=True, update=True,
                                    use_max=False):
        """
        Measure pulsed spec with the qubit.

            Accepts a manual sequence parameters, which has to be a call to a
            pulse generation allowing for alternative sequences to be played
            instead of the standard one

        """

        self.prepare_for_pulsed_spec()
        self.heterodyne_instr.get_instr()._disable_auto_seq_loading = True

        self.cw_source.get_instr().pulsemod_state.set('On')
        self.cw_source.get_instr().power.set(self.spec_pow_pulsed.get())
        self.cw_source.get_instr().on()

        if MC is None:
            MC = self.MC.get_instr()

        spec_pars, RO_pars = self.get_spec_pars()
        # Upload the AWG sequence
        sq.Pulsed_spec_seq(spec_pars, RO_pars)

        self.AWG.get_instr().start()
        if return_detector:
            return det.Heterodyne_probe(self.heterodyne_instr.get_instr())

        else:
            MC.set_sweep_function(pw.wrap_par_to_swf(
                self.cw_source.get_instr().frequency, retrieve_value=True))
            MC.set_sweep_points(freqs)
            MC.set_detector_function(
                det.Heterodyne_probe(self.heterodyne_instr.get_instr()))
            MC.run(name='pulsed-spec'+self.msmt_suffix)
            if analyze or update:
                ma_obj = ma.Qubit_Spectroscopy_Analysis(
                    auto=True, label='pulsed', close_fig=close_fig)
                if use_max:
                    f_qubit = ma_obj.peaks['peak']
                else:
                    f_qubit = ma_obj.fitted_freq
                if update:
                    self.f_qubit(f_qubit)
            self.cw_source.get_instr().off()
            return f_qubit

    def measure_rabi(self, amps=np.linspace(-.5, .5, 31), n=1,
                     MC=None, analyze=True, close_fig=True,
                     verbose=False, upload=True):
        # prepare for timedomain takes care of rescaling
        self.prepare_for_timedomain()
        # # Extra rescaling only happens if the amp180 was far too low for the Rabi
        if max(abs(amps))*2 > self.AWG.get_instr().get('{}_amp'.format(self.pulse_I_channel())):
            logging.warning('Auto rescaling AWG amplitude as amp180 {}'.format(
                            self.amp180()) +
                            ' was set very low in comparison to Rabi range')
            self.AWG.get_instr().set('{}_amp'.format(self.pulse_I_channel()),
                                     np.max(abs(amps))*3.0)
            self.AWG.get_instr().set('{}_amp'.format(self.pulse_Q_channel()),
                                     np.max(abs(amps))*3.0)
        if MC is None:
            MC = self.MC.get_instr()

        MC.set_sweep_function(awg_swf.Rabi(
            pulse_pars=self.pulse_pars, RO_pars=self.RO_pars, n=n, upload=upload))
        MC.set_sweep_points(amps)
        MC.set_detector_function(self.int_avg_det)
        MC.run('Rabi-n{}'.format(n)+self.msmt_suffix)
        if analyze:
            ma.Rabi_Analysis(auto=True, close_fig=close_fig)

    def measure_rabi_amp90(self,
                           scales=np.linspace(-0.7, 0.7, 31), n=1,
                           MC=None, analyze=True, close_fig=True,
                           verbose=False):
        self.prepare_for_timedomain()
        if MC is None:
            MC = self.MC.get_instr()

        MC.set_sweep_function(awg_swf.Rabi_amp90(
            pulse_pars=self.pulse_pars, RO_pars=self.RO_pars, n=n))
        MC.set_sweep_points(scales)
        MC.set_detector_function(self.int_avg_det)
        MC.run('Rabi_amp90_scales_n{}'.format(n)+self.msmt_suffix)
        if analyze:
            ma.Rabi_Analysis(auto=True, close_fig=close_fig)

    def measure_T1(self, times, MC=None,
                   analyze=True, upload=True, close_fig=True):
        self.prepare_for_timedomain()
        if MC is None:
            MC = self.MC.get_instr()

        MC.set_sweep_function(awg_swf.T1(
            pulse_pars=self.pulse_pars, RO_pars=self.RO_pars, upload=upload))
        MC.set_sweep_points(times)
        MC.set_detector_function(self.int_avg_det)
        MC.run('T1'+self.msmt_suffix)
        if analyze:
            a = ma.T1_Analysis(auto=True, close_fig=close_fig)
            return a.T1

    def measure_ramsey(self, times, artificial_detuning=0,
                       f_qubit=None, label='',
                       MC=None, analyze=True, close_fig=True, verbose=True,
                       upload=True):
        self.prepare_for_timedomain()
        if MC is None:
            MC = self.MC.get_instr()

        if f_qubit is None:
            f_qubit = self.f_qubit.get()
        self.td_source.get_instr().set(
            'frequency', f_qubit - self.f_pulse_mod.get())
        Rams_swf = awg_swf.Ramsey(
            pulse_pars=self.pulse_pars, RO_pars=self.RO_pars,
            artificial_detuning=artificial_detuning, upload=upload)
        MC.set_sweep_function(Rams_swf)
        MC.set_sweep_points(times)
        MC.set_detector_function(self.int_avg_det)
        MC.run('Ramsey'+label+self.msmt_suffix)

        if analyze:
            a = ma.Ramsey_Analysis(auto=True, close_fig=close_fig)
            if verbose:
                fitted_freq = a.fit_res.params['frequency'].value
                print('Artificial detuning: {:.2e}'.format(
                      artificial_detuning))
                print('Fitted detuning: {:.2e}'.format(fitted_freq))
                print('Actual detuning:{:.2e}'.format(
                      fitted_freq-artificial_detuning))

    def measure_echo(self, times, label='', MC=None,
                     artificial_detuning=None, upload=True,
                     analyze=True, close_fig=True, verbose=True):
        self.prepare_for_timedomain()
        if MC is None:
            MC = self.MC.get_instr()

        Echo_swf = awg_swf.Echo(
            pulse_pars=self.pulse_pars, RO_pars=self.RO_pars,
            artificial_detuning=artificial_detuning, upload=upload)
        MC.set_sweep_function(Echo_swf)
        MC.set_sweep_points(times)
        MC.set_detector_function(self.int_avg_det)
        MC.run('Echo'+label+self.msmt_suffix)

        if analyze:
            a = ma.Ramsey_Analysis(
                auto=True, close_fig=close_fig, label='Echo')
            return a

    def measure_allxy(self, double_points=True,
                      MC=None,
                      analyze=True, close_fig=True, verbose=True):
        self.prepare_for_timedomain()
        if MC is None:
            MC = self.MC.get_instr()

        MC.set_sweep_function(awg_swf.AllXY(
            pulse_pars=self.pulse_pars, RO_pars=self.RO_pars,
            double_points=double_points))
        MC.set_detector_function(self.int_avg_det)
        MC.run('AllXY'+self.msmt_suffix)

        if analyze:
            a = ma.AllXY_Analysis(close_main_fig=close_fig)
            return a

    def measure_randomized_benchmarking(self, nr_cliffords,
                                        nr_seeds=50, T1=None,
                                        MC=None, analyze=True, close_fig=True,
                                        verbose=False, upload=True):
        '''
        Performs a randomized benchmarking fidelity.
        Optionally specifying T1 also shows the T1 limited fidelity.
        '''
        self.prepare_for_timedomain()
        if MC is None:
            MC = self.MC.get_instr()
        MC.set_sweep_function(awg_swf.Randomized_Benchmarking(
            pulse_pars=self.pulse_pars, RO_pars=self.RO_pars,
            double_curves=True,
            nr_cliffords=nr_cliffords, nr_seeds=nr_seeds, upload=upload))
        MC.set_detector_function(self.int_avg_det)
        MC.run('RB_{}seeds'.format(nr_seeds)+self.msmt_suffix)
        ma.RB_double_curve_Analysis(
            close_main_fig=close_fig, T1=T1,
            pulse_delay=self.pulse_delay.get())

    def measure_ssro(self, no_fits=False,
                     return_detector=False,
                     MC=None,
                     analyze=True,
                     close_fig=True,
                     verbose=True, optimized_weights=False, SSB=False,
                     one_weight_function_UHFQC=False,
                     multiplier=1, nr_shots=4095):
        self.prepare_for_timedomain()
        if MC is None:
            MC = self.MC.get_instr()
        d = cdet.SSRO_Fidelity_Detector_Tek(
            'SSRO'+self.msmt_suffix,
            analyze=analyze,
            raw=no_fits,
            MC=MC,
            AWG=self.AWG.get_instr(), acquisition_instr=self._acquisition_instr,
            pulse_pars=self.pulse_pars, RO_pars=self.RO_pars, IF=self.f_RO_mod(),
            weight_function_I=self.RO_acq_weight_function_I(),
            weight_function_Q=self.RO_acq_weight_function_Q(),
            nr_shots=nr_shots, one_weight_function_UHFQC=one_weight_function_UHFQC,
            optimized_weights=optimized_weights,
            integration_length=self.RO_acq_integration_length(),
            close_fig=close_fig, SSB=SSB, multiplier=multiplier,
            nr_averages=self.RO_acq_averages())
        if return_detector:
            return d
        d.prepare()
        d.acquire_data_point()
        # if analyze:
        #     return ma.SSRO_Analysis(rotate=soft_rotate, label='SSRO'+self.msmt_suffix,
        #                             no_fits=no_fits, close_fig=close_fig)

    def measure_butterfly(self, return_detector=False,
                          MC=None,
                          analyze=True,
                          close_fig=True,
                          verbose=True,
                          initialize=False,
                          post_msmt_delay=2e-6, case=True):
        self.prepare_for_timedomain()
        if MC is None:
            MC = self.MC.get_instr()
        MC.set_sweep_function(awg_swf.Butterfly(
            pulse_pars=self.pulse_pars, RO_pars=self.RO_pars,
            initialize=initialize, post_msmt_delay=post_msmt_delay))
        MC.set_detector_function(self.int_log_det)
        MC.run('Butterfly{}initialize_{}'.format(self.msmt_suffix, initialize))
        # first perform SSRO analysis to extract the optimal rotation angle
        # theta
        a = ma.SSRO_discrimination_analysis(
            label='Butterfly',
            current_threshold=None,
            close_fig=close_fig,
            plot_2D_histograms=True)

        # the, run it a second time to determin the optimum threshold along the
        # rotated I axis
        b = ma.SSRO_discrimination_analysis(
            label='Butterfly',
            current_threshold=None,
            close_fig=close_fig,
            plot_2D_histograms=True, theta_in=-a.theta)

        c = ma.butterfly_analysis(
            close_main_fig=close_fig, initialize=initialize,
            theta_in=-a.theta,
            threshold=b.opt_I_threshold, digitize=True, case=case)
        return c.butterfly_coeffs

    def measure_transients(self, return_detector=False,
                           MC=None,
                           analyze=True,
                           close_fig=True,
                           verbose=True,
                           nr_samples=512):

        self.prepare_for_timedomain()
        if MC is None:
            MC = self.MC.get_instr()

        self.MC.get_instr().set_sweep_function(awg_swf.OffOn(pulse_pars=self.pulse_pars,
                                                             RO_pars=self.RO_pars,
                                                             pulse_comb='OffOff',
                                                             nr_samples=nr_samples))
        self.MC.get_instr().set_sweep_points(np.arange(nr_samples))
        self.input_average_detector.nr_samples = nr_samples
        self.MC.get_instr().set_detector_function(self.input_average_detector)
        self.MC.get_instr().run(
            'Measure_transients_{}_0'.format(self.msmt_suffix))
        a0 = ma.MeasurementAnalysis(auto=True, close_fig=close_fig)
        self.MC.get_instr().set_sweep_function(awg_swf.OffOn(pulse_pars=self.pulse_pars,
                                                             RO_pars=self.RO_pars,
                                                             pulse_comb='OnOn',
                                                             nr_samples=nr_samples))
        # self.MC.get_instr().set_sweep_points(np.arange(nr_samples))
        self.input_average_detector.nr_samples = nr_samples
        self.MC.get_instr().set_detector_function(self.input_average_detector)
        self.MC.get_instr().run(
            'Measure_transients_{}_1'.format(self.msmt_suffix))
        a1 = ma.MeasurementAnalysis(auto=True, close_fig=close_fig)

    def measure_rb_vs_amp(self, amps, nr_cliff=1,
                          resetless=True,
                          MC=None, analyze=True, close_fig=True,
                          verbose=False):
        raise NotImplementedError()

    def measure_motzoi_XY(self, motzois, MC=None, analyze=True, close_fig=True,
                          verbose=True, update=True):

        self.prepare_for_timedomain()
        if MC is None:
            MC = self.MC.get_instr()

        MC.set_sweep_function(awg_swf.Motzoi_XY(
            pulse_pars=self.pulse_pars, RO_pars=self.RO_pars, motzois=motzois))
        MC.set_detector_function(self.int_avg_det)
        MC.run('Motzoi_XY'+self.msmt_suffix)

        if analyze:
            a = ma.Motzoi_XY_analysis(close_fig=close_fig)
            if update:
                self.motzoi.set(a.optimal_motzoi)
            return a

    def measure_freq_XY(self, f_span, n_f, MC=None, analyze=True, close_fig=True,
                        verbose=True, update=True):

        self.prepare_for_timedomain()
        if MC is None:
            MC = self.MC.get_instr()

        freqs = np.linspace(-f_span*0.5, f_span*0.5, n_f) + \
            self.f_pulse_mod.get()

        MC.set_sweep_function(awg_swf.Freq_XY(
            pulse_pars=self.pulse_pars, RO_pars=self.RO_pars, freqs=freqs))
        MC.set_detector_function(self.int_avg_det)
        MC.run('Freq_XY'+self.msmt_suffix)

        # if analyze:
        #     a = ma.Motzoi_XY_analysis(close_fig=close_fig)
        #     if update:
        #         self.motzoi.set(a.optimal_motzoi)
        #     return a

    def measure_BusT1(self, times, MC=None):

        if MC is None:
            MC = self.MC.get_instr()

        cal_points = 4
        lengths_cal = times[-1] + \
            np.arange(1, 1+cal_points)*(times[1]-times[0])
        lengths_vec = np.concatenate((times, lengths_cal))

        mw_pulse_pars, RO_pars = self.get_pulse_pars()
        flux_pulse_pars, dist_dict = self.get_flux_pars()
        BusT1 = awg_swf.BusT1(times,
                              mw_pulse_pars,
                              RO_pars,
                              flux_pulse_pars,
                              dist_dict=dist_dict,
                              AWG=self.AWG.get_instr(),
                              upload=False, return_seq=True)

        exec('self.AWG.get_instr().ch%d_amp(2.)' % self.fluxing_channel())
        seq = BusT1.pre_upload()

        MC.set_sweep_function(BusT1)
        MC.set_sweep_points(lengths_vec)

        MC.set_detector_function(self.int_avg_det)
        self.AWG.get_instr().ch4_amp(flux_pulse_pars['swap_amp'])
        MC.run('Bus_T1')
        ma.T1_Analysis(auto=True, label='Bus_T1')

    def measure_BusT2(self, times, MC=None):

        if MC is None:
            MC = self.MC.get_instr()

        cal_points = 4
        lengths_cal = times[-1] + \
            np.arange(1, 1+cal_points)*(times[1]-times[0])
        lengths_vec = np.concatenate((times, lengths_cal))

        mw_pulse_pars, RO_pars = self.get_pulse_pars()
        flux_pulse_pars, dist_dict = self.get_flux_pars()
        BusT2 = awg_swf.BusT2(times_vec=times,
                              mw_pulse_pars=mw_pulse_pars,
                              RO_pars=RO_pars,
                              # artificial_detuning=artificial_detuning,
                              flux_pulse_pars=flux_pulse_pars,
                              dist_dict=dist_dict,
                              AWG=self.AWG.get_instr(),
                              upload=False, return_seq=True)

        exec('self.AWG.get_instr().ch%d_amp(2.)' % self.fluxing_channel())
        seq = BusT2.pre_upload()

        MC.set_sweep_function(BusT2)
        MC.set_sweep_points(lengths_vec)

        MC.set_detector_function(self.int_avg_det)
        self.AWG.get_instr().ch4_amp(flux_pulse_pars['swap_amp'])
        MC.run('Bus_Echo')
        ma.Ramsey_Analysis(auto=True, label='Bus_T2')

    def measure_BusEcho(self, times, artificial_detuning, MC=None):

        if MC is None:
            MC = self.MC.get_instr()

        cal_points = 4
        lengths_cal = times[-1] + \
            np.arange(1, 1+cal_points)*(times[1]-times[0])
        lengths_vec = np.concatenate((times, lengths_cal))

        mw_pulse_pars, RO_pars = self.get_pulse_pars()
        flux_pulse_pars, dist_dict = self.get_flux_pars()
        BusEcho = awg_swf.BusEcho(times_vec=times,
                                  mw_pulse_pars=mw_pulse_pars,
                                  RO_pars=RO_pars,
                                  artificial_detuning=artificial_detuning,
                                  flux_pulse_pars=flux_pulse_pars,
                                  dist_dict=dist_dict,
                                  AWG=self.AWG.get_instr(),
                                  upload=False, return_seq=True)

        exec('self.AWG.get_instr().ch%d_amp(2.)' % self.fluxing_channel())
        seq = BusEcho.pre_upload()

        MC.set_sweep_function(BusEcho)
        MC.set_sweep_points(lengths_vec)

        MC.set_detector_function(self.int_avg_det)
        self.AWG.get_instr().ch4_amp(flux_pulse_pars['swap_amp'])
        MC.run('Bus_Echo')
        ma.Ramsey_Analysis(auto=True, label='Bus_Echo')

    def _do_get_acquisition_instr(self):
        # Specifying the int_avg det here should allow replacing it with ATS
        # or potential digitizer acquisition easily
        return self._acquisition_instr.name

    def _do_set_acquisition_instr(self, acquisition_instr):
        # Specifying the int_avg det here should allow replacing it with ATS
        # or potential digitizer acquisition easily

        self._acquisition_instr = self.find_instrument(acquisition_instr)
        if 'CBox' in acquisition_instr:
<<<<<<< HEAD
            logging.info("setting CBox acquisition")
            self.int_avg_det = det.CBox_integrated_average_detector(
                self._acquisition_instr,
                self.AWG.get_instr(),
                nr_averages=self.RO_acq_averages(),
                integration_length=self.RO_acq_integration_length(
                ),
                normalize=True)
            self.int_avg_det_rot = det.CBox_integrated_average_detector(
                self._acquisition_instr,
                self.AWG.get_instr(),
                nr_averages=self.RO_acq_averages(),
                integration_length=self.RO_acq_integration_length(
                ),
                normalize=True)
            self.int_log_det = det.CBox_integration_logging_det(
                self._acquisition_instr,
                self.AWG.get_instr(), integration_length=self.RO_acq_integration_length())

            self.input_average_detector = det.CBox_input_average_detector(
                self._acquisition_instr,
                self.AWG.get_instr(), nr_averages=self.RO_acq_averages())
=======
            if self.AWG()!='None':
              logging.info("setting CBox acquisition")
              print('starting int avg')
              self.int_avg_det = det.CBox_integrated_average_detector(self._acquisition_instr,
                                                                      self.AWG.get_instr(),
                                                                      nr_averages=self.RO_acq_averages(),
                                                                      integration_length=self.RO_acq_integration_length(
                                                                      ),
                                                                      normalize=True)
              print('starting int avg rot')
              self.int_avg_det_rot = det.CBox_integrated_average_detector(self._acquisition_instr,
                                                                          self.AWG.get_instr(),
                                                                          nr_averages=self.RO_acq_averages(),
                                                                          integration_length=self.RO_acq_integration_length(
                                                                          ),
                                                                          normalize=True)
              print('starting int log det')
              self.int_log_det = det.CBox_integration_logging_det(self._acquisition_instr,
                                                                  self.AWG.get_instr(), integration_length=self.RO_acq_integration_length())

              self.input_average_detector = det.CBox_input_average_detector(
                  self._acquisition_instr,
                  self.AWG.get_instr(), nr_averages=self.RO_acq_averages())
>>>>>>> f5f4702a

        elif 'UHFQC' in acquisition_instr:
            logging.info("setting UHFQC acquisition")
            self.input_average_detector = det.UHFQC_input_average_detector(
                UHFQC=self._acquisition_instr,
                AWG=self.AWG.get_instr(), nr_averages=self.RO_acq_averages())

            self.int_avg_det = det.UHFQC_integrated_average_detector(
                UHFQC=self._acquisition_instr, AWG=self.AWG.get_instr(),
                channels=[self.RO_acq_weight_function_I(),
                          self.RO_acq_weight_function_Q()],
                nr_averages=self.RO_acq_averages(),
                integration_length=self.RO_acq_integration_length())

            self.int_log_det = det.UHFQC_integration_logging_det(
                UHFQC=self._acquisition_instr, AWG=self.AWG.get_instr(),
                channels=[self.RO_acq_weight_function_I(),
                          self.RO_acq_weight_function_Q()],
                integration_length=self.RO_acq_integration_length())

        elif 'DDM' in acquisition_instr:
            logging.info("setting DDM acquisition")
            self.input_average_detector = det.DDM_input_average_detector(
                DDM=self._acquisition_instr,
                AWG=self.AWG, nr_averages=self.RO_acq_averages())

            self.int_avg_det = det.DDM_integrated_average_detector(
                DDM=self._acquisition_instr, AWG=self.AWG,
                channels=[self.RO_acq_weight_function_I(),
                          self.RO_acq_weight_function_Q()],
                nr_averages=self.RO_acq_averages(),
                integration_length=self.RO_acq_integration_length())

            self.int_log_det = det.DDM_integration_logging_det(
                DDM=self._acquisition_instr, AWG=self.AWG,
                channels=[self.RO_acq_weight_function_I(),
                          self.RO_acq_weight_function_Q()],
                integration_length=self.RO_acq_integration_length())

        elif 'ATS' in acquisition_instr:
            logging.info("setting ATS acquisition")
            raise NotImplementedError()
            # self.int_avg_det = det.ATS_integrated_average_continuous_detector(
            #     ATS=self._acquisition_instr.card,
            #     ATS_acq=self._acquisition_instr.controller, AWG=self.AWG.get_instr(),
            #     nr_averages=self.RO_acq_averages())

    def get_pulse_dict(self, pulse_dict={}):
        '''
        Returns a dictionary containing the pulse parameters of the qubit.
        This function is intended to replace the old get_pulse_pars.
        Dictionary contains the keys formatted as follows:
            operation self.name

        Input args:
            pulse_dict (dict):  Optionally specify an existing pulse dict to update

        (currently only contains single qubit pulses)
        '''
        drive_pars, RO_pars = self.get_pulse_pars()
        pulse_dict.update(add_suffix_to_dict_keys(
            sq.get_pulse_dict_from_pars(drive_pars), ' ' + self.name))
        pulse_dict.update({'RO {}'.format(self.name): RO_pars})

        spec_pars, RO_pars = self.get_spec_pars()
        pulse_dict.update({'Spec {}'.format(self.name): spec_pars})

        return pulse_dict

    def get_pulse_pars(self):
        self.pulse_pars = {
            'I_channel': self.pulse_I_channel.get(),
            'Q_channel': self.pulse_Q_channel.get(),
            'amplitude': self.amp180.get(),
            'amp90_scale': self.amp90_scale(),
            'sigma': self.gauss_sigma.get(),
            'nr_sigma': 4,
            'motzoi': self.motzoi.get(),
            'mod_frequency': self.f_pulse_mod.get(),
            'pulse_delay': self.pulse_delay.get(),
            'phi_skew': self.phi_skew.get(),
            'alpha': self.alpha.get(),
            'phase': 0,
            'operation_type': 'MW',
            'target_qubit': self.name,
            'pulse_type': 'SSB_DRAG_pulse'}

        self.RO_pars = {
            'I_channel': self.RO_I_channel.get(),
            'Q_channel': self.RO_Q_channel.get(),
            'RO_pulse_marker_channel': self.RO_pulse_marker_channel.get(),
            'amplitude': self.RO_amp.get(),
            'length': self.RO_pulse_length.get(),
            'pulse_delay': self.RO_pulse_delay.get(),
            'mod_frequency': self.f_RO_mod.get(),
            'acq_marker_delay': self.RO_acq_marker_delay.get(),
            'acq_marker_channel': self.RO_acq_marker_channel.get(),
            'phase': 0,
            'operation_type': 'RO',
            'target_qubit': self.name,
            'pulse_type': self.RO_pulse_type.get()}
        return self.pulse_pars, self.RO_pars

    def get_spec_pars(self):
        # logging.warning('deprecated use get_operation_dict')
        pulse_pars, RO_pars = self.get_pulse_pars()
        spec_pars = {'pulse_type': 'SquarePulse',
                     'length': self.spec_pulse_length.get(),
                     'amplitude': 1,
                     'operation_type': 'MW',
                     'target_qubit': self.name,
                     'channel': self.spec_pulse_marker_channel.get()}

        RO_pars['pulse_delay'] += spec_pars['length']
        spec_pars['pulse_delay'] = (RO_pars['length'] +
                                    self.spec_pulse_depletion_time.get())
        return spec_pars, RO_pars

    def get_operation_dict(self, operation_dict={}):
        operation_dict = super().get_operation_dict(operation_dict)
        operation_dict['SpecPulse '+self.name] = self.get_spec_pars()[0]
        self.get_pulse_dict(operation_dict)
        return operation_dict<|MERGE_RESOLUTION|>--- conflicted
+++ resolved
@@ -279,11 +279,7 @@
         self.heterodyne_instr.get_instr().RF_power(self.RO_power_cw())
         self.heterodyne_instr.get_instr().nr_averages(self.RO_acq_averages())
         # Turning of TD source
-<<<<<<< HEAD
         if self.td_source.get_instr() is not None:
-=======
-        if self.td_source() is not  'None':
->>>>>>> f5f4702a
             self.td_source.get_instr().off()
 
         # Updating Spec source
@@ -967,30 +963,6 @@
 
         self._acquisition_instr = self.find_instrument(acquisition_instr)
         if 'CBox' in acquisition_instr:
-<<<<<<< HEAD
-            logging.info("setting CBox acquisition")
-            self.int_avg_det = det.CBox_integrated_average_detector(
-                self._acquisition_instr,
-                self.AWG.get_instr(),
-                nr_averages=self.RO_acq_averages(),
-                integration_length=self.RO_acq_integration_length(
-                ),
-                normalize=True)
-            self.int_avg_det_rot = det.CBox_integrated_average_detector(
-                self._acquisition_instr,
-                self.AWG.get_instr(),
-                nr_averages=self.RO_acq_averages(),
-                integration_length=self.RO_acq_integration_length(
-                ),
-                normalize=True)
-            self.int_log_det = det.CBox_integration_logging_det(
-                self._acquisition_instr,
-                self.AWG.get_instr(), integration_length=self.RO_acq_integration_length())
-
-            self.input_average_detector = det.CBox_input_average_detector(
-                self._acquisition_instr,
-                self.AWG.get_instr(), nr_averages=self.RO_acq_averages())
-=======
             if self.AWG()!='None':
               logging.info("setting CBox acquisition")
               print('starting int avg')
@@ -1014,7 +986,6 @@
               self.input_average_detector = det.CBox_input_average_detector(
                   self._acquisition_instr,
                   self.AWG.get_instr(), nr_averages=self.RO_acq_averages())
->>>>>>> f5f4702a
 
         elif 'UHFQC' in acquisition_instr:
             logging.info("setting UHFQC acquisition")
