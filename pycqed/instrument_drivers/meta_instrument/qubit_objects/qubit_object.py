import logging
import numpy as np

from qcodes.instrument.base import Instrument
from qcodes.utils import validators as vals
from qcodes.instrument.parameter import ManualParameter

from pycqed.utilities.general import gen_sweep_pts
<<<<<<< HEAD
from pycqed.analysis.analysis_toolbox import calculate_transmon_transitions
from pycqed.analysis import analysis_toolbox as a_tools
from pycqed.measurement import detector_functions as det
from pycqed.measurement import composite_detector_functions as cdet
from pycqed.measurement import mc_parameter_wrapper as pw

from pycqed.measurement import sweep_functions as swf
from pycqed.measurement import awg_sweep_functions as awg_swf
=======
>>>>>>> bb09df4c
from pycqed.analysis import measurement_analysis as ma
from pycqed.analysis import fitting_models as fit_mods


class Qubit(Instrument):

    '''
    Abstract base class for the qubit object.
    Contains a template for all methods a qubit (should) has.
    N.B. This is not intended to be initialized.

    Specific types of qubits should inherit from this class, different
    hardware configurations can inherit from those to further specify
    the functionality.

    Possible inheritance tree
    - Qubit (general template class)
        - GateMon
        - Transmon (contains qubit specific functions)
            - transmon in setup a (contains setup specific functions)


    Naming conventions for functions
        The qubit object is a combination of a parameter holder and a
        convenient way of performing measurements. As a convention the qubit
        object contains the following types of functions designated by a prefix

        - measure_xx() -> bool
            A measure_xx method performs a specific experiment such as
                a "spectroscopy" or "ramsey".
            A measure_xx method typically has a hardware dependent
            implementation

        - calibrate_xx() -> bool
            A calibrate_xx method defines a standard protocol to perform a
                specific calibration.
            A calibrate_xx method should be blind callable (callable without
                specifying any arguments).
            A calibrate_xx method should return a boolean indicating the
                success of the calibration.
            A calibrate_xx method should update the internal parameter it is
                related to.
            A calibrate_xx method should be defined in the abstract base class
                whenever possible and rely on implementations of corresponding
                measure_xx methods in the hardware dependent child classes.

        - find_xx
            similar to calibrate_xx() naming difference is historical

        - calculate_
            calculates a quantity based on parameters specified in the qubit
            object e.g. calculate_frequency


    Open for discussion:
        - is a split at the level below qubit really required?
        - is the name "find_" a good name or should it be merged with measure
            or calibrate?
        - Should the pulse-parameters be grouped here in some convenient way?
            (e.g. parameter prefixes)

    '''

    def __init__(self, name, **kw):
        super().__init__(name, **kw)
        self.msmt_suffix = '_' + name  # used to append to measuremnet labels
        self._operations = {}
        self.add_parameter('operations',
                           docstring='a list of all operations available on the qubit',
                           get_cmd=self._get_operations)

    def get_idn(self):
        return {'driver': self.__class__, 'name': self.name}

    def _get_operations(self):
        return self._operations

<<<<<<< HEAD
    def measure_T1(self, times=None, MC=None, analyze=True, close_fig=True):
=======
    def measure_T1(self, times=None, MC=None,
                   close_fig: bool=True, update: bool=True)->float:
        """
        Performs a T1 experiment.
        Args:
            times:      array of times to measure at, if None will define a
                        suitable range based on the last known T1
            MC:         instance of the MeasurementControl
            close_fig:  close the figure in plotting
            update :    update self.T1 with the measured value

        returns:
            T1 (float) the measured value
        """

>>>>>>> bb09df4c
        # Note: I made all functions lowercase but for T1 it just looks too
        # ridiculous
        raise NotImplementedError()

    def measure_rabi(self):
        raise NotImplementedError()

    def measure_flipping(self,  number_of_flips=2*np.arange(60),
                         MC=None, label='',
                         equator=True,
                         analyze=True, close_fig=True, verbose=True):
        raise NotImplementedError

    def measure_ramsey(self):
        raise NotImplementedError()

    def measure_echo(self):
        raise NotImplementedError()

    def measure_allxy(self):
        raise NotImplementedError()

    def measure_ssro(self):
        raise NotImplementedError()

    def measure_spectroscopy(self):
        raise NotImplementedError()

    def measure_transients(self):
        raise NotImplementedError()

    def measure_motzoi(self, motzois=np.linspace(-.3, .3, 31),
                       MC=None, analyze=True, close_fig=True):
        raise NotImplementedError()

    def calibrate_motzoi(self, MC=None, verbose=True, update=True):
        motzois = gen_sweep_pts(center=0, span=1, num=31)

        # large range
        a = self.measure_motzoi(MC=MC, motzois=motzois, analyze=True)
        opt_motzoi = a.optimal_motzoi
        if opt_motzoi > max(motzois) or opt_motzoi < min(motzois):
            if verbose:
                print('optimal motzoi {:.3f} '.format(opt_motzoi) +
                      'outside of measured span, aborting')
            return False

        # fine range around optimum
        motzois = gen_sweep_pts(center=a.optimal_motzoi, span=.4, num=31)
<<<<<<< HEAD
        a=self.measure_motzoi(motzois)
=======
        a = self.measure_motzoi(motzois)
>>>>>>> bb09df4c
        opt_motzoi = a.optimal_motzoi
        if opt_motzoi > max(motzois) or opt_motzoi < min(motzois):
            if verbose:
                print('optimal motzoi {:.3f} '.format(opt_motzoi) +
                      'outside of measured span, aborting')
        if update:
            if verbose:
                print('Setting motzoi to {:.3f}'.format(opt_motzoi))
            self.motzoi(opt_motzoi)
        return opt_motzoi

    def calibrate_optimal_weights(self, MC=None, verify=True,
<<<<<<< HEAD
                                  analyze=False, update=True):
=======
                                  analyze=False, update=True)->bool:
        raise NotImplementedError()

    def calibrate_RO_pulse_latency(self, MC=None, update: bool=True)-> bool:
        """
        Calibrates parameter: "latency_RO"
            (RO_pulse_delay/RO_acq_marker_delay)

        Used to calibrate the delay of the RO pulse with respect to the
        MW pulse.

        Note that in addition to this parameter there is also the point
        where the acquisition device is triggered

        The RO_pulse_latency is calibrated by setting the frequency of
        the td_source (qubit LO) such that the MW pulse will show up in
        the RO.
        Measuring the transients will immediately show what the optimal
        latency is.

        TODO: need a proper definition of the latency here.

        """
>>>>>>> bb09df4c
        raise NotImplementedError()
        return True

    def calibrate_Flux_pulse_latency(self, MC=None, update=True)-> bool:
        """
        Calibrates parameter: "latency_Flux"

        Used to calibrate the timing between the MW and Flux pulses.

        Flux pulse latency is calibrated using a Ram-Z experiment.
        The experiment works as follows:
        - x90 | square_flux  # defines t = 0
        - wait (should be slightly longer than the pulse duration)
        - x90
        - wait
        - RO

        The position of the square flux pulse is varied to find the
        optimal latency.
        """
        raise NotImplementedError
        return True


    def measure_heterodyne_spectroscopy(self):
        raise NotImplementedError()

    def add_operation(self, operation_name):
        self._operations[operation_name] = {}

    def link_param_to_operation(self, operation_name, parameter_name,
                                argument_name):
        """
        Links an existing param to an operation for use in the operation dict.

        An example of where to use this would be the flux_channel.
        Only one parameter is specified but it is relevant for multiple flux
        pulses. You don't want a different parameter that specifies the channel
        for the iSWAP and the CZ gate. This can be solved by linking them to
        your operation.

        Args:
            operation_name (str): The operation of which this parameter is an
                argument. e.g. mw_control or CZ
            parameter_name (str): Name of the parameter
            argument_name  (str): Name of the arugment as used in the sequencer
            **kwargs get passed to the add_parameter function
        """
        if parameter_name not in self.parameters:
            raise KeyError('Parameter {} needs to be added first'.format(
                parameter_name))

        if operation_name in self.operations().keys():
            self._operations[operation_name][argument_name] = parameter_name
        else:
            raise KeyError('Unknown operation {}, add '.format(operation_name) +
                           'first using add operation')

    def add_pulse_parameter(self,
                            operation_name,
                            parameter_name,
                            argument_name,
                            initial_value=None,
                            vals=vals.Numbers(),
                            **kwargs):
        """
        Add a pulse parameter to the qubit.

        Args:
            operation_name (str): The operation of which this parameter is an
                argument. e.g. mw_control or CZ
            parameter_name (str): Name of the parameter
            argument_name  (str): Name of the arugment as used in the sequencer
            **kwargs get passed to the add_parameter function
        Raises:
            KeyError: if this instrument already has a parameter with this
                name.
        """
        if parameter_name in self.parameters:
            raise KeyError(
                'Duplicate parameter name {}'.format(parameter_name))

        if operation_name in self.operations().keys():
            self._operations[operation_name][argument_name] = parameter_name
        else:
            raise KeyError('Unknown operation {}, add '.format(operation_name) +
                           'first using add operation')

        self.add_parameter(parameter_name,
                           initial_value=initial_value,
                           vals=vals,
                           parameter_class=ManualParameter, **kwargs)

        # for use in RemoteInstruments to add parameters to the server
        # we return the info they need to construct their proxy
        return

    def get_operation_dict(self, operation_dict={}):
        for op_name, op in self.operations().items():
            operation_dict[op_name + ' ' + self.name] = {'target_qubit':
                                                         self.name}
            for argument_name, parameter_name in op.items():
                operation_dict[op_name + ' ' + self.name][argument_name] = \
                    self.get(parameter_name)
        return operation_dict


class Transmon(Qubit):

    '''
    circuit-QED Transmon as used in DiCarlo Lab.
    Adds transmon specific parameters as well
    '''

    def __init__(self, name, **kw):
        super().__init__(name, **kw)
        self.add_parameter('E_c', unit='Hz',
                           parameter_class=ManualParameter,
                           vals=vals.Numbers())
        self.add_parameter('E_j', unit='Hz',
                           parameter_class=ManualParameter,
                           vals=vals.Numbers())
        self.add_parameter('T1', unit='s',
                           parameter_class=ManualParameter,
                           vals=vals.Numbers())
        self.add_parameter('T2_echo', unit='s',
                           parameter_class=ManualParameter,
                           vals=vals.Numbers())
        self.add_parameter('T2_star', unit='s',
                           parameter_class=ManualParameter,
                           vals=vals.Numbers())

        self.add_parameter('dac_voltage', unit='mV',
                           parameter_class=ManualParameter)
        self.add_parameter('dac_sweet_spot', unit='mV',
                           parameter_class=ManualParameter)
        self.add_parameter('dac_flux_coefficient', unit='',
                           parameter_class=ManualParameter)
        self.add_parameter('asymmetry', unit='',
                           initial_value=0,
                           parameter_class=ManualParameter)
        self.add_parameter('dac_channel', vals=vals.Ints(),
                           parameter_class=ManualParameter)

        self.add_parameter('f_qubit', label='qubit frequency', unit='Hz',
                           parameter_class=ManualParameter)
        self.add_parameter('f_max', label='qubit frequency', unit='Hz',
                           parameter_class=ManualParameter)
        self.add_parameter('f_res', label='resonator frequency', unit='Hz',
                           parameter_class=ManualParameter)
        self.add_parameter('f_RO', label='readout frequency', unit='Hz',
                           parameter_class=ManualParameter)

        # Sequence/pulse parameters
        self.add_parameter('RO_pulse_delay', unit='s',
                           parameter_class=ManualParameter)
        self.add_parameter('RO_pulse_length', unit='s',
                           parameter_class=ManualParameter)
        self.add_parameter('RO_acq_marker_delay', unit='s',
                           parameter_class=ManualParameter)
        self.add_parameter('RO_acq_marker_channel',
                           parameter_class=ManualParameter,
                           vals=vals.Strings())
        self.add_parameter('RO_amp', unit='V',
                           parameter_class=ManualParameter)
        # Time between start of pulses
        self.add_parameter('pulse_delay', unit='s',
                           initial_value=0,
                           vals=vals.Numbers(0, 1e-6),
                           parameter_class=ManualParameter)

        self.add_parameter('f_qubit_calc_method',
                           vals=vals.Enum('latest', 'dac', 'flux'),
                           # in the future add 'tracked_dac', 'tracked_flux',
                           initial_value='latest',
                           parameter_class=ManualParameter)

    def calculate_frequency(self,
                            dac_voltage=None,
                            flux=None):
        '''
        Calculates the f01 transition frequency from the cosine arc model.
        (function available in fit_mods. Qubit_dac_to_freq)

        Parameters of the qubit object are used unless specified.
        Flux can be specified both in terms of dac voltage or flux but not
        both.
        '''

        if dac_voltage is not None and flux is not None:
            raise ValueError('Specify either dac voltage or flux but not both')

        if self.f_qubit_calc_method() is 'latest':
            f_qubit_estimate = self.f_qubit()

        elif self.f_qubit_calc_method() == 'dac':
            if dac_voltage is None:
                dac_voltage = self.IVVI.get_instr().get(
                    'dac{}'.format(self.dac_channel()))

            f_qubit_estimate = fit_mods.Qubit_dac_to_freq(
                dac_voltage=dac_voltage,
                f_max=self.f_max(),
                E_c=self.E_c(),
                dac_sweet_spot=self.dac_sweet_spot(),
                dac_flux_coefficient=self.dac_flux_coefficient(),
                asymmetry=self.asymmetry())

        elif self.f_qubit_calc_method() == 'flux':
            if flux is None:
                flux = self.FluxCtrl.get_instr().get(
                    'flux{}'.format(self.dac_channel()))
            f_qubit_estimate = fit_mods.Qubit_dac_to_freq(
                dac_voltage=flux,
                f_max=self.f_max(),
                E_c=self.E_c(),
                dac_sweet_spot=0,
                dac_flux_coefficient=1,
                asymmetry=self.asymmetry())
        return f_qubit_estimate

    def calculate_flux(self, frequency):
        raise NotImplementedError()

    def prepare_for_timedomain(self):
        raise NotImplementedError()

    def prepare_for_continuous_wave(self):
        raise NotImplementedError()

    def calibrate_frequency_ramsey(self, steps=[1, 1, 3, 10, 30, 100, 300, 1000],
                                   stepsize=None, verbose=True, update=True,
                                   close_fig=True):
        if stepsize is None:
            stepsize = abs(1/self.f_pulse_mod.get())
        cur_freq = self.f_qubit.get()
        # Steps don't double to be more robust against aliasing
        for n in steps:
            times = np.arange(self.pulse_delay.get(),
                              50*n*stepsize, n*stepsize)
            artificial_detuning = 2.5/times[-1]
            self.measure_ramsey(times,
                                artificial_detuning=artificial_detuning,
                                f_qubit=cur_freq,
                                label='_{}pulse_sep'.format(n),
                                analyze=False)
            a = ma.Ramsey_Analysis(auto=True, close_fig=close_fig,
                                   close_file=False)
            fitted_freq = a.fit_res.params['frequency'].value
            measured_detuning = fitted_freq-artificial_detuning
            cur_freq -= measured_detuning

            qubit_ana_grp = a.analysis_group.create_group(self.msmt_suffix)
            qubit_ana_grp.attrs['artificial_detuning'] = \
                str(artificial_detuning)
            qubit_ana_grp.attrs['measured_detuning'] = \
                str(measured_detuning)
            qubit_ana_grp.attrs['estimated_qubit_freq'] = str(cur_freq)
            a.finish()  # make sure I close the file
            if verbose:
                print('Measured detuning:{:.2e}'.format(measured_detuning))
                print('Setting freq to: {:.9e}, \n'.format(cur_freq))
            if times[-1] > 2.*a.T2_star:
                # If the last step is > T2* then the next will be for sure
                if verbose:
                    print('Breaking of measurement because of T2*')
                break
        if verbose:
            print('Converged to: {:.9e}'.format(cur_freq))
        if update:
            self.f_qubit.set(cur_freq)
        return cur_freq

    def find_frequency(self, method='spectroscopy', pulsed=False,
                       steps=[1, 3, 10, 30, 100, 300, 1000],
                       freqs=None,
                       f_span=100e6,
                       use_max=False,
                       f_step=1e6,
                       verbose=True,
                       update=True,
                       close_fig=True):
        """
        Finds the qubit frequency using either the spectroscopy or the Ramsey
        method.
        Frequency prediction is done using
        """

        if method.lower() == 'spectroscopy':
            if freqs is None:
                f_qubit_estimate = self.calculate_frequency()
                freqs = np.arange(f_qubit_estimate - f_span/2,
                                  f_qubit_estimate + f_span/2,
                                  f_step)
            # args here should be handed down from the top.
            self.measure_spectroscopy(freqs, pulsed=pulsed, MC=None,
                                      analyze=True, close_fig=close_fig)
            if pulsed:
                label = 'pulsed-spec'
            else:
                label = 'spectroscopy'
            analysis_spec = ma.Qubit_Spectroscopy_Analysis(
                label=label, close_fig=True)

            if update:
                if use_max:
                    self.f_qubit(analysis_spec.peaks['peak'])
                else:
                    self.f_qubit(analysis_spec.fitted_freq)
                # TODO: add updating and fitting
        elif method.lower() == 'ramsey':
            return self.calibrate_frequency_ramsey(
                steps=steps, verbose=verbose, update=update,
                close_fig=close_fig)
        return self.f_qubit()

    def find_frequency_pulsed():
        pass

    def find_frequency_cw_spec():
        pass

    def find_resonator_frequency(self, use_min=False,
                                 update=True,
                                 freqs=None,
                                 MC=None, close_fig=True):
        '''
        Finds the resonator frequency by performing a heterodyne experiment
        if freqs == None it will determine a default range dependent on the
        last known frequency of the resonator.
        '''
        if freqs is None:
            f_center = self.f_res.get()
            f_span = 10e6
            f_step = 100e3
            freqs = np.arange(f_center-f_span/2, f_center+f_span/2, f_step)
        self.measure_heterodyne_spectroscopy(freqs, MC, analyze=False)
        a = ma.Homodyne_Analysis(label=self.msmt_suffix, close_fig=close_fig)
        if use_min:
            f_res = a.min_frequency
        else:
            f_res = a.fit_results.params['f0'].value*1e9  # fit converts to Hz
        if f_res > max(freqs) or f_res < min(freqs):
            logging.warning('exracted frequency outside of range of scan')
        elif update:  # don't update if the value is out of the scan range
            self.f_res.set(f_res)
        self.f_RO(self.f_res())
        return f_res

<<<<<<< HEAD

=======
>>>>>>> bb09df4c
    def calibrate_pulse_amplitude_coarse(self,
                                         amps=np.linspace(-.5, .5, 31),
                                         close_fig=True, verbose=False,
                                         MC=None, update=True, take_fit_I=False):
        """
        Calibrates the pulse amplitude using a single rabi oscillation
        """

        self.measure_rabi(amps, n=1, MC=MC, analyze=False)
        a = ma.Rabi_Analysis(close_fig=close_fig)
        # Decide which quadrature to take by comparing the contrast
        if take_fit_I:
            ampl = abs(a.fit_res[0].params['period'].value)/2.
        elif (np.abs(max(a.measured_values[0]) -
                     min(a.measured_values[0]))) > (
                np.abs(max(a.measured_values[1]) -
                       min(a.measured_values[1]))):
            ampl = a.fit_res[0].params['period'].value/2.
        else:
            ampl = a.fit_res[1].params['period'].value/2.

        if update:
            self.Q_amp180.set(ampl)
        return ampl

    def calibrate_pulse_amplitude_flipping(self,
                                           MC=None, update=True,
                                           fine_accuracy=0.005,
                                           desired_accuracy=0.0005,
                                           max_iterations=10,
                                           verbose=True):

        success = False
        fine = False
        for k in range(max_iterations):
            old_Q_amp180 = self.Q_amp180()
            if not fine:
                number_of_flips = 2*np.arange(60)
            if fine:
                number_of_flips = 8*np.arange(60)
            a = self.measure_flipping(MC=MC, number_of_flips=number_of_flips)
            Q_amp180_scale_factor = a.drive_scaling_factor

<<<<<<< HEAD

=======
>>>>>>> bb09df4c
            # Check if Q_amp180_scale_factor is within boundaries
            if Q_amp180_scale_factor > 1.1:
                Q_amp180_scale_factor = 1.1
                if verbose:
                    print('Qubit drive scaling %.3f ' % Q_amp180_scale_factor
                          + 'is too high, capping at 1.1')
            elif Q_amp180_scale_factor < 0.9:
                Q_amp180_scale_factor = 0.9
                if verbose:
                    print('Qubit drive scaling %.3f ' % Q_amp180_scale_factor
                          + 'is too low, capping at 0.9')

            self.Q_amp180(np.round(Q_amp180_scale_factor * self.Q_amp180(), 5))

            if verbose:
                print('Q_amp180_scale_factor: {:.4f}, new Q_amp180: {}'.format(
                      Q_amp180_scale_factor, self.Q_amp180()))

            if (abs(Q_amp180_scale_factor-1) < fine_accuracy) and (not fine):
                if verbose:
                    print('Getting close to optimum, increasing sensitivity')
                fine = True

            if abs(Q_amp180_scale_factor-1) < desired_accuracy:
                if verbose:
                    print('within threshold')
                success = True
                break

        # If converged?
        if success and verbose:
            print('Drive calibration set to {}'.format(self.Q_amp180()))
        if not update or not success:
            self.Q_amp180(old_Q_amp180)
        return success

    def find_pulse_amplitude(self, amps=np.linspace(-.5, .5, 31),
                             N_steps=[3, 7, 13, 17], max_n=18,
                             close_fig=True, verbose=False,
                             MC=None, update=True, take_fit_I=False):
        '''
        Finds the pulse-amplitude using a Rabi experiment.
        Fine tunes by doing a Rabi around the optimum with an odd
        multiple of pulses.

        Args:
            amps: (array or float) amplitudes of the first Rabi if an array,
                if a float is specified it will be treated as an estimate
                for the amplitude to be found.
            N_steps: (list of int) number of pulses used in the fine tuning
            max_n: (int) break of if N> max_n
        '''
        if MC is None:
            MC = self.MC.get_instr()
        if np.size(amps) != 1:
            ampl = self.calibrate_pulse_amplitude_coarse(
                amps=amps, close_fig=close_fig, verbose=verbose,
                MC=MC, update=update,
                take_fit_I=take_fit_I)
        else:
            ampl = amps
        if verbose:
            print('Initial Amplitude:', ampl, '\n')

        for n in N_steps:
            if n > max_n:
                break
            else:
                old_amp = ampl
                ampl_span = 0.5*ampl/n
                amps = np.linspace(ampl-ampl_span, ampl+ampl_span, 15)
                self.measure_rabi(amps, n=n, MC=MC, analyze=False)
                a = ma.Rabi_parabola_analysis(close_fig=close_fig)
                # Decide which quadrature to take by comparing the contrast
                if take_fit_I:
                    ampl = a.fit_res[0].params['x0'].value
                elif (np.abs(max(a.measured_values[0]) -
                             min(a.measured_values[0]))) > (
                    np.abs(max(a.measured_values[1]) -
                           min(a.measured_values[1]))):
                    ampl = a.fit_res[0].params['x0'].value
                else:
                    ampl = a.fit_res[1].params['x0'].value
                if not min(amps) < ampl < max(amps):
                    ampl_span *= 2
                    amps = np.linspace(old_amp-ampl_span,
                                       old_amp+ampl_span, 15)
                    self.measure_rabi(amps, n=n, MC=MC, analyze=False)
                    a = ma.Rabi_parabola_analysis(close_fig=close_fig)
                    # Decide which quadrature to take by comparing the contrast
                    if take_fit_I:
                        ampl = a.fit_res[0].params['x0'].value
                    elif (np.abs(max(a.measured_values[0]) -
                                 min(a.measured_values[0]))) > (
                        np.abs(max(a.measured_values[1]) -
                               min(a.measured_values[1]))):
                        ampl = a.fit_res[0].params['x0'].value
                    else:
                        ampl = a.fit_res[1].params['x0'].value
                if verbose:
                    print('Found amplitude', ampl, '\n')
        if update:
            self.Q_amp180.set(ampl)
        return ampl

    def find_amp90_scaling(self, scales=0.5,
                           N_steps=[5, 9], max_n=100,
                           close_fig=True, verbose=False,
                           MC=None, update=True, take_fit_I=False):
        '''
        Finds the scaling factor of pi/2 pulses w.r.t pi pulses using a rabi
        type with each pi pulse replaced by 2 pi/2 pulses.

        If scales is an array it starts by fitting a cos to a Rabi experiment
        to get an initial guess for the amplitude.

        This experiment is only useful after carefully calibrating the pi pulse
        using flipping sequences.
        '''
        if MC is None:
            MC = self.MC
        if np.size(scales) != 1:
            self.measure_rabi_amp90(scales=scales, n=1, MC=MC, analyze=False)
            a = ma.Rabi_Analysis(close_fig=close_fig)
            if take_fit_I:
                scale = abs(a.fit_res[0].params['period'].value)/2
            else:
                if (a.fit_res[0].params['period'].stderr <=
                        a.fit_res[1].params['period'].stderr):
                    scale = abs(a.fit_res[0].params['period'].value)/2
                else:
                    scale = abs(a.fit_res[1].params['period'].value)/2
        else:
            scale = scales
        if verbose:
            print('Initial scaling factor:', scale, '\n')

        for n in N_steps:
            if n > max_n:
                break
            else:
                scale_span = 0.3*scale/n
                scales = np.linspace(scale-scale_span, scale+scale_span, 15)
                self.measure_rabi_amp90(scales, n=n, MC=MC, analyze=False)
                a = ma.Rabi_parabola_analysis(close_fig=close_fig)
                if take_fit_I:
                    scale = a.fit_res[0].params['x0'].value
                else:
                    if (a.fit_res[0].params['x0'].stderr <=
                            a.fit_res[1].params['x0'].stderr):
                        scale = a.fit_res[0].params['x0'].value
                    else:
                        scale = a.fit_res[1].params['x0'].value
                if verbose:
                    print('Founcaleitude', scale, '\n')
        if update:
            self.amp90_scale(scale)
            print("should be updated")
            print(scale)<|MERGE_RESOLUTION|>--- conflicted
+++ resolved
@@ -6,17 +6,6 @@
 from qcodes.instrument.parameter import ManualParameter
 
 from pycqed.utilities.general import gen_sweep_pts
-<<<<<<< HEAD
-from pycqed.analysis.analysis_toolbox import calculate_transmon_transitions
-from pycqed.analysis import analysis_toolbox as a_tools
-from pycqed.measurement import detector_functions as det
-from pycqed.measurement import composite_detector_functions as cdet
-from pycqed.measurement import mc_parameter_wrapper as pw
-
-from pycqed.measurement import sweep_functions as swf
-from pycqed.measurement import awg_sweep_functions as awg_swf
-=======
->>>>>>> bb09df4c
 from pycqed.analysis import measurement_analysis as ma
 from pycqed.analysis import fitting_models as fit_mods
 
@@ -94,9 +83,6 @@
     def _get_operations(self):
         return self._operations
 
-<<<<<<< HEAD
-    def measure_T1(self, times=None, MC=None, analyze=True, close_fig=True):
-=======
     def measure_T1(self, times=None, MC=None,
                    close_fig: bool=True, update: bool=True)->float:
         """
@@ -112,7 +98,6 @@
             T1 (float) the measured value
         """
 
->>>>>>> bb09df4c
         # Note: I made all functions lowercase but for T1 it just looks too
         # ridiculous
         raise NotImplementedError()
@@ -162,11 +147,7 @@
 
         # fine range around optimum
         motzois = gen_sweep_pts(center=a.optimal_motzoi, span=.4, num=31)
-<<<<<<< HEAD
-        a=self.measure_motzoi(motzois)
-=======
         a = self.measure_motzoi(motzois)
->>>>>>> bb09df4c
         opt_motzoi = a.optimal_motzoi
         if opt_motzoi > max(motzois) or opt_motzoi < min(motzois):
             if verbose:
@@ -179,9 +160,6 @@
         return opt_motzoi
 
     def calibrate_optimal_weights(self, MC=None, verify=True,
-<<<<<<< HEAD
-                                  analyze=False, update=True):
-=======
                                   analyze=False, update=True)->bool:
         raise NotImplementedError()
 
@@ -205,7 +183,6 @@
         TODO: need a proper definition of the latency here.
 
         """
->>>>>>> bb09df4c
         raise NotImplementedError()
         return True
 
@@ -555,10 +532,6 @@
         self.f_RO(self.f_res())
         return f_res
 
-<<<<<<< HEAD
-
-=======
->>>>>>> bb09df4c
     def calibrate_pulse_amplitude_coarse(self,
                                          amps=np.linspace(-.5, .5, 31),
                                          close_fig=True, verbose=False,
@@ -602,10 +575,6 @@
             a = self.measure_flipping(MC=MC, number_of_flips=number_of_flips)
             Q_amp180_scale_factor = a.drive_scaling_factor
 
-<<<<<<< HEAD
-
-=======
->>>>>>> bb09df4c
             # Check if Q_amp180_scale_factor is within boundaries
             if Q_amp180_scale_factor > 1.1:
                 Q_amp180_scale_factor = 1.1
