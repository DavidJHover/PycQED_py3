--- conflicted
+++ resolved
@@ -1285,9 +1285,9 @@
 
     def __init__(self, name, **kwargs):
         Instrument.__init__(self, name=name,  **kwargs)
+        self._socket = None  # exists so close method of IP instrument works
 
         # AWG properties
-<<<<<<< HEAD
         self._dev_desc = type('', (), {})()
         self._dev_desc.model = 'QWG'
         self._dev_desc.numChannels = 4
@@ -1295,16 +1295,6 @@
         self._dev_desc.numMarkersPerChannel = 2
         self._dev_desc.numMarkers = 8
         self._dev_desc.numTriggers = 8
-=======
-        self.device_descriptor = type('', (), {})()
-        self._socket = None  # exists so close method of IP instrument works
-        self.device_descriptor.model = 'QWG'
-        self.device_descriptor.numChannels = 4
-        self.device_descriptor.numDacBits = 12
-        self.device_descriptor.numMarkersPerChannel = 2
-        self.device_descriptor.numMarkers = 8
-        self.device_descriptor.numTriggers = 8
->>>>>>> 15723e6c
 
         self._dev_desc.numMaxCwBits = 32  # Some random mock val
 
