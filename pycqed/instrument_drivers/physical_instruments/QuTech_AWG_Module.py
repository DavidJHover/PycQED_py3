--- conflicted
+++ resolved
@@ -485,14 +485,10 @@
                            label='Waveform list size',
                            unit='#',
                            get_cmd='wlist:size?',
-<<<<<<< HEAD
-                           get_parser=int)
-=======
                            get_parser=int,
                            snapshot_exclude=True)
         # TODO: Remove when QCodes PR #1653 is merged, see PycQED_py3 issue #566
         self._params_exclude_snapshot.append('WlistSize')
->>>>>>> 4eef596a
 
         self.add_parameter('Wlist',
                            label='Waveform list',
