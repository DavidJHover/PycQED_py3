import zhinst.ziPython as zi
import zhinst.utils as zi_utils
import time
import json
import os
import sys
import numpy as np

from qcodes.instrument.base import Instrument
from qcodes.utils import validators as vals
from fnmatch import fnmatch
from qcodes.instrument.parameter import ManualParameter
#from instrument_drivers.physical_instruments.ZurichInstruments import UHFQuantumController as ZI_UHFQC



class UHFQC(Instrument):
    """
    This is the qcodes driver for the 1.8 Gsample/s UHF-QC developed
    by Zurich Instruments.
    Requirements:
    Installation instructions for Zurich Instrument Libraries.
    1. install ziPython 3.5 ucs4 16.04 for 64bit Windows from http://www.zhinst.com/downloads, https://people.zhinst.com/~niels/
    2. pip install dependencies: httplib2, plotly, pyqtgraph
    3. upload the latest firmware to the UHFQC by opening reboot.bat in 'Transmon\Inventory\ZurichInstruments\firmware_Nielsb\firmware_x'. WIth x the highest available number.
    4. find out where sequences are stored by saving a sequence from the GUI and then check :"showLog" to see where it is stored. This is the location where AWG sequences can be loaded from.
    misc: when device crashes, check the log file in
    EOM
    """

    def __init__(self, name, device='auto', interface='USB', address='127.0.0.1', port=8004, **kw):
        '''
        Input arguments:
            name:           (str) name of the instrument
            server_name:    (str) qcodes instrument server
            address:        (int) the address of the data server e.g. 8006
        '''
        #self.socket.setsockopt(socket.IPPROTO_TCP, socket.TCP_NODELAY, 1) #suggestion W vlothuizen
        t0 = time.time()
        super().__init__(name, **kw)

        self._daq = zi.ziDAQServer(address, int(port), 5)
        if device.lower() == 'auto':
            self._device = zi_utils.autoDetect(self._daq)
        else:
            self._device = device
            self._daq.connectDevice(self._device, interface)
        #self._device = zi_utils.autoDetect(self._daq)
        self._awgModule = self._daq.awgModule()
        self._awgModule.set('awgModule/device', self._device)
        self._awgModule.execute()

        self.acquisition_paths = []

        s_node_pars=[]
        d_node_pars=[]

        path = os.path.abspath(__file__)
        dir_path = os.path.dirname(path)
        self._s_file_name = os.path.join(dir_path, 'zi_parameter_files', 's_node_pars.txt')
        self._d_file_name = os.path.join(dir_path, 'zi_parameter_files', 'd_node_pars.txt')

        init = True
        try:
            f = open(self._s_file_name).read()
            s_node_pars = json.loads(f)
        except:
            print("parameter file for gettable parameters {} not found".format(self._s_file_name))
            init=False
        try:
            f = open(self._d_file_name).read()
            d_node_pars = json.loads(f)
        except:
            print("parameter file for settable parameters {} not found".format(self._d_file_name))
            init = False

        for parameter in s_node_pars:
            parname=parameter[0].replace("/","_")
            parfunc="/"+device+"/"+parameter[0]
            if parameter[1] == 'float':
                self.add_parameter(
                    parname,
                    set_cmd=self._gen_set_func(self.setd, parfunc),
                    get_cmd=self._gen_get_func(self.getd, parfunc),
                    vals=vals.Numbers(parameter[2], parameter[3]))
            elif parameter[1] == 'float_small':
                self.add_parameter(
                    parname,
                    set_cmd=self._gen_set_func(self.setd, parfunc),
                    get_cmd=self._gen_get_func(self.getd, parfunc),
                    vals=vals.Numbers(parameter[2], parameter[3]))
            elif parameter[1] == 'int_8bit':
                self.add_parameter(
                    parname,
                    set_cmd=self._gen_set_func(self.seti, parfunc),
                    get_cmd=self._gen_get_func(self.geti, parfunc),
                    vals=vals.Ints(int(parameter[2]), int(parameter[3])))
            elif parameter[1]=='int':
                self.add_parameter(
                    parname,
                    set_cmd=self._gen_set_func(self.seti, parfunc),
                    get_cmd=self._gen_get_func(self.geti, parfunc),
                    vals=vals.Ints(int(parameter[2]), int(parameter[3])))
            elif parameter[1]=='int_64':
                self.add_parameter(
                    parname,
                    set_cmd=self._gen_set_func(self.seti, parfunc),
                    get_cmd=self._gen_get_func(self.geti, parfunc),
                    vals=vals.Ints(int(parameter[2]), int(parameter[3])))
            elif parameter[1]=='bool':
                self.add_parameter(
                    parname,
                    set_cmd=self._gen_set_func(self.seti, parfunc),
                    get_cmd=self._gen_get_func(self.geti, parfunc),
                    vals=vals.Ints(int(parameter[2]), int(parameter[3])))
            else:
                print("parameter {} type {} from from s_node_pars not recognized".format(parname,parameter[1]))

        for parameter in d_node_pars:
            parname=parameter[0].replace("/","_")
            parfunc="/"+device+"/"+parameter[0]
            if parameter[1]=='float':
                self.add_parameter(
                    parname,
                    get_cmd=self._gen_get_func(self.getd, parfunc))
            elif parameter[1]=='vector_g':
                self.add_parameter(
                    parname,
                    get_cmd=self._gen_get_func(self.getv, parfunc))
            elif parameter[1]=='vector_s':
                self.add_parameter(
                    parname,
                    set_cmd=self._gen_set_func(self.setv, parfunc),
                    vals=vals.Anything())
            elif parameter[1]=='vector_gs':
                self.add_parameter(
                    parname,
                    set_cmd=self._gen_set_func(self.setv, parfunc),
                    get_cmd=self._gen_get_func(self.getv, parfunc),
                    vals=vals.Anything())
            else:
                print("parameter {} type {} from d_node_pars not recognized".format(parname,parameter[1]))


        self.add_parameter('AWG_file',
                           set_cmd=self._do_set_AWG_file,
                           vals=vals.Anything())
        #storing an offset correction parameter for all weight functions,
        #this allows normalized calibration when performing cross-talk suppressed
        #readout
        for i in range(5):
            self.add_parameter("quex_trans_offset_weightfunction_{}".format(i),
                   unit='V',
                   label='RO normalization offset (V)',
                   initial_value=0.0,
                   parameter_class=ManualParameter)
        if init:
            self.load_default_settings()
        t1 = time.time()

        print('Initialized UHFQC', self._device,
              'in %.2fs' % (t1-t0))

    def load_default_settings(self):
        #standard configurations adapted from Haendbaek's notebook
        # Run this block to do some standard configuration

        # The averaging-count is used to specify how many times the AWG program should run
        LOG2_AVG_CNT = 10

        # This averaging count specifies how many measurements the result logger should average
        LOG2_RL_AVG_CNT = 0

        # Load an AWG program (from Zurich Instruments/LabOne/WebServer/awg/src)
        self.awg_sequence_acquisition()

        # Turn on both outputs
        self.sigouts_0_on(1)
        self.sigouts_1_on(1)

        # QuExpress thresholds on DIO (mode == 2), AWG control of DIO (mode == 1)
        self.dios_0_mode(2)
        # Drive DIO bits 31 to 16
        self.dios_0_drive(0xc)

        # Configure the analog trigger input 1 of the AWG to assert on a rising edge on Ref_Trigger 1 (front-panel of the instrument)
        self.awgs_0_triggers_0_rising(1)
        self.awgs_0_triggers_0_level(0.000000000)
        self.awgs_0_triggers_0_channel(2)

        # Configure the digital trigger to be a rising-edge trigger
        self.awgs_0_auxtriggers_0_slope(1);
        # Straight connection, signal input 1 to channel 1, signal input 2 to channel 2
        self.quex_deskew_0_col_0(1.0)
        self.quex_deskew_0_col_1(0.0)
        self.quex_deskew_1_col_0(0.0)
        self.quex_deskew_1_col_1(1.0)

        self.quex_wint_delay(0)

        # Setting the clock to external
        self.system_extclk(1)

        # No rotation on the output of the weighted integration unit, i.e. take real part of result
        for i in range(0, 4):
            eval('self.quex_rot_{0}_real(1.0)'.format(i))
            eval('self.quex_rot_{0}_imag(0.0)'.format(i))

        # No cross-coupling in the matrix multiplication (identity matrix)
        for i in range(0, 4):
            for j in range(0, 4):
                if i == j:
                    eval('self.quex_trans_{0}_col_{1}_real(1)'.format(i,j))
                else:
                    eval('self.quex_trans_{0}_col_{1}_real(0)'.format(i,j))

        # Configure the result logger to not do any averaging
        self.quex_rl_length(pow(2, LOG2_AVG_CNT)-1)
        self.quex_rl_avgcnt(LOG2_RL_AVG_CNT)
        self.quex_rl_source(2)

        # Ready for readout. Writing a '1' to these nodes activates the automatic readout of results.
        # This functionality should be used once the ziPython driver has been improved to handle
        # the 'poll' commands of these results correctly. Until then, we write a '0' to the nodes
        # to prevent automatic result readout. It is then necessary to poll e.g. the AWG in order to
        # detect when the measurement is complete, and then manually fetch the results using the 'get'
        # command. Disabling the automatic result readout speeds up the operation a bit, since we avoid
        # sending the same data twice.
        self.quex_iavg_readout(0)
        self.quex_rl_readout(0)




        # The custom firmware will feed through the signals on Signal Input 1 to Signal Output 1 and Signal Input 2 to Signal Output 2
        # when the AWG is OFF. For most practical applications this is not really useful. We, therefore, disable the generation of
        # these signals on the output here.
        self.sigouts_0_enables_3(0)
        self.sigouts_1_enables_7(0)



    def _gen_set_func(self, dev_set_type, cmd_str):
        def set_func(val):
            dev_set_type(cmd_str, val)
            return dev_set_type(cmd_str, value=val)
        return set_func

    def _gen_get_func(self, dev_get_type, ch):
        def get_func():
            return dev_get_type(ch)
        return get_func

    def reconnect(self):
        zi_utils.autoDetect(self._daq)

    def awg(self, filename):
        """
        Loads an awg sequence onto the UHFQC from a text file.
        File needs to obey formatting specified in the manual.
        """
        print(filename)
        with open(filename, 'r') as awg_file:
            sourcestring = awg_file.read()
            self.awg_string(sourcestring)

    def _do_set_AWG_file(self, filename):
        self.awg('UHFLI_AWG_sequences/'+filename)

    def awg_file(self, filename):
        self._awgModule.set('awgModule/compiler/sourcefile', filename)
        self._awgModule.set('awgModule/compiler/start', 1)
        #self._awgModule.set('awgModule/elf/file', '')
        while self._awgModule.get('awgModule/progress')['progress'][0] < 1.0:
            time.sleep(0.1)
        print(self._awgModule.get('awgModule/compiler/statusstring')['compiler']['statusstring'][0])
        self._daq.sync()

    def awg_string(self, sourcestring):
        path = '/' + self._device + '/awgs/0/ready'
        self._daq.subscribe(path)
        self._awgModule.set('awgModule/compiler/sourcestring', sourcestring)
        #self._awgModule.set('awgModule/elf/file', '')
        while self._awgModule.get('awgModule/progress')['progress'][0] < 1.0:
            time.sleep(0.1)
        print(self._awgModule.get('awgModule/compiler/statusstring')['compiler']['statusstring'][0])
        while self._awgModule.get('awgModule/progress')['progress'][0] < 1.0:
            time.sleep(0.01)

        ready = False
        timeout = 0
        while not ready and timeout < 1.0:
            data = self._daq.poll(0.1, 1, 4, True)
            timeout += 0.1
            if path in data:
                if data[path]['value'][-1] == 1:
                    ready = True
        self._daq.unsubscribe(path)

    def close(self):
        self._daq.disconnectDevice(self._device)

    def find(self, *args):
        nodes = self._daq.listNodes('/', 7)
        if len(args) and args[0]:
            for m in args:
                nodes = [k.lower() for k in nodes if fnmatch(k.lower(), m.lower())]

        return nodes

    def finds(self, *args):
        nodes = self._daq.listNodes('/', 15)
        if len(args) and args[0]:
            for m in args:
                nodes = [k.lower() for k in nodes if fnmatch(k.lower(), m.lower())]

        return nodes

    def sync():
        self._daq.sync()

    def acquisition_arm(self):
        # time.sleep(0.01)
        self._daq.asyncSetInt('/' + self._device + '/awgs/0/single', 1)
        self._daq.syncSetInt('/' + self._device + '/awgs/0/enable', 1)
        # t0=time.time()
        # time.sleep(0.001)
        #self._daq.sync()
        # deltat=time.time()-t0
        # print('UHFQC syncing took {}'.format(deltat))


    def acquisition_get(self, samples, acquisition_time=0.010, timeout=0, channels=set([0, 1]), mode='rl'):
        # Define the channels to use
        paths = dict()
        data = dict()
        if mode == 'rl':
            for c in channels:
                paths[c] = '/' + self._device + '/quex/rl/data/{}'.format(c)
                data[c] = []
                self._daq.subscribe(paths[c])
        else:
            for c in channels:
                paths[c] = '/' + self._device + '/quex/iavg/data/{}'.format(c)
                data[c] = []

        # Disable automatic readout
        self._daq.setInt('/' + self._device + '/quex/rl/readout', 0)
        # It would be better to move this call in to the initialization function
        # in order to save time here
        enable_path = '/' + self._device + '/awgs/0/enable'
        self._daq.subscribe(enable_path)

        # Added for testing purposes, remove again according to how the AWG is started
        self._daq.setInt('/' + self._device + '/awgs/0/single', 1)
        self._daq.setInt(enable_path, 1)

        # Wait for the AWG to finish
        gotit = False
        accumulated_time = 0
        while not gotit and accumulated_time < timeout:
            dataset = self._daq.poll(acquisition_time, 1, 4, True)
            if enable_path in dataset and dataset[enable_path]['value'][0] == 0:
                gotit = True
            else:
                accumulated_time += acquisition_time

        if not gotit:
            print("Error: AWG did not finish in time!")
            return None

        # Acquire data
        gotem = [False]*len(channels)
        for n, c in enumerate(channels):
            p = paths[c]
            dataset = self._daq.get(p, True, 0)
            if p in dataset:
                for v in dataset[p]:
                    data[c] = np.concatenate((data[c], v['vector']))
                if len(data[c]) >= samples:
                    gotem[n] = True

        if not all(gotem):
            print("Error: Didn't get all results!")
            for n, c in enumerate(channels):
                print("    : Channel {}: Got {} of {} samples", c, len(data[c]), samples)
            return None

        # print("data type {}".format(type(data)))
        return data

    def acquisition_poll(self, samples, arm=True,
                                acquisition_time=0.010, timeout=1.0):
        """
        Polls the UHFQC for data.

        Args:
            samples (int): the expected number of samples
            arm    (bool): if true arms the acquisition, disable when you
                           need synchronous acquisition with some external dev
            acquisition_time (float): time in sec between polls? # TODO check with Niels H
            timeout (float): time in unknown units before timeout Error is raised.

        """
        data = dict()

        # Start acquisition
        if arm:
            self.acquisition_arm()

        # Acquire data
        gotem = [False]*len(self.acquisition_paths)
        accumulated_time = 0

        while accumulated_time < timeout and not all(gotem):
            dataset = self._daq.poll(acquisition_time, 1, 4, True)
            #print(dataset)
            for n, p in enumerate(self.acquisition_paths):
                if p in dataset:
                    for v in dataset[p]:
                        if n in data:
                            data[n] = np.concatenate((data[n], v['vector']))
                        else:
                            data[n] = v['vector']
                        if len(data[n]) >= samples:
                            gotem[n] = True
            accumulated_time += acquisition_time

        if not all(gotem):
            self.acquisition_finalize()
            for n, c in enumerate(self.acquisition_paths):
                if n in data:
                    print("    : Channel {}: Got {} of {} samples", n, len(data[n]), samples)
            raise TimeoutError("Error: Didn't get all results!")

        return data

<<<<<<< HEAD
    def single_acquisition(self, samples, acquisition_time=0.010, timeout=0, channels=set([0, 1]), mode='rl'):
        # Shorter acquisitions can use the poll function
        #if samples <= 256:
        #    return self.single_acquisition_poll(samples, acquisition_time, timeout, channels, mode)
        #else:
        #    return self.single_acquisition_get(samples, acquisition_time, timeout, channels, mode)
        self.single_acquisition_initialize(channels, mode)
        data = self.single_acquisition_poll(samples, acquisition_time, timeout)
        self.single_acquisition_finalize()
=======
    def acquisition(self, samples, acquisition_time=0.010, timeout=0, channels=set([0, 1]), mode='rl'):
        self.acquisition_initialize(channels, mode)
        data = self.acquisition_poll(samples, acquisition_time, timeout)
        self.acquisition_finalize()

>>>>>>> 3853ab00
        return data

    def acquisition_initialize(self, channels=set([0, 1]), mode='rl'):
        # Define the channels to use
        self.acquisition_paths = []

        if mode == 'rl':
            for c in channels:
                self.acquisition_paths.append('/' + self._device + '/quex/rl/data/{}'.format(c))
            self._daq.subscribe('/' + self._device + '/quex/rl/data/*')
            # Enable automatic readout
            self._daq.setInt('/' + self._device + '/quex/rl/readout', 1)
        else:
            for c in channels:
                self.acquisition_paths.append('/' + self._device + '/quex/iavg/data/{}'.format(c))
            self._daq.subscribe('/' + self._device + '/quex/iavg/data/*')
            # Enable automatic readout
            self._daq.setInt('/' + self._device + '/quex/iavg/readout', 1)

        self._daq.subscribe('/' + self._device + '/auxins/0/sample')

        # Generate more dummy data
<<<<<<< HEAD
        self._daq.setInt('/' + self._device + '/auxins/0/averaging', 4  );

=======
        self._daq.setInt('/' + self._device + '/auxins/0/averaging', 8);
>>>>>>> 3853ab00

    def acquisition_finalize(self):
        for p in self.acquisition_paths:
            self._daq.unsubscribe(p)
        self._daq.unsubscribe('/' + self._device + '/auxins/0/sample')

    def create_parameter_files(self):
        #this functions retrieves all possible settable and gettable parameters from the device.
        #Additionally, iot gets all minimum and maximum values for the parameters by trial and error

        s_node_pars=[]
        d_node_pars=[]
        patterns = ["awgs", "sigins", "sigouts", "quex", "dios","system/extclk"] #["quex/iavg", "quex/wint"]
        #json.dump([, s_file, default=int)
        #json.dump([, d_file, default=int)
        for pattern in patterns:
            print("extracting parameters of type", pattern)
            all_nodes = set(self.find('*{}*'.format(pattern)))
            s_nodes = set(self.finds('*{}*'.format(pattern)))
            d_nodes = all_nodes.difference(s_nodes)
            print(len(all_nodes))
            # extracting info from the setting nodes
            s_nodes = list(s_nodes)
            default_values=self.getd(s_nodes)
            for s_node in s_nodes:
                self.setd(s_node,  1e12)
            max_values = self.getd(s_nodes)
            for s_node in s_nodes:
                self.setd(s_node, -1e12)
            min_values = self.getd(s_nodes)
            float_values = dict.fromkeys(s_nodes)
            for s_node in s_nodes:
                if np.pi > max_values[s_node]:
                    float_values[s_node] = max_values[s_node]/np.pi;
                else:
                    float_values[s_node] = np.pi
                self.setd(s_node, float_values[s_node])
            actual_float_values = self.getd(s_nodes)

            node_types = dict.fromkeys(s_nodes)
            for s_node in sorted(s_nodes):
                #self.setd(node,default_values[s_node])
                fraction, integer = np.modf(actual_float_values[s_node])
                if fraction != 0:
                    node_types[s_node] = 'float'
                    if min_values[s_node]==max_values[s_node]:
                        node_types[s_node]='float_small'
                        min_values[s_node]=0
                    elif abs(min_values[s_node])<0.01:
                        min_values[s_node]=0
                else:
                    node_types[s_node] = 'int'
                    min_values[s_node]=0
                    if  max_values[s_node]==3567587328:
                        node_types[s_node] = 'int_64'
                        max_values[s_node]=4294967295
                    elif  max_values[s_node]==1:
                        node_types[s_node] = 'bool'
                    elif max_values[s_node]==0:
                        max_values[s_node]=255
                        node_types[s_node] = 'int_8bit'
                    elif max_values[s_node]>4294967295:
                        node_types[s_node] = 'float'

                line=[s_node.replace('/' + self._device + '/', ''), node_types[s_node], min_values[s_node], max_values[s_node]]
                print(line)
                s_node_pars.append(line)
                #json.dump(line, s_file, indent=2, default=int)


            #extracting info from the data nodes
            d_nodes = list(d_nodes)
            #default_values=self.getd(d_nodes)
            default_values=np.zeros(len(d_nodes))
            node_types = ['']*len(d_nodes)

            for i, d_node in enumerate(d_nodes):
                try:
                    answer=self.getv(d_node)
                    if isinstance(answer, dict):
                        value=answer['value'][0]
                        node_types[i]='float'
                    elif  isinstance(answer, list):
                        try:
                            self.setv(d_node,np.array([0,0,0]))
                            node_types[i]='vector_gs'
                        except:
                            value=answer[0]['vector']
                            node_types[i]='vector_g'
                    else:
                        print("unknown type")
                except:
                    node_types[i]='vector_s'
                line=[d_node.replace('/' + self._device + '/', ''), node_types[i]]#, default_values[i]]
                print(line)
                d_node_pars.append(line)
                #json.dump(line, d_file, indent=2, default=int)

        with open(self._s_file_name, 'w') as s_file:
            json.dump(s_node_pars, s_file, default=int, indent=2)

        with open(self._d_file_name, 'w') as d_file:
            json.dump(d_node_pars, d_file, default=int, indent=2)

    def prepare_SSB_weight_and_rotation(self, IF,
                                        weight_function_I=0,
                                        weight_function_Q=1):
        trace_length = 4096
        tbase = np.arange(0, trace_length/1.8e9, 1/1.8e9)
        cosI = np.array(np.cos(2*np.pi*IF*tbase))
        sinI = np.array(np.sin(2*np.pi*IF*tbase))
        eval('self.quex_wint_weights_{}_real(np.array(cosI))'.format(weight_function_I))
        eval('self.quex_wint_weights_{}_imag(np.array(sinI))'.format(weight_function_I))
        eval('self.quex_wint_weights_{}_real(np.array(sinI))'.format(weight_function_Q))
        eval('self.quex_wint_weights_{}_imag(np.array(cosI))'.format(weight_function_Q))
        eval('self.quex_rot_{}_real(1.0)'.format(weight_function_I))
        eval('self.quex_rot_{}_imag(1.0)'.format(weight_function_I))
        eval('self.quex_rot_{}_real(1.0)'.format(weight_function_Q))
        eval('self.quex_rot_{}_imag(-1.0)'.format(weight_function_Q))

    def prepare_DSB_weight_and_rotation(self, IF, weight_function_I=0, weight_function_Q=1):
        trace_length = 4096
        tbase = np.arange(0, trace_length/1.8e9, 1/1.8e9)
        cosI = np.array(np.cos(2*np.pi*IF*tbase))
        sinI = np.array(np.sin(2*np.pi*IF*tbase))
        eval('self.quex_wint_weights_{}_real(np.array(cosI))'.format(weight_function_I))
        eval('self.quex_wint_weights_{}_real(np.array(sinI))'.format(weight_function_I))
        eval('self.quex_wint_weights_{}_real(np.array(sinI))'.format(weight_function_Q))
        eval('self.quex_wint_weights_{}_real(np.array(cosI))'.format(weight_function_Q))
        eval('self.quex_rot_{}_real(1.0)'.format(weight_function_I))
        eval('self.quex_rot_{}_imag(0.0)'.format(weight_function_I))
        eval('self.quex_rot_{}_real(1.0)'.format(weight_function_Q))
        eval('self.quex_rot_{}_imag(0.0)'.format(weight_function_Q))

    def _make_full_path(self, path):
        if path[0] == '/':
            return path
        else:
            return '/' + self._device + '/' + path

    def seti(self, path, value, async=False):
        if async:
            func = self._daq.asyncSetInt
        else:
            func = self._daq.setInt

        func(self._make_full_path(path), int(value))

    def setd(self, path, value, async=False):
        if async:
            func = self._daq.asyncSetDouble
        else:
            func = self._daq.setDouble

        func(self._make_full_path(path), float(value))

    def _get(self, paths, convert=None):
        if type(paths) is not list:
            paths = [ paths ]
            single = 1
        else:
            single = 0

        values = {}

        for p in paths:
            values[p] = convert(self._daq.getDouble(self._make_full_path(p)))

        if single:
            return values[paths[0]]
        else:
            return values

    def geti(self, paths):
        return self._get(paths, int)

    def getd(self, paths):
        return self._get(paths, float)

    def getv(self, paths):
        if type(paths) is not list:
            paths = [ paths ]
            single = 1
        else:
            single = 0

        paths = [self._make_full_path(p) for p in paths]
        values = {}

        for p in paths:
            timeout = 0
            while p not in values and timeout < 5:
                try:
                    tmp = self._daq.get(p, True, 0)
                    values[p] = tmp[p]
                except:
                    print("Unexpected error:", sys.exc_info()[0])
                    timeout += 1

        if single:
            return values[paths[0]]
        else:
            return values

    def setv(self, path, value):
        # Handle absolute path
        if path[0] == '/':
            self._daq.vectorWrite(path, value)
        else:
            self._daq.vectorWrite('/' + self._device + '/' + path, value)

    ## sequencer functions

    def awg_sequence_acquisition_and_pulse(self, Iwave, Qwave, acquisition_delay):
        if np.max(Iwave)>1.0 or np.min(Iwave)<-1.0:
            raise KeyError("exceeding AWG range for I channel, all values should be withing +/-1")
        elif np.max(Qwave)>1.0 or np.min(Qwave)<-1.0:
            raise KeyError("exceeding AWG range for Q channel, all values should be withing +/-1")
        elif len(Iwave)>16384:
            raise KeyError("exceeding max AWG wave lenght of 16384 samples for I channel, trying to upload {} samples".format(len(Iwave)))
        elif len(Qwave)>16384:
            raise KeyError("exceeding max AWG wave lenght of 16384 samples for Q channel, trying to upload {} samples".format(len(Qwave)))

        wave_I_string = self.array_to_combined_vector_string(Iwave, "Iwave")
        wave_Q_string = self.array_to_combined_vector_string(Qwave, "Qwave")
        delay_samples = int(acquisition_delay*1.8e9/8)
        delay_string = '\twait(getUserReg(2));\n'
        self.awgs_0_userregs_2(delay_samples)

        preamble="""
const TRIGGER1  = 0x000001;
const WINT_TRIG = 0x000010;
const IAVG_TRIG = 0x000020;
const WINT_EN   = 0x1f0000;
setTrigger(WINT_EN);
var loop_cnt = getUserReg(0);
var RO_TRIG;
if(getUserReg(1)){
  RO_TRIG=IAVG_TRIG;
}else{
  RO_TRIG=WINT_TRIG;
}\n"""

        loop_start="""
repeat(loop_cnt) {
\twaitDigTrigger(1, 1);
\tplayWave(Iwave,Qwave);\n"""


        end_string="""
\tsetTrigger(WINT_EN +RO_TRIG);
\tsetTrigger(WINT_EN);
\twaitWave();
}
wait(300);
setTrigger(0);"""

        string = preamble+wave_I_string+wave_Q_string+loop_start+delay_string+end_string
        self.awg_string(string)

    def array_to_combined_vector_string(self, array, name):
        # this function cuts up arrays into several vectors of maximum length 1024 that are joined.
        # this is to avoid python crashes (was found to crash for vectors of lenght> 1490)
        string = 'vect('
        join = False
        n = 0
        while n < len(array):
            string += '{:.3f}'.format(array[n])
            if ((n+1) % 1024 != 0) and n < len(array)-1:
                string += ','

            if ((n+1) % 1024 == 0):
                string += ')'
                if n < len(array)-1:
                    string += ',\nvect('
                    join = True
            n += 1

        string += ')'
        if join:
            string = 'wave '+ name +' = join(' + string + ');\n'
        else:
            string = 'wave '+ name +' = '+ string + ';\n'
        return string

    def awg_sequence_acquisition(self):
        string="""
const TRIGGER1  = 0x000001;
const WINT_TRIG = 0x000010;
const IAVG_TRIG = 0x000020;
const WINT_EN   = 0x1f0000;
setTrigger(WINT_EN);
var loop_cnt = getUserReg(0);
var RO_TRIG;
if(getUserReg(1)){
  RO_TRIG=IAVG_TRIG;
}else{
  RO_TRIG=WINT_TRIG;
}
repeat(loop_cnt) {
\twaitDigTrigger(1, 1);\n
\tsetTrigger(WINT_EN +RO_TRIG);
\twait(5);
\tsetTrigger(WINT_EN);
\twait(300);
}
wait(1000);
setTrigger(0);"""
        self.awg_string(string)


    def awg_update_waveform(self, index, data):
        self.awgs_0_waveform_index(index)
        self.awgs_0_waveform_data(data)
        self._daq.sync()

    def awg_sequence_acquisition_and_pulse_SSB(self, f_RO_mod, RO_amp, RO_pulse_length, acquisition_delay):
        f_sampling=1.8e9
        samples = RO_pulse_length*f_sampling
        array = np.arange(int(samples))
        sinwave = RO_amp*np.sin(2*np.pi*array*f_RO_mod/f_sampling)
        coswave = RO_amp*np.cos(2*np.pi*array*f_RO_mod/f_sampling)
        Iwave = (coswave+sinwave)/np.sqrt(2)
        Qwave = (coswave-sinwave)/np.sqrt(2)
        # Iwave, Qwave = PG.mod_pulse(np.ones(samples), np.zeros(samples), f=f_RO_mod, phase=0, sampling_rate=f_sampling)
        self.awg_sequence_acquisition_and_pulse(Iwave, Qwave, acquisition_delay)


    def upload_transformation_matrix(self, matrix):
        for i in range(np.shape(matrix)[0]): #looping over the rows
            for j in range(np.shape(matrix)[1]): #looping over the colums
                #value =matrix[i,j]
                #print(value)
                eval('self.quex_trans_{}_col_{}_real(matrix[{}][{}])'.format(j,i,i,j))

    def download_transformation_matrix(self, nr_rows=4, nr_cols=4):
        matrix = np.zeros([nr_rows, nr_cols])
        for i in range(np.shape(matrix)[0]): #looping over the rows
            for j in range(np.shape(matrix)[1]): #looping over the colums
                matrix[i][j] = (eval('self.quex_trans_{}_col_{}_real()'.format(j,i)))
                #print(value)
                #matrix[i,j]=value
        return matrix<|MERGE_RESOLUTION|>--- conflicted
+++ resolved
@@ -18,6 +18,7 @@
     """
     This is the qcodes driver for the 1.8 Gsample/s UHF-QC developed
     by Zurich Instruments.
+
     Requirements:
     Installation instructions for Zurich Instrument Libraries.
     1. install ziPython 3.5 ucs4 16.04 for 64bit Windows from http://www.zhinst.com/downloads, https://people.zhinst.com/~niels/
@@ -316,7 +317,7 @@
 
         return nodes
 
-    def sync():
+    def sync(self):
         self._daq.sync()
 
     def acquisition_arm(self):
@@ -435,23 +436,11 @@
 
         return data
 
-<<<<<<< HEAD
-    def single_acquisition(self, samples, acquisition_time=0.010, timeout=0, channels=set([0, 1]), mode='rl'):
-        # Shorter acquisitions can use the poll function
-        #if samples <= 256:
-        #    return self.single_acquisition_poll(samples, acquisition_time, timeout, channels, mode)
-        #else:
-        #    return self.single_acquisition_get(samples, acquisition_time, timeout, channels, mode)
-        self.single_acquisition_initialize(channels, mode)
-        data = self.single_acquisition_poll(samples, acquisition_time, timeout)
-        self.single_acquisition_finalize()
-=======
     def acquisition(self, samples, acquisition_time=0.010, timeout=0, channels=set([0, 1]), mode='rl'):
         self.acquisition_initialize(channels, mode)
         data = self.acquisition_poll(samples, acquisition_time, timeout)
         self.acquisition_finalize()
 
->>>>>>> 3853ab00
         return data
 
     def acquisition_initialize(self, channels=set([0, 1]), mode='rl'):
@@ -474,12 +463,7 @@
         self._daq.subscribe('/' + self._device + '/auxins/0/sample')
 
         # Generate more dummy data
-<<<<<<< HEAD
-        self._daq.setInt('/' + self._device + '/auxins/0/averaging', 4  );
-
-=======
         self._daq.setInt('/' + self._device + '/auxins/0/averaging', 8);
->>>>>>> 3853ab00
 
     def acquisition_finalize(self):
         for p in self.acquisition_paths:
