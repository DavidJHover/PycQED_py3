import zhinst.ziPython as zi
import zhinst.utils as zi_utils
import time
import json
import os
import numpy as np

from qcodes.instrument.base import Instrument
from qcodes.utils import validators as vals
from fnmatch import fnmatch
#from instrument_drivers.physical_instruments.ZurichInstruments import UHFQuantumController as ZI_UHFQC



class UHFQC(Instrument):
    """
    This is the qcodes driver for the 1.8 Gsample/s UHF-QC developed
    by Zurich Instruments.

    Requirements:
    Installation instructions for Zurich Instrument Libraries.
    1. install ziPython 3.5 ucs4 16.04 for 64bit Windows from http://www.zhinst.com/downloads, https://people.zhinst.com/~niels/
    2. pip install dependencies: httplib2, plotly, pyqtgraph
    3. upload the latest firmware to the UHFQC by opening reboot.bat in 'Transmon\Inventory\ZurichInstruments\firmware_Nielsb\firmware_x'. WIth x the highest available number.
    4. find out where sequences are stored by saving a sequence from the GUI and then check :"showLog" to see where it is stored. This is the location where AWG sequences can be loaded from.
    misc: when device crashes, check the log file in
    EOM
    """

    def __init__(self, name, server_name, device='auto', interface='USB', address='127.0.0.1', port=8004, **kw):
        '''
        Input arguments:
            name:           (str) name of the instrument
            server_name:    (str) qcodes instrument server
            address:        (int) the address of the data server e.g. 8006
        '''
        #self.socket.setsockopt(socket.IPPROTO_TCP, socket.TCP_NODELAY, 1) #suggestion W vlothuizen
        t0 = time.time()
        super().__init__(name, server_name)

        self._daq = zi.ziDAQServer(address, int(port), 5)
        if device.lower() == 'auto':
            self._device = zi_utils.autoDetect(self._daq)
        else:
            self._device = device
            self._daq.connectDevice(self._device, interface)
        self._device = zi_utils.autoDetect(self._daq)
        s_node_pars=[]
        d_node_pars=[]

        path = os.path.abspath(__file__)
        dir_path = os.path.dirname(path)
        self._s_file_name = os.path.join(dir_path, 'zi_parameter_files', 's_node_pars.txt')
        self._d_file_name = os.path.join(dir_path, 'zi_parameter_files', 'd_node_pars.txt')

        init = True
        try:
            f = open(self._s_file_name).read()
            s_node_pars = json.loads(f)
        except:
            print("parameter file for gettable parameters {} not found".format(self._s_file_name))
            init=False
        try:
            f = open(self._d_file_name).read()
            d_node_pars = json.loads(f)
        except:
            print("parameter file for settable parameters {} not found".format(self._d_file_name))
            init = False

        for parameter in s_node_pars:
            parname=parameter[0].replace("/","_")
            parfunc="/"+device+"/"+parameter[0]
            if parameter[1] == 'float':
                self.add_parameter(
                    parname,
                    set_cmd=self._gen_set_func(self.setd, parfunc),
                    get_cmd=self._gen_get_func(self.getd, parfunc),
                    vals=vals.Numbers(parameter[2], parameter[3]))
            elif parameter[1] == 'float_small':
                self.add_parameter(
                    parname,
                    set_cmd=self._gen_set_func(self.setd, parfunc),
                    get_cmd=self._gen_get_func(self.getd, parfunc),
                    vals=vals.Numbers(parameter[2], parameter[3]))
            elif parameter[1] == 'int_8bit':
                self.add_parameter(
                    parname,
                    set_cmd=self._gen_set_func(self.seti, parfunc),
                    get_cmd=self._gen_get_func(self.geti, parfunc),
                    vals=vals.Ints(int(parameter[2]), int(parameter[3])))
            elif parameter[1]=='int':
                self.add_parameter(
                    parname,
                    set_cmd=self._gen_set_func(self.seti, parfunc),
                    get_cmd=self._gen_get_func(self.geti, parfunc),
                    vals=vals.Ints(int(parameter[2]), int(parameter[3])))
            elif parameter[1]=='int_64':
                self.add_parameter(
                    parname,
                    set_cmd=self._gen_set_func(self.seti, parfunc),
                    get_cmd=self._gen_get_func(self.geti, parfunc),
                    vals=vals.Ints(int(parameter[2]), int(parameter[3])))
            elif parameter[1]=='bool':
                self.add_parameter(
                    parname,
                    set_cmd=self._gen_set_func(self.seti, parfunc),
                    get_cmd=self._gen_get_func(self.geti, parfunc),
                    vals=vals.Ints(int(parameter[2]), int(parameter[3])))
            else:
                print("parameter {} type {} from from s_node_pars not recognized".format(parname,parameter[1]))

        for parameter in d_node_pars:
            parname=parameter[0].replace("/","_")
            parfunc="/"+device+"/"+parameter[0]
            if parameter[1]=='float':
                self.add_parameter(
                    parname,
                    get_cmd=self._gen_get_func(self.getd, parfunc))
            elif parameter[1]=='vector_g':
                self.add_parameter(
                    parname,
                    get_cmd=self._gen_get_func(self.getv, parfunc))
            elif parameter[1]=='vector_s':
                self.add_parameter(
                    parname,
                    set_cmd=self._gen_set_func(self.setv, parfunc),
                    vals=vals.Anything())
            elif parameter[1]=='vector_gs':
                self.add_parameter(
                    parname,
                    set_cmd=self._gen_set_func(self.setv, parfunc),
                    get_cmd=self._gen_get_func(self.getv, parfunc),
                    vals=vals.Anything())
            else:
                print("parameter {} type {} from d_node_pars not recognized".format(parname,parameter[1]))


        self.add_parameter('AWG_file',
                           set_cmd=self._do_set_AWG_file,
                           vals=vals.Anything())
        if init:
            self.load_default_settings()
        t1 = time.time()

        print('Initialized UHFQC', self._device,
              'in %.2fs' % (t1-t0))

    def load_default_settings(self):
        #standard configurations adapted from Haendbaek's notebook
        # Run this block to do some standard configuration

        # The averaging-count is used to specify how many times the AWG program should run
        LOG2_AVG_CNT = 10

        # This averaging count specifies how many measurements the result logger should average
        LOG2_RL_AVG_CNT = 0

        # Load an AWG program (from Zurich Instruments/LabOne/WebServer/awg/src)
        self.awg_sequence_acquisition()

        # Turn on both outputs
        self.sigouts_0_on(1)
        self.sigouts_1_on(1)

        # QuExpress thresholds on DIO (mode == 2), AWG control of DIO (mode == 1)
        self.dios_0_mode(2)
        # Drive DIO bits 31 to 16
        self.dios_0_drive(0xc)

        # Configure the analog trigger input 1 of the AWG to assert on a rising edge on Ref_Trigger 1 (front-panel of the instrument)
        self.awgs_0_triggers_0_rising(1)
        self.awgs_0_triggers_0_level(0.000000000)
        self.awgs_0_triggers_0_channel(2)


        # Straight connection, signal input 1 to channel 1, signal input 2 to channel 2
        self.quex_deskew_0_col_0(1.0)
        self.quex_deskew_0_col_1(0.0)
        self.quex_deskew_1_col_0(0.0)
        self.quex_deskew_1_col_1(1.0)

        self.quex_wint_delay(0)

        # Setting the clock to external
        self.system_extclk(1)

        # No rotation on the output of the weighted integration units, i.e. take real part of result
        for i in range(0, 4):
            eval('self.quex_rot_{0}_real(1.0)'.format(i))
            eval('self.quex_rot_{0}_imag(0.0)'.format(i))

        # No cross-coupling in the matrix multiplication (identity matrix)
        for i in range(0, 4):
            for j in range(0, 4):
                if i == j:
                    eval('self.quex_trans_{0}_col_{1}_real(1)'.format(i,j))
                else:
                    eval('self.quex_trans_{0}_col_{1}_real(0)'.format(i,j))

        # Configure the result logger to not do any averaging
        self.quex_rl_length(pow(2, LOG2_AVG_CNT)-1)
        self.quex_rl_avgcnt(LOG2_RL_AVG_CNT)
        self.quex_rl_source(2)

        # Ready for readout
        self.quex_iavg_readout(1)
        self.quex_rl_readout(1)

        # The custom firmware will feed through the signals on Signal Input 1 to Signal Output 1 and Signal Input 2 to Signal Output 2
        # when the AWG is OFF. For most practical applications this is not really useful. We, therefore, disable the generation of
        # these signals on the output here.
        self.sigouts_0_enables_3(0)
        self.sigouts_1_enables_7(0)



    def _gen_set_func(self, dev_set_type, cmd_str):
        def set_func(val):
            dev_set_type(cmd_str, val)
            return dev_set_type(cmd_str, value=val)
        return set_func

    def _gen_get_func(self, dev_get_type, ch):
        def get_func():
            return dev_get_type(ch)
        return get_func

    def reconnect(self):
        zi_utils.autoDetect(self._daq)

    def awg(self, filename):
        print(filename)
        with open(filename, 'r') as awg_file:
            sourcestring = awg_file.read()
            self.awg_string(sourcestring)

    def _do_set_AWG_file(self, filename):
        self.awg('UHFLI_AWG_sequences/'+filename)


    def awg_string(self, sourcestring):
        h = self._daq.awgModule()
        h.set('awgModule/device', self._device)
        h.set('awgModule/index', 0)
        h.execute()
        h.set('awgModule/compiler/sourcestring', sourcestring)
        h.set('awgModule/compiler/start', 1)
        h.set('awgModule/elf/file', '')


    def close(self):
        self._daq.disconnectDevice(self._device)

    def find(self, *args):
        nodes = self._daq.listNodes('/', 7)
        if len(args) and args[0]:
            for m in args:
                nodes = [k.lower() for k in nodes if fnmatch(k.lower(), m.lower())]

        return nodes

    def finds(self, *args):
        nodes = self._daq.listNodes('/', 15)
        if len(args) and args[0]:
            for m in args:
                nodes = [k.lower() for k in nodes if fnmatch(k.lower(), m.lower())]

        return nodes

    def single_acquisition(self, samples, acquisition_time=0.010, timeout=0, channels=set([0, 1]), mode='rl'):
        # Define the channels to use
        paths = dict()
        data = dict()
<<<<<<< HEAD
        print('single acq')
=======
>>>>>>> 45ee9533
        if mode == 'rl':
            for c in channels:
                paths[c] = '/' + self._device + '/quex/rl/data/{}'.format(c)
                data[c] = []
                self._daq.subscribe(paths[c])
<<<<<<< HEAD
                print("rl mode now")
=======
>>>>>>> 45ee9533
        else:
            for c in channels:
                paths[c] = '/' + self._device + '/quex/iavg/data/{}'.format(c)
                data[c] = []
                self._daq.subscribe(paths[c])
<<<<<<< HEAD
                print("iavg mode now")
=======
>>>>>>> 45ee9533


        #self._daq.setInt('/' + self._device + '/awgs/0/single', 1)
        #self._daq.setInt('/' + self._device + '/awgs/0/enable', 1)

        timeout = 0
        gotem = [False]*len(channels)
        while not all(gotem) and timeout < 100:
            dataset = self._daq.poll(acquisition_time, timeout, 4, True)
            for n, c in enumerate(channels):
                p = paths[c]
                if p in dataset:
                    for v in dataset[p]:
                        data[c] = np.concatenate((data[c], v['vector']))
                    if len(data[c]) >= samples:
                        gotem[n] = True

            timeout += 1

        if not all(gotem):
            print("Error: Didn't get all results!")
            for n, c in enumerate(channels):
                print("    : Channel {}: Got {} of {} samples", c, len(data[c]), samples)
            return (None, None)
        # print("data type {}".format(type(data)))
        return data

    def create_parameter_files(self):
        #this functions retrieves all possible settable and gettable parameters from the device.
        #Additionally, iot gets all minimum and maximum values for the parameters by trial and error

        s_node_pars=[]
        d_node_pars=[]
        patterns = ["awgs", "sigins", "sigouts", "quex", "dios","system/extclk"] #["quex/iavg", "quex/wint"]
        #json.dump([, s_file, default=int)
        #json.dump([, d_file, default=int)
        for pattern in patterns:
            print("extracting parameters of type", pattern)
            all_nodes = set(self.find('*{}*'.format(pattern)))
            s_nodes = set(self.finds('*{}*'.format(pattern)))
            d_nodes = all_nodes.difference(s_nodes)
            print(len(all_nodes))
            # extracting info from the setting nodes
            s_nodes = list(s_nodes)
            default_values=self.getd(s_nodes)
            for s_node in s_nodes:
                self.setd(s_node,  1e12)
            max_values = self.getd(s_nodes)
            for s_node in s_nodes:
                self.setd(s_node, -1e12)
            min_values = self.getd(s_nodes)
            float_values = dict.fromkeys(s_nodes)
            for s_node in s_nodes:
                if np.pi > max_values[s_node]:
                    float_values[s_node] = max_values[s_node]/np.pi;
                else:
                    float_values[s_node] = np.pi
                self.setd(s_node, float_values[s_node])
            actual_float_values = self.getd(s_nodes)

            node_types = dict.fromkeys(s_nodes)
            for s_node in sorted(s_nodes):
                #self.setd(node,default_values[s_node])
                fraction, integer = np.modf(actual_float_values[s_node])
                if fraction != 0:
                    node_types[s_node] = 'float'
                    if min_values[s_node]==max_values[s_node]:
                        node_types[s_node]='float_small'
                        min_values[s_node]=0
                    elif abs(min_values[s_node])<0.01:
                        min_values[s_node]=0
                else:
                    node_types[s_node] = 'int'
                    min_values[s_node]=0
                    if  max_values[s_node]==3567587328:
                        node_types[s_node] = 'int_64'
                        max_values[s_node]=4294967295
                    elif  max_values[s_node]==1:
                        node_types[s_node] = 'bool'
                    elif max_values[s_node]==0:
                        max_values[s_node]=255
                        node_types[s_node] = 'int_8bit'
                    elif max_values[s_node]>4294967295:
                        node_types[s_node] = 'float'

                line=[s_node.replace('/' + self._device + '/', ''), node_types[s_node], min_values[s_node], max_values[s_node]]
                print(line)
                s_node_pars.append(line)
                #json.dump(line, s_file, indent=2, default=int)


            #extracting info from the data nodes
            d_nodes = list(d_nodes)
            #default_values=self.getd(d_nodes)
            default_values=np.zeros(len(d_nodes))
            node_types = ['']*len(d_nodes)

            for i, d_node in enumerate(d_nodes):
                try:
                    answer=self.getv(d_node)
                    if isinstance(answer, dict):
                        value=answer['value'][0]
                        node_types[i]='float'
                    elif  isinstance(answer, list):
                        try:
                            self.setv(d_node,np.array([0,0,0]))
                            node_types[i]='vector_gs'
                        except:
                            value=answer[0]['vector']
                            node_types[i]='vector_g'
                    else:
                        print("unknown type")
                except:
                    node_types[i]='vector_s'
                line=[d_node.replace('/' + self._device + '/', ''), node_types[i]]#, default_values[i]]
                print(line)
                d_node_pars.append(line)
                #json.dump(line, d_file, indent=2, default=int)

        with open(self._s_file_name, 'w') as s_file:
            json.dump(s_node_pars, s_file, default=int, indent=2)

        with open(self._d_file_name, 'w') as d_file:
            json.dump(d_node_pars, d_file, default=int, indent=2)

    def prepare_SSB_weight_and_rotation(self, IF,  weight_function_I=0, weight_function_Q=1):
        trace_length = 4096
        tbase = np.arange(0, trace_length/1.8e9, 1/1.8e9)
        cosI = np.array(np.cos(2*np.pi*IF*tbase))
        sinI = np.array(np.sin(2*np.pi*IF*tbase))
        eval('self.quex_wint_weights_{}_real(np.array(cosI))'.format(weight_function_I))
        eval('self.quex_wint_weights_{}_imag(np.array(sinI))'.format(weight_function_I))
        eval('self.quex_wint_weights_{}_real(np.array(sinI))'.format(weight_function_Q))
        eval('self.quex_wint_weights_{}_real(np.array(cosI))'.format(weight_function_Q))
        eval('self.quex_rot_{}_real(1.0)'.format(weight_function_I))
        eval('self.quex_rot_{}_imag(1.0)'.format(weight_function_I))
        eval('self.quex_rot_{}_real(1.0)'.format(weight_function_Q))
        eval('self.quex_rot_{}_imag(-1.0)'.format(weight_function_Q))

    def prepare_DSB_weight_and_rotation(self, IF, weight_function_I=0, weight_function_Q=1):
        trace_length = 4096
        tbase = np.arange(0, trace_length/1.8e9, 1/1.8e9)
        cosI = np.array(np.cos(2*np.pi*IF*tbase))
        sinI = np.array(np.sin(2*np.pi*IF*tbase))
        eval('self.quex_wint_weights_{}_real(np.array(cosI))'.format(weight_function_I))
        eval('self.quex_wint_weights_{}_real(np.array(sinI))'.format(weight_function_I))
        eval('self.quex_wint_weights_{}_real(np.array(sinI))'.format(weight_function_Q))
        eval('self.quex_wint_weights_{}_real(np.array(cosI))'.format(weight_function_Q))
        eval('self.quex_rot_{}_real(1.0)'.format(weight_function_I))
        eval('self.quex_rot_{}_imag(0.0)'.format(weight_function_I))
        eval('self.quex_rot_{}_real(1.0)'.format(weight_function_Q))
        eval('self.quex_rot_{}_imag(0.0)'.format(weight_function_Q))

    def _make_full_path(self, paths):
        full_paths = []
        for p in paths:
            if p[0] == '/':
                full_paths.append(p)
            else:
                full_paths.append('/' + self._device + '/' + p)
        return full_paths

    def seti(self, path, value):
        # Handle absolute path
        if path[0] == '/':
            self._daq.setInt(path, int(value))
        else:
            self._daq.setInt('/' + self._device + '/' + path, int(value))

    def setd(self, path, value):
        # Handle absolute path
        if path[0] == '/':
            self._daq.setDouble(path, float(value))
        else:
            self._daq.setDouble('/' + self._device + '/' + path, float(value))

    def get(self, paths, convert=None):
        if type(paths) is not list:
            paths = [ paths ]
            single = 1
        else:
            single = 0

        paths = self._make_full_path(paths)
        values = {}

        for p in paths:
            self._daq.getAsEvent(p)

        while len(values) < len(paths):
            tmp = self._daq.poll(0.001, 500, 4, True)
            for p in tmp:
                if convert:
                    values[p] = convert(tmp[p]['value'][0])
                else:
                    values[p] = tmp[p]['value'][0]

        if single:
            return values[paths[0]]
        else:
            return values

    def geti(self, paths):
        return self.get(paths, int)

    def getd(self, paths):
        return self.get(paths, float)

    def getv(self, paths):
        if type(paths) is not list:
            paths = [ paths ]
            single = 1
        else:
            single = 0

        paths = self._make_full_path(paths)
        values = {}

        for p in paths:
            self._daq.getAsEvent(p)

        tries = 0
        while len(values) < len(paths) and tries < 10:
            try:
                tmp = self._daq.poll(0.001, 500, 4, True)
                for p in tmp:
                    values[p] = tmp[p]
            except ZIException:
                pass

        if single:
            return values[paths[0]]
        else:
            return values

    def setv(self, path, value):
        # Handle absolute path
        if path[0] == '/':
            self._daq.vectorWrite(path, value)
        else:
            self._daq.vectorWrite('/' + self._device + '/' + path, value)



    ## sequencer functions

    def awg_sequence_acquisition_and_pulse(self, Iwave, Qwave, acquisition_delay):
        if np.max(Iwave)>1.0 or np.min(Iwave)<-1.0:
            raise KeyError("exceeding AWG range for I channel, all values should be withing +/-1")
        elif np.max(Qwave)>1.0 or np.min(Qwave)<-1.0:
            raise KeyError("exceeding AWG range for Q channel, all values should be withing +/-1")
        elif len(Iwave)>1493:
            raise KeyError("exceeding max AWG wave lenght of 1493 samples for I channel, trying to upload {} samples".format(len(Iwave)))
        elif len(Qwave)>1493:
            raise KeyError("exceeding max AWG wave lenght of 1493 samples for Q channel, trying to upload {} samples".format(len(Qwave)))

        Iwave_strip=",".join(str(bit) for bit in Iwave)
        Qwave_strip=",".join(str(bit) for bit in Qwave)
        wave_I_string = "wave Iwave = vect("+Iwave_strip+");\n"
        wave_Q_string = "wave Qwave = vect("+Qwave_strip+");\n"

        delay_samples = int(acquisition_delay*1.8e9/8)
        delay_string='\twait({});\n'.format(delay_samples)


        preamble="""
const TRIGGER1  = 0x000001;
const WINT_TRIG = 0x000010;
const IAVG_TRIG = 0x000020;
const WINT_EN   = 0x0f0000;

setTrigger(WINT_EN);
var loop_cnt = getUserReg(0);
var RO_TRIG;
if(getUserReg(1)){
  RO_TRIG=IAVG_TRIG;
}else{
  RO_TRIG=WINT_TRIG;
}\n"""

        loop_start="""
repeat(loop_cnt) {
\twaitDigTrigger(1, 0);
\twaitDigTrigger(1, 1);
\tplayWave(Iwave,Qwave);\n"""


        end_string="""
\tsetTrigger(WINT_EN +RO_TRIG);
\tsetTrigger(WINT_EN);
\twaitWave();
}
wait(300);
setTrigger(0);"""

        string = preamble+wave_I_string+wave_Q_string+loop_start+delay_string+end_string
        self.awg_string(string)

    def awg_sequence_acquisition(self):
        string="""
const TRIGGER1  = 0x000001;
const WINT_TRIG = 0x000010;
const IAVG_TRIG = 0x000020;
const WINT_EN   = 0x0f0000;

setTrigger(WINT_EN);
var loop_cnt = getUserReg(0);
var RO_TRIG;
if(getUserReg(1)){
  RO_TRIG=IAVG_TRIG;
}else{
  RO_TRIG=WINT_TRIG;
}

repeat(loop_cnt) {
\twaitDigTrigger(1, 0);
\twaitDigTrigger(1, 1);\n
\tsetTrigger(WINT_EN +RO_TRIG);
\tsetTrigger(WINT_EN);
\twait(300);
}
setTrigger(0);"""
        self.awg_string(string)



    def awg_sequence_acquisition_and_pulse_SSB(self, f_RO_mod, RO_amp, RO_pulse_length, acquisition_delay):
        f_sampling=1.8e9
        samples = RO_pulse_length*f_sampling
        array = np.arange(int(samples))
        sinwave = RO_amp*np.sin(2*np.pi*array*f_RO_mod/f_sampling)
        coswave = RO_amp*np.cos(2*np.pi*array*f_RO_mod/f_sampling)
        Iwave = coswave+sinwave;
        Qwave = coswave-sinwave;
        # Iwave, Qwave = PG.mod_pulse(np.ones(samples), np.zeros(samples), f=f_RO_mod, phase=0, sampling_rate=f_sampling)
        self.awg_sequence_acquisition_and_pulse(Iwave, Qwave, acquisition_delay)


    def upload_transformation_matrix(self, matrix):
        for i in range(np.shape(matrix)[0]): #looping over the rows
            for j in range(np.shape(matrix)[1]): #looping over the colums
                #value =matrix[i,j]
                #print(value)
                eval('self.quex_trans_{}_col_{}_real(matrix[{}][{}])'.format(j,i,i,j))

    def download_transformation_matrix(self, nr_rows=4, nr_cols=4):
        matrix = np.zeros([nr_rows,nr_cols])
        for i in range(np.shape(matrix)[0]): #looping over the rows
            for j in range(np.shape(matrix)[1]): #looping over the colums
                matrix[i][j]=(eval('self.quex_trans_{}_col_{}_real()'.format(j,i)))
                #print(value)
                #matrix[i,j]=value
        return matrix<|MERGE_RESOLUTION|>--- conflicted
+++ resolved
@@ -271,28 +271,16 @@
         # Define the channels to use
         paths = dict()
         data = dict()
-<<<<<<< HEAD
-        print('single acq')
-=======
->>>>>>> 45ee9533
         if mode == 'rl':
             for c in channels:
                 paths[c] = '/' + self._device + '/quex/rl/data/{}'.format(c)
                 data[c] = []
                 self._daq.subscribe(paths[c])
-<<<<<<< HEAD
-                print("rl mode now")
-=======
->>>>>>> 45ee9533
         else:
             for c in channels:
                 paths[c] = '/' + self._device + '/quex/iavg/data/{}'.format(c)
                 data[c] = []
                 self._daq.subscribe(paths[c])
-<<<<<<< HEAD
-                print("iavg mode now")
-=======
->>>>>>> 45ee9533
 
 
         #self._daq.setInt('/' + self._device + '/awgs/0/single', 1)
