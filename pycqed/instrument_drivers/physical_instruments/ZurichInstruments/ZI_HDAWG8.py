"""
Notes:
- this is the application dependent part of the ZI HDAWG driver: it handles all codeword related
  functionality including DIO configuration. Generic parts reside in ZI_HDAWG_core.py

To do:
- replace print() by logging
-

Changelog:

20190206 WJV
- started this Changelog
- manually checked against diverted branch HDAWG_V2_Verification:
    - the following functions match:
        - _find_valid_delays
        - _set_dio_delay
        - ensure_symmetric_strobe
        - calibrate_dio_protocol(self, awgs_and_sequences, verbose=False)
        - _get_edges
        - _is_dio_strb_symmetric
        - _analyze_dio_data
    - the following were already commented out here:
        - _check_protocol
        - _print_check_protocol_error_message
        - calibrate_dio
        - calibrate_dio_protocol(self)
    So we conclude all relevant changes of HDAWG_V2_Verification made it here,
    albeit in a different order that clutters the diff.
- removed the above mentioned 4 functions that were commented out
- added comments, organized code into sections
- made some functions 'private'
- NB: none of the above should change anything for real
- moved enabling of outputs to end in configure_codeword_protocol

20190207 WJV
- added assure_ext_clock()

20190212 WJV
- separated off application independent stuff into ZI_HDAWG_core class, this
  file will keep application dependent stuff
- addressed many warnings identified by PyCharm

20190214 WJV
- added activate_new_dio_triggering()
- moved in _add_extra_parameters() and _add_codeword_parameters()
- moved out _set_dio_delay()

20190417 WJV
- merged branch 'develop' into 'feature/cc'

20190429 WJV
- merged branch 'QCC_testing' into 'feature/cc', changes:
    upload_waveform_realtime was updated, moved it to ZI_HDAWG_core.py again

20190618 WJV
- merged branch 'develop' into 'feature/cc', changes:
    upload_waveform_realtime was updated, moved it to ZI_HDAWG_core.py again

20190627 WJV
- removed DIO calibration support, which will shortly be replaced

20190709 NCH
- Github PR #578

20191001 WJV
- removed duplicates from __init__
- cleanup
- changed _configure_codeword_protocol() to use table of modes
- split off calibrate_dio_protocol from calibrate_CC_dio_protocol for use with CC
- removed unused parameters cfg_num_codewords and cfg_codeword_protocol from upload_codeword_program()
- removed unused parameter default_dio_timing from _configure_codeword_protocol()

"""

import time
import logging
import numpy as np
import re
import os
import pycqed

import pycqed.instrument_drivers.physical_instruments.ZurichInstruments.ZI_base_instrument as zibase
import pycqed.instrument_drivers.physical_instruments.ZurichInstruments.ZI_HDAWG_core as zicore

from qcodes.utils import validators
from qcodes.instrument.parameter import ManualParameter
from qcodes.utils.helpers import full_class

log = logging.getLogger(__name__)

##########################################################################
# Exceptions
##########################################################################

class ziDIOActivityError(Exception):
    """Exception raised when no activity is found on the DIO bus during calibration."""
    pass

class ziDIOCalibrationError(Exception):
    """Exception raised when DIO calibration fails."""
    pass

##########################################################################
# Class
##########################################################################

class ZI_HDAWG8(zicore.ZI_HDAWG_core):

    def __init__(self,
                 name: str,
                 device: str,
                 interface: str = '1GbE',
                 server: str = 'localhost',
                 port = 8004,
                 num_codewords: int = 32, **kw) -> None:
        """
        Input arguments:
            name:           (str) name of the instrument as seen by the user
            device          (str) the name of the device e.g., "dev8008"
            interface       (str) the name of the interface to use ('1GbE' or 'USB')
            server          (str) the ZI data server
            port            (int) the port to connect to
            num_codewords   (int) the number of codeword-based waveforms to prepare
        """
        t0 = time.time()
        super().__init__(name=name, device=device, interface=interface, server=server, port=port, num_codewords=num_codewords, **kw)
        # Set default waveform length to 20 ns at 2.4 GSa/s
        self._default_waveform_length = 48

        # Holds the DIO calibration delay
        self._dio_calibration_delay = 0

        # show some info
        log.info('{}: DIO interface found in mode {}'
                 .format(self.devname, 'CMOS' if self.get('dios_0_interface') == 0 else 'LVDS')) # NB: mode is persistent across device restarts

        # Ensure snapshot is fairly small for HDAWGs
        self._snapshot_whitelist = {
            'IDN',
            'clockbase',
            'system_clocks_referenceclock_source',
            'system_clocks_referenceclock_status',
            'system_clocks_referenceclock_freq'}
        for i in range(4):
            self._snapshot_whitelist.update({
                'awgs_{}_enable'.format(i),
                'awgs_{}_outputs_0_amplitude'.format(i),
                'awgs_{}_outputs_1_amplitude'.format(i)})

        for i in range(8):
            self._snapshot_whitelist.update({
                'sigouts_{}_direct'.format(i), 'sigouts_{}_offset'.format(i),
                'sigouts_{}_on'.format(i) , 'sigouts_{}_range'.format(i)})

        self._params_to_exclude = set(self.parameters.keys()) - self._snapshot_whitelist

        t1 = time.time()
        log.info(f'{self.devname}: Initialized ZI_HDAWG in {t1 - t0}s')

    def _add_extra_parameters(self):
        """
        We add a few additional custom parameters on top of the ones defined in the device files. These are:
        timeout - A specific timeout value in seconds used for the various timeconsuming operations on the device
          such as waiting for an upload to complete.
        cfg_num_codewords - determines the maximum number of codewords to be supported by the program that will
          be uploaded using the "upload_codeword_program" method.
        cfg_codeword_protocol - determines the specific codeword protocol to use, for example 'microwave' or 'flux'.
          It determines which bits transmitted over the 32-bit DIO interface are used as actual codeword bits.
        awgs_[0-3]_sequencer_program_crc32_hash - CRC-32 hash of the currently uploaded sequencer program to enable
          changes in program to be detected.
        dio_calibration_delay - the delay that is programmed on the DIO lines as part of the DIO calibration
            process in order for the instrument to reliably sample data from the CC. Can be used to detect
            unexpected changes in timing of the entire system. The parameter can also be used to force a specific
            delay to be used on the DIO although that is not generally recommended.
        """
        super()._add_extra_parameters()

        self.add_parameter(
            'cfg_codeword_protocol', initial_value='identical',
            vals=validators.Enum('identical', 'microwave', 'novsm_microwave', 'flux'), docstring=(
                'Used in the configure codeword method to determine what DIO'
                ' pins are used in for which AWG numbers.'),
            parameter_class=ManualParameter)

        self.add_parameter('dio_calibration_delay',
                    set_cmd=self._set_dio_calibration_delay,
                    get_cmd=self._get_dio_calibration_delay,
                    unit='',
                    label='DIO Calibration delay',
                    docstring='Configures the internal delay in 300 MHz cycles (3.3 ns) '
                    'to be applied on the DIO interface in order to achieve reliable sampling'
                    ' of the codewords. The valid range is 0 to 15.',
                    vals=validators.Ints())

    def snapshot_base(self, update: bool=False,
                      params_to_skip_update =None,
                      params_to_exclude = None ):
        """
        State of the instrument as a JSON-compatible dict.
        Args:
            update: If True, update the state by querying the
                instrument. If False, just use the latest values in memory.
            params_to_skip_update: List of parameter names that will be skipped
                in update even if update is True. This is useful if you have
                parameters that are slow to update but can be updated in a
                different way (as in the qdac)
        Returns:
            dict: base snapshot
        """


        if params_to_exclude is None:
            params_to_exclude = self._params_to_exclude

        snap = {
            "functions": {name: func.snapshot(update=update)
                          for name, func in self.functions.items()},
            "submodules": {name: subm.snapshot(update=update)
                           for name, subm in self.submodules.items()},
            "__class__": full_class(self)
        }

        snap['parameters'] = {}
        for name, param in self.parameters.items():
            if params_to_exclude and name in params_to_exclude:
                pass
            elif params_to_skip_update and name in params_to_skip_update:
                update_par = False
            else:
                update_par = update
                try:
                    snap['parameters'][name] = param.snapshot(update=update_par)
                except:
                    logging.info("Snapshot: Could not update parameter: {}".format(name))
                    snap['parameters'][name] = param.snapshot(update=False)

        for attr in set(self._meta_attrs):
            if hasattr(self, attr):
                snap[attr] = getattr(self, attr)
        return snap

    ##########################################################################
    # 'public' functions: application specific/codeword support
    ##########################################################################

    def upload_codeword_program(self, awgs=np.arange(4)):
        """
        Generates a program that plays the codeword waves for each channel.

        awgs (array): the awg numbers to which to upload the codeword program.
        """
        self._configure_codeword_protocol()

        # Type conversion to ensure lists do not produce weird results
        awgs = np.array(awgs)
        if awgs.shape == ():
            awgs = np.array([awgs])

        for awg_nr in awgs:
            self._awg_program[awg_nr] = '''
while (1) {
    // Wait for a trigger on the DIO interface
    waitDIOTrigger();
    // Play a waveform from the table based on the DIO code-word
    playWaveDIO();
}'''
            self._awg_needs_configuration[awg_nr] = True

    ##########################################################################
    # 'private' functions: application specific/codeword support
    ##########################################################################

    def _get_waveform_table(self, awg_nr: int) -> list:
        """
        Returns the waveform table.

        The waveform table determines the mapping of waveforms to DIO codewords.
        The index of the table corresponds to the DIO codeword.
        The entry is a tuple of waveform names.

        Example:
            ["wave_ch7_cw000", "wave_ch8_cw000",
            "wave_ch7_cw001", "wave_ch8_cw001",
            "wave_ch7_cw002", "wave_ch8_cw002"]

        The waveform table generated depends on the awg_nr and the codeword
        protocol.
        """
        ch = awg_nr*2
        wf_table = []
        if 'flux' in self.cfg_codeword_protocol():
            for cw_r in range(8):
                for cw_l in range(8):
                    wf_table.append((zibase.gen_waveform_name(ch, cw_l),
                                     zibase.gen_waveform_name(ch+1, cw_r)))
        else:
            for dio_cw in range(self._num_codewords):
                wf_table.append((zibase.gen_waveform_name(ch, dio_cw),
                                 zibase.gen_waveform_name(ch+1, dio_cw)))
        return wf_table

    def _codeword_table_preamble(self, awg_nr):
        """
        Defines a snippet of code to use in the beginning of an AWG program in order to define the waveforms.
        The generated code depends on the instrument type. For the HDAWG instruments, we use the seWaveDIO
        function.
        """
        program = ''

        wf_table = self._get_waveform_table(awg_nr=awg_nr)
        for dio_cw, (wf_l, wf_r) in enumerate(wf_table):
            csvname_l = self.devname + '_' + wf_l
            csvname_r = self.devname + '_' + wf_r

            program += 'setWaveDIO({}, \"{}\", \"{}\");\n'.format(
                dio_cw, csvname_l, csvname_r)

        return program

    def _configure_codeword_protocol(self):
        """
        This method configures the AWG-8 codeword protocol.
        The qcodes parameter "cfg_codeword_protocol" defines what protocol is used.

        The final step enables the signal output of each AWG and sets
        it to the right mode.
        """
        # Check overall configuration
        if self.system_awg_channelgrouping() != 0:
            log.warning(f'{self.devname}: Instrument not in 4 x 2 channel mode! Switching...')
            self.system_awg_channelgrouping(0)
            self.sync()

        # Use 50 MHz DIO clocking
        self.seti('raw/dios/0/extclk', 1)

        # Configure the DIO interface and the waveforms
        for awg_nr in range(int(self._num_channels()//2)):
            # Set the bit index of the valid bit
            self.set('awgs_{}_dio_valid_index'.format(awg_nr), 31)

            # Set polarity of the valid bit:
            # 2: 'high', 1: 'low', 0: 'no valid needed'
            self.set('awgs_{}_dio_valid_polarity'.format(awg_nr), 2)

            # Set the bit index of the strobe signal (TOGGLE_DS),
            self.set('awgs_{}_dio_strobe_index'.format(awg_nr), 30)

            # Configure edge triggering for the strobe/toggle bit signal:
            # 0: no edges 1: rising edge, 2: falling edge or 3: both edges
            self.set('awgs_{}_dio_strobe_slope'.format(awg_nr), 0)

            # No special requirements regarding waveforms by default
            self._clear_readonly_waveforms(awg_nr)

            if 1:   # FIXME: new
                num_codewords = int(2 ** np.ceil(np.log2(self._num_codewords)))
                dio_mode_list = {
                    'identical':            { 'mask': 0xFF, 'shift': [0,  0,  0,  0] },
                    'microwave':            { 'mask': 0xFF, 'shift': [0,  0,  16, 16] },    # bits [7:0] and [23:16]
                    'novsm_microwave':      { 'mask': 0x7F, 'shift': [0,  7,  16, 23] },    # bits [6:0], [13:7], [22:16] and [29:23]
                    'flux':                 { 'mask': 0x3F, 'shift': [0,  6,  16, 22] },    # FIXME: mask for 2 channels
                }
                # FIXME: define DIO modes centrally in device independent way (lsb, width, channelCount)
                dio_mode = dio_mode_list.get(self.cfg_codeword_protocol())
                if dio_mode is None:
                    raise ValueError("Unsupported value '{}' for parameter cfg_codeword_protocol".format(self.cfg_codeword_protocol))
                mask = dio_mode['mask']
                self.set(f'awgs_{awg_nr}_dio_mask_value', mask)
                shift = dio_mode['shift'][awg_nr]
                self.set(f'awgs_{awg_nr}_dio_mask_shift', shift)
                # FIXME: flux mode sets mask, using 6 bits=2channels
                # FIXME: check _num_codewords against mode
                # FIXME: derive amp vs direct mode from dio_mode_list
            else:
                # the mask determines how many bits will be used in the protocol
                # e.g., mask 3 will mask the bits with bin(3) = 00000011 using
                # only the 2 Least Significant Bits.
                num_codewords = int(2 ** np.ceil(np.log2(self._num_codewords)))
                self.set('awgs_{}_dio_mask_value'.format(awg_nr), num_codewords - 1)

                # set mask and shift for codeword protocol
                # N.B. The shift is applied before the mask
                # The relevant bits can be selected by first shifting them
                # and then masking them.

                if self.cfg_codeword_protocol() == 'identical':
                    # In the identical protocol all bits are used to trigger
                    # the same codewords on all AWG's
                    self.set('awgs_{}_dio_mask_shift'.format(awg_nr), 0)

                # NEW
                # In the new mw protocol bits [0:7] -> CW0 and bits [23:16] -> CW1
                elif self.cfg_codeword_protocol() == 'microwave':
                    if awg_nr in [0, 1]:
                        self.set('awgs_{}_dio_mask_shift'.format(awg_nr), 0)
                    elif awg_nr in [2, 3]:
                        self.set('awgs_{}_dio_mask_shift'.format(awg_nr), 16)

                # NEW
                # In the NO-VSM mw protocol bits [0:6] -> CW0, bits [13, 7] -> CW1,
                # bits [22:16] -> CW2 and bits [29:23] -> CW4
                elif self.cfg_codeword_protocol() == 'new_novsm_microwave':
                    if awg_nr == 0:
                        self.set('awgs_{}_dio_mask_shift'.format(awg_nr), 0)
                    elif awg_nr == 1:
                        self.set('awgs_{}_dio_mask_shift'.format(awg_nr), 7)
                    elif awg_nr == 2:
                        self.set('awgs_{}_dio_mask_shift'.format(awg_nr), 16)
                    elif awg_nr == 3:
                        self.set('awgs_{}_dio_mask_shift'.format(awg_nr), 23)

                # NEW
                # Proper use of flux AWG to allow independent triggering of flux
                # bits[0:2] for awg0_ch0, bits[3:5] for awg0_ch1,
                # bits[6:8] for awg0_ch2, bits[9:11] for awg0_ch3,
                # bits[16:18] for awg0_ch4, bits[19:21] for awg0_ch5,
                # bits[22:24] for awg0_ch6, bits[25:27] for awg0_ch7
                elif self.cfg_codeword_protocol() == 'flux':
                    self.set('awgs_{}_dio_mask_value'.format(awg_nr), 2**6-1)

                    if awg_nr == 0:
                        self.set('awgs_{}_dio_mask_shift'.format(awg_nr), 0)
                    elif awg_nr == 1:
                        self.set('awgs_{}_dio_mask_shift'.format(awg_nr), 6)
                    elif awg_nr == 2:
                        self.set('awgs_{}_dio_mask_shift'.format(awg_nr), 16)
                    elif awg_nr == 3:
                        self.set('awgs_{}_dio_mask_shift'.format(awg_nr), 22)

        ####################################################
        # Turn on device
        ####################################################
        time.sleep(.05)
        for awg_nr in range(int(self._num_channels()//2)):
            self.set('awgs_{}_enable'.format(awg_nr), 1)

        # Disable all function generators
        for param in [key for key in self.parameters.keys() if
                      re.match(r'sines_\d+_enables_\d+', key)]:
            self.set(param, 0)

        # Set amp or direct mode
        if self.cfg_codeword_protocol() == 'flux':
            # when doing flux pulses, set everything to amp mode
            for ch in range(8):
                self.set('sigouts_{}_direct'.format(ch), 0)
                self.set('sigouts_{}_range'.format(ch), 5)
        else:
            # Switch all outputs into direct mode when not using flux pulses
            for ch in range(8):
                self.set('sigouts_{}_direct'.format(ch), 1)
                self.set('sigouts_{}_range'.format(ch), .8)

        # Turn on all outputs
        for param in [key for key in self.parameters.keys() if re.match(r'sigouts_\d+_on', key)]:
            self.set(param, 1)

    def _debug_report_dio(self):
        # FIXME: only DIO 0 for now
        log.info('DIO bits with timing errors:  0x%08X' % self.geti('awgs/0/dio/error/timing'))
        log.info('DIO bits detected high:       0x%08X' % self.geti('awgs/0/dio/highbits'))
        log.info('DIO bits detected low:        0x%08X' % self.geti('awgs/0/dio/lowbits'))
        # AWGS/0/DIO/ERROR/WIDTH
        # AWGS/0/DIO/DATA

    ##########################################################################
    # 'private' functions: parameter support for DIO calibration delay
    ##########################################################################

    def _set_dio_calibration_delay(self, value):
        # Sanity check the value
        if value < 0 or value > 15:
            raise zibase.ziValueError('Trying to set DIO calibration delay to invalid value! Expected value in range 0 to 15. Got {}.'.format(value))

        log.info('Setting DIO calibration delay to {}'.format(value))
        # Store the value
        self._dio_calibration_delay = value

        # And configure the delays
        self.setd('raw/dios/0/delays/*', self._dio_calibration_delay)

    def _get_dio_calibration_delay(self):
        return self._dio_calibration_delay

    ##########################################################################
    # 'private' functions: DIO calibration
    ##########################################################################

    def _get_awg_dio_data(self, awg):
        data = self.getv('awgs/' + str(awg) + '/dio/data')
        ts = len(data)*[0]
        cw = len(data)*[0]
        for n, d in enumerate(data):
            ts[n] = d >> 10
            cw[n] = (d & ((1 << 10)-1))
        return (ts, cw)

    def _ensure_activity(self, awg_nr, mask_value=None, timeout=5, verbose=False):
        """
        Record DIO data and test whether there is activity on the bits activated in the DIO protocol for the given AWG.
        """
        if verbose: print("Testing DIO activity for AWG {}".format(awg_nr))

        vld_mask     = 1 << self.geti('awgs/{}/dio/valid/index'.format(awg_nr))
        vld_polarity = self.geti('awgs/{}/dio/valid/polarity'.format(awg_nr))
        strb_mask    = (1 << self.geti('awgs/{}/dio/strobe/index'.format(awg_nr)))
        strb_slope   = self.geti('awgs/{}/dio/strobe/slope'.format(awg_nr))

        if mask_value is None:
            mask_value = self.geti('awgs/{}/dio/mask/value'.format(awg_nr))

        cw_mask      = mask_value << self.geti('awgs/{}/dio/mask/shift'.format(awg_nr))

        for i in range(timeout):
            valid = True

            data = self.getv('raw/dios/0/data')
            if data is None:
                raise zibase.ziValueError('Failed to get DIO snapshot!')

            vld_activity = 0
            strb_activity = 0
            cw_activity = 0
            for d in data:
                cw_activity |= (d & cw_mask)
                vld_activity |= (d & vld_mask)
                strb_activity |= (d & strb_mask)

            if cw_activity != cw_mask:
                print("Did not see all codeword bits toggle! Got 0x{:08x}, expected 0x{:08x}.".format(cw_activity, cw_mask))
                valid = False

            if vld_polarity != 0 and vld_activity != vld_mask:
                print("Did not see valid bit toggle!")
                valid = False

            if strb_slope != 0 and strb_activity != strb_mask:
                print("Did not see valid bit toggle!")
                valid = False

            if valid:
                return True

        return False

    def _find_valid_delays(self, awgs_and_sequences, repetitions=1, verbose=False):
        """Finds valid DIO delay settings for a given AWG by testing all allowed delay settings for timing violations on the
        configured bits. In addition, it compares the recorded DIO codewords to an expected sequence to make sure that no
        codewords are sampled incorrectly."""
        if verbose: print("  Finding valid delays")
        valid_delays= []
        for delay in range(16):
            if verbose: print('   Testing delay {}'.format(delay))
            self.setd('raw/dios/0/delays/*/value', delay)
            time.sleep(1)
            valid_sequence = True
            for awg, sequence in awgs_and_sequences:
                if self.geti('awgs/' + str(awg) + '/dio/error/timing') == 0:
                    ts, cws = self._get_awg_dio_data(awg)
                    index = None
                    last_index = None
                    for n, cw in enumerate(cws):
                        if n == 0:
                            if cw not in sequence:
                                if verbose: print("WARNING: Codeword {} with value {} not in expected sequence {}!".format(n, cw, sequence))
                                if verbose: print("Detected codeword sequence: {}".format(cws))
                                valid_sequence = False
                                break
                            else:
                                index = sequence.index(cw)
                        else:
                            last_index = index
                            index = (index + 1) % len(sequence)
                            if cw != sequence[index]:
                                if verbose: print("WARNING: Codeword {} with value {} not expected to follow codeword {} in expected sequence {}!".format(n, cw, sequence[last_index], sequence))
                                if verbose: print("Detected codeword sequence: {}".format(cws))
                                valid_sequence = False
                                break
                else:
                    valid_sequence = False

            if valid_sequence:
                valid_delays.append(delay)

        return set(valid_delays)

    def _prepare_QCC_dio_calibration(self, QCC, verbose=False):
        """
        Prepares the appropriate program to calibrate DIO and returns
        expected sequence.
        N.B. only works for microwave on DIO4 and for Flux on DIO3
            (TODO add support for microwave on DIO5)
        """
        log.info('Calibrating DIO delays')
        if verbose: print("Calibrating DIO delays")

        cs_filepath = os.path.join(pycqed.__path__[0],
            'measurement',
            'openql_experiments',
            's17', 'cs.txt')

        opc_filepath = os.path.join(pycqed.__path__[0],
            'measurement',
            'openql_experiments',
            's17', 'qisa_opcodes.qmap')

        # Configure QCC
        QCC.control_store(cs_filepath)
        QCC.qisa_opcode(opc_filepath)

        if self.cfg_codeword_protocol() == 'flux':
            test_fp = os.path.abspath(os.path.join(pycqed.__path__[0],
                '..',
                'examples','QCC_example',
                'qisa_test_assembly','flux_calibration.qisa'))

            sequence_length = 8
            staircase_sequence = np.arange(1, sequence_length)

            # expected sequence should be ([9, 18, 27, 36, 45, 54, 63])
            expected_sequence = [(0, list(staircase_sequence + (staircase_sequence << 3))), \
                                 (1, list(staircase_sequence + (staircase_sequence << 3))), \
                                 (2, list(staircase_sequence + (staircase_sequence << 3))), \
                                 (3, list(staircase_sequence+ (staircase_sequence << 3)))]

        elif self.cfg_codeword_protocol() == 'microwave':

            test_fp = os.path.abspath(os.path.join(pycqed.__path__[0],
                '..',
                'examples','QCC_example',
                'qisa_test_assembly','withvsm_calibration.qisa'))

            sequence_length = 32
            staircase_sequence = range(1, sequence_length)
            expected_sequence =  [(0, list(staircase_sequence)), \
                                 (1, list(staircase_sequence)), \
                                 (2, list(reversed(staircase_sequence))), \
                                 (3, list(reversed(staircase_sequence)))]


<<<<<<< HEAD
    def _prepare_QCC_dio_calibration(self, QCC, verbose=False):
        """
        Prepares the appropriate program to calibrate DIO and returns
        expected sequence.
        N.B. only works for microwave on DIO4 and for Flux on DIO3
            (TODO add support for microwave on DIO5)
        """
        log.info('Calibrating DIO delays')
        if verbose: print("Calibrating DIO delays")

        cs_filepath = os.path.join(pycqed.__path__[0],
            'measurement',
            'openql_experiments',
            's17', 'cs.txt')

        opc_filepath = os.path.join(pycqed.__path__[0],
            'measurement',
            'openql_experiments',
            's17', 'qisa_opcodes.qmap')

        # Configure QCC
        QCC.control_store(cs_filepath)
        QCC.qisa_opcode(opc_filepath)

        if self.cfg_codeword_protocol() == 'flux':
            test_fp = os.path.abspath(os.path.join(pycqed.__path__[0],
                '..',
                'examples','QCC_example',
                'qisa_test_assembly','flux_calibration.qisa'))

            sequence_length = 8
            staircase_sequence = np.arange(1, sequence_length)

            # expected sequence should be ([9, 18, 27, 36, 45, 54, 63])
            expected_sequence = [(0, list(staircase_sequence + (staircase_sequence << 3))), \
                                 (1, list(staircase_sequence + (staircase_sequence << 3))), \
                                 (2, list(staircase_sequence + (staircase_sequence << 3))), \
                                 (3, list(staircase_sequence+ (staircase_sequence << 3)))]

        elif self.cfg_codeword_protocol() == 'microwave':

            test_fp = os.path.abspath(os.path.join(pycqed.__path__[0],
                '..',
                'examples','QCC_example',
                'qisa_test_assembly','withvsm_calibration.qisa'))

            sequence_length = 32
            staircase_sequence = range(1, sequence_length)
            expected_sequence =  [(0, list(staircase_sequence)), \
                                 (1, list(staircase_sequence)), \
                                 (2, list(reversed(staircase_sequence))), \
                                 (3, list(reversed(staircase_sequence)))]


=======
>>>>>>> a0139fc9
        elif self.cfg_codeword_protocol() == 'new_novsm_microwave':

            test_fp = os.path.abspath(os.path.join(pycqed.__path__[0],
                '..','examples','QCC_example',
                'qisa_test_assembly','novsm_calibration.qisa'))

            sequence_length = 32
            staircase_sequence = range(1, sequence_length)
            expected_sequence = [(0, list(staircase_sequence)), \
                                 (1, list(reversed(staircase_sequence))), \
                                 (2, list(staircase_sequence)), \
                                 (3, list(reversed(staircase_sequence))) ]

        else:
            zibase.ziConfigurationError("Can only calibrate DIO protocol for 'flux' or 'microwave' mode!")

        # Start the QCC with the program configured above
        QCC.eqasm_program(test_fp)
        QCC.start()
        return expected_sequence

    def _prepare_CC_dio_calibration(self, CC, verbose=False):
<<<<<<< HEAD
        """
        Prepares the appropriate program to calibrate DIO and returns
        expected sequence.
        """
        log.info('Calibrating DIO delays')
        if verbose: print("Calibrating DIO delays")

        if self.cfg_codeword_protocol() == 'flux':
            test_fp = os.path.abspath(os.path.join(pycqed.__path__[0],
                '..',
                'examples','CC_examples',
                'flux_calibration.vq1asm'))

            sequence_length = 8
            staircase_sequence = np.arange(1, sequence_length)

            # expected sequence should be ([9, 18, 27, 36, 45, 54, 63])
            expected_sequence = [(0, list(staircase_sequence + (staircase_sequence << 3))), \
                                 (1, list(staircase_sequence + (staircase_sequence << 3))), \
                                 (2, list(staircase_sequence + (staircase_sequence << 3))), \
                                 (3, list(staircase_sequence+ (staircase_sequence << 3)))]

        elif self.cfg_codeword_protocol() == 'microwave':

            test_fp = os.path.abspath(os.path.join(pycqed.__path__[0],
                                      '..', 'examples','CC_examples',
                                      'old_hdawg_calibration.vq1asm'))

            sequence_length = 32
            staircase_sequence = range(0, sequence_length)
            expected_sequence = [(0, list(staircase_sequence)), \
                                 (1, list(staircase_sequence)), \
                                 (2, list(staircase_sequence)), \
                                 (3, list(staircase_sequence))]

        elif self.cfg_codeword_protocol() == 'novsm_microwave':
            test_fp = os.path.abspath(os.path.join(pycqed.__path__[0],
                                '..', 'examples','CC_examples',
                                'hdawg_calibration.vq1asm'))

            sequence_length = 32
            staircase_sequence = range(0, sequence_length)
            expected_sequence = [(0, list(staircase_sequence)), \
                                 (1, list(staircase_sequence)), \
                                 (2, list(staircase_sequence)), \
                                 (3, list(staircase_sequence))]

        else:
            raise zibase.ziConfigurationError("Can only calibrate DIO protocol for 'flux' or 'microwave' mode!")

        # Start the QCC with the program configured above
        CC.eqasm_program(test_fp)
        CC.start()
        return expected_sequence

    def _prepare_CCL_dio_calibration(self, CCL, verbose=False):
        """
        Prepares the appropriate program to calibrate DIO and returns
        expected sequence.
        N.B. only works for microwave on DIO4 and for Flux on DIO3
            (TODO add support for microwave on DIO5)
        """
        log.info('Calibrating DIO delays')
        if verbose: print("Calibrating DIO delays")

        cs_filepath = os.path.join(pycqed.__path__[0],
            'measurement',
            'openql_experiments',
            'output', 'cs.txt')

        opc_filepath = os.path.join(pycqed.__path__[0],
            'measurement',
            'openql_experiments',
            'output', 'qisa_opcodes.qmap')

        # Configure CCL
        CCL.control_store(cs_filepath)
        CCL.qisa_opcode(opc_filepath)

        if self.cfg_codeword_protocol() == 'flux':
            test_fp = os.path.abspath(os.path.join(pycqed.__path__[0],
                '..',
                'examples','CCLight_example',
                'qisa_test_assembly','calibration_cws_flux.qisa'))

            sequence_length = 8
            staircase_sequence = np.arange(1, sequence_length)
            expected_sequence = [(0, list(staircase_sequence + (staircase_sequence << 3))), \
                                 (1, list(staircase_sequence + (staircase_sequence << 3))), \
                                 (2, list(staircase_sequence + (staircase_sequence << 3))), \
                                 (3, list(staircase_sequence))]
        elif self.cfg_codeword_protocol() == 'microwave':
            test_fp = os.path.abspath(os.path.join(pycqed.__path__[0],
                '..','examples','CCLight_example',
                'qisa_test_assembly','calibration_cws_mw.qisa'))

            sequence_length = 32
            staircase_sequence = np.arange(1, sequence_length)
            expected_sequence = [(0, list(reversed(staircase_sequence))), \
                                 (1, list(reversed(staircase_sequence))), \
                                 (2, list(reversed(staircase_sequence))), \
                                 (3, list(reversed(staircase_sequence)))]

        else:
            zibase.ziConfigurationError("Can only calibrate DIO protocol for 'flux' or 'microwave' mode!")

        # Start the CCL with the program configured above
        CCL.eqasm_program(test_fp)
        CCL.start()
        return expected_sequence


    # NB: based on UHFQuantumController.py::_prepare_HDAWG8_dio_calibration
    # FIXME: also requires fiddling with DIO data direction
    # FIXME: is this guaranteed to be synchronous to 10 MHz?
    def output_dio_calibration_data(self, dio_mode: str, port: int=0) -> Tuple[int, List]:
=======
>>>>>>> a0139fc9
        """
        Prepares the appropriate program to calibrate DIO and returns
        expected sequence.
        """
        log.info('Calibrating DIO delays')
        if verbose: print("Calibrating DIO delays")

        if self.cfg_codeword_protocol() == 'flux':
            test_fp = os.path.abspath(os.path.join(pycqed.__path__[0],
                '..',
                'examples','CC_examples',
                'flux_calibration.vq1asm'))

            sequence_length = 8
            staircase_sequence = np.arange(1, sequence_length)

            # expected sequence should be ([9, 18, 27, 36, 45, 54, 63])
            expected_sequence = [(0, list(staircase_sequence + (staircase_sequence << 3))), \
                                 (1, list(staircase_sequence + (staircase_sequence << 3))), \
                                 (2, list(staircase_sequence + (staircase_sequence << 3))), \
                                 (3, list(staircase_sequence+ (staircase_sequence << 3)))]

        elif self.cfg_codeword_protocol() == 'microwave':

            test_fp = os.path.abspath(os.path.join(pycqed.__path__[0],
                                      '..', 'examples','CC_examples',
                                      'old_hdawg_calibration.vq1asm'))

            sequence_length = 32
            staircase_sequence = range(0, sequence_length)
            expected_sequence = [(0, list(staircase_sequence)), \
                                 (1, list(staircase_sequence)), \
                                 (2, list(staircase_sequence)), \
                                 (3, list(staircase_sequence))]

        elif self.cfg_codeword_protocol() == 'novsm_microwave':
            test_fp = os.path.abspath(os.path.join(pycqed.__path__[0],
                                '..', 'examples','CC_examples',
                                'hdawg_calibration.vq1asm'))

            sequence_length = 32
            staircase_sequence = range(0, sequence_length)
            expected_sequence = [(0, list(staircase_sequence)), \
                                 (1, list(staircase_sequence)), \
                                 (2, list(staircase_sequence)), \
                                 (3, list(staircase_sequence))]

        else:
            raise zibase.ziConfigurationError("Can only calibrate DIO protocol for 'flux' or 'microwave' mode!")

        # Start the QCC with the program configured above
        CC.eqasm_program(test_fp)
        CC.start()
        return expected_sequence

    def _prepare_CCL_dio_calibration(self, CCL, verbose=False):
        """
        Prepares the appropriate program to calibrate DIO and returns
        expected sequence.
        N.B. only works for microwave on DIO4 and for Flux on DIO3
            (TODO add support for microwave on DIO5)
        """
        log.info('Calibrating DIO delays')
        if verbose: print("Calibrating DIO delays")

        cs_filepath = os.path.join(pycqed.__path__[0],
            'measurement',
            'openql_experiments',
            'output', 'cs.txt')

        opc_filepath = os.path.join(pycqed.__path__[0],
            'measurement',
            'openql_experiments',
            'output', 'qisa_opcodes.qmap')

        # Configure CCL
        CCL.control_store(cs_filepath)
        CCL.qisa_opcode(opc_filepath)

        if self.cfg_codeword_protocol() == 'flux':
            test_fp = os.path.abspath(os.path.join(pycqed.__path__[0],
                '..',
                'examples','CCLight_example',
                'qisa_test_assembly','calibration_cws_flux.qisa'))

            sequence_length = 8
            staircase_sequence = np.arange(1, sequence_length)
            expected_sequence = [(0, list(staircase_sequence + (staircase_sequence << 3))), \
                                 (1, list(staircase_sequence + (staircase_sequence << 3))), \
                                 (2, list(staircase_sequence + (staircase_sequence << 3))), \
                                 (3, list(staircase_sequence))]
        elif self.cfg_codeword_protocol() == 'microwave':
            test_fp = os.path.abspath(os.path.join(pycqed.__path__[0],
                '..','examples','CCLight_example',
                'qisa_test_assembly','calibration_cws_mw.qisa'))

            sequence_length = 32
            staircase_sequence = np.arange(1, sequence_length)
            expected_sequence = [(0, list(reversed(staircase_sequence))), \
                                 (1, list(reversed(staircase_sequence))), \
                                 (2, list(reversed(staircase_sequence))), \
                                 (3, list(reversed(staircase_sequence)))]

        else:
            zibase.ziConfigurationError("Can only calibrate DIO protocol for 'flux' or 'microwave' mode!")

        # Start the CCL with the program configured above
        CCL.eqasm_program(test_fp)
        CCL.start()
        return expected_sequence


    def calibrate_CC_dio_protocol(self, CC, verbose=False, repetitions=1):
        """
        Calibrates the DIO communication between CC and HDAWG.
        Arguments:
            CC (instr) : an instance of a CCL or QCC
            verbose (bool): if True prints to stdout
        """

        CC_model = CC.IDN()['model']
        if 'QCC' in CC_model:
            expected_sequence = self._prepare_QCC_dio_calibration(
                QCC=CC, verbose=verbose)
        elif 'CCL' in CC_model:
            expected_sequence = self._prepare_CCL_dio_calibration(
                CCL=CC, verbose=verbose)
        elif 'cc' in CC_model:
            expected_sequence = self._prepare_CC_dio_calibration(
                CC=CC, verbose=verbose)
        else:
            raise ValueError('CC model ({}) not recognized.'.format(CC_model))

        # Make sure the configuration is up-to-date
        self.assure_ext_clock()
        self.upload_codeword_program()

        for awg, sequence in expected_sequence:
            if not self._ensure_activity(awg, mask_value=np.bitwise_or.reduce(sequence), verbose=verbose):
                raise ziDIOActivityError('No or insufficient activity found on the DIO bits associated with AWG {}'.format(awg))

        valid_delays = self._find_valid_delays(expected_sequence, repetitions, verbose=verbose)
        if len(valid_delays) == 0:
            raise ziDIOCalibrationError('DIO calibration failed! No valid delays found')

<<<<<<< HEAD
        # Find center of first valid region
=======
>>>>>>> a0139fc9
        subseq = [[]]
        for e in valid_delays:
            if not subseq[-1] or subseq[-1][-1] == e - 1:
                subseq[-1].append(e)
            else:
                subseq.append([e])

        subseq = max(subseq, key=len)
        delay = len(subseq)//2 + subseq[0]

        # Print information
<<<<<<< HEAD
        log.info(f"Valid delays are {valid_delays}")
        log.info(f"Setting delay to {delay}")
=======
        if verbose: print("  Valid delays are {}".format(valid_delays))
        if verbose: print("  Setting delay to {}".format(delay))
>>>>>>> a0139fc9

        # And configure the delays
        self._set_dio_calibration_delay(delay)

        # If successful clear all errors and return True
<<<<<<< HEAD
        self.clear_errors()  # FIXME: also clears errors not relating to DIO

    ##########################################################################
    # DIO calibration functions for *CC*
    ##########################################################################

    def calibrate_CC_dio_protocol(self, CC, verbose=False) -> None:
        raise DeprecationWarning("calibrate_CC_dio_protocol is deprecated, use instrument_drivers.library.DIO.calibrate")
=======
        self.clear_errors()
        return True
>>>>>>> a0139fc9
<|MERGE_RESOLUTION|>--- conflicted
+++ resolved
@@ -586,6 +586,10 @@
 
         return set(valid_delays)
 
+    ##########################################################################
+    # overrides for CalInterface interface
+    ##########################################################################
+
     def _prepare_QCC_dio_calibration(self, QCC, verbose=False):
         """
         Prepares the appropriate program to calibrate DIO and returns
@@ -640,63 +644,6 @@
                                  (3, list(reversed(staircase_sequence)))]
 
 
-<<<<<<< HEAD
-    def _prepare_QCC_dio_calibration(self, QCC, verbose=False):
-        """
-        Prepares the appropriate program to calibrate DIO and returns
-        expected sequence.
-        N.B. only works for microwave on DIO4 and for Flux on DIO3
-            (TODO add support for microwave on DIO5)
-        """
-        log.info('Calibrating DIO delays')
-        if verbose: print("Calibrating DIO delays")
-
-        cs_filepath = os.path.join(pycqed.__path__[0],
-            'measurement',
-            'openql_experiments',
-            's17', 'cs.txt')
-
-        opc_filepath = os.path.join(pycqed.__path__[0],
-            'measurement',
-            'openql_experiments',
-            's17', 'qisa_opcodes.qmap')
-
-        # Configure QCC
-        QCC.control_store(cs_filepath)
-        QCC.qisa_opcode(opc_filepath)
-
-        if self.cfg_codeword_protocol() == 'flux':
-            test_fp = os.path.abspath(os.path.join(pycqed.__path__[0],
-                '..',
-                'examples','QCC_example',
-                'qisa_test_assembly','flux_calibration.qisa'))
-
-            sequence_length = 8
-            staircase_sequence = np.arange(1, sequence_length)
-
-            # expected sequence should be ([9, 18, 27, 36, 45, 54, 63])
-            expected_sequence = [(0, list(staircase_sequence + (staircase_sequence << 3))), \
-                                 (1, list(staircase_sequence + (staircase_sequence << 3))), \
-                                 (2, list(staircase_sequence + (staircase_sequence << 3))), \
-                                 (3, list(staircase_sequence+ (staircase_sequence << 3)))]
-
-        elif self.cfg_codeword_protocol() == 'microwave':
-
-            test_fp = os.path.abspath(os.path.join(pycqed.__path__[0],
-                '..',
-                'examples','QCC_example',
-                'qisa_test_assembly','withvsm_calibration.qisa'))
-
-            sequence_length = 32
-            staircase_sequence = range(1, sequence_length)
-            expected_sequence =  [(0, list(staircase_sequence)), \
-                                 (1, list(staircase_sequence)), \
-                                 (2, list(reversed(staircase_sequence))), \
-                                 (3, list(reversed(staircase_sequence)))]
-
-
-=======
->>>>>>> a0139fc9
         elif self.cfg_codeword_protocol() == 'new_novsm_microwave':
 
             test_fp = os.path.abspath(os.path.join(pycqed.__path__[0],
@@ -719,125 +666,6 @@
         return expected_sequence
 
     def _prepare_CC_dio_calibration(self, CC, verbose=False):
-<<<<<<< HEAD
-        """
-        Prepares the appropriate program to calibrate DIO and returns
-        expected sequence.
-        """
-        log.info('Calibrating DIO delays')
-        if verbose: print("Calibrating DIO delays")
-
-        if self.cfg_codeword_protocol() == 'flux':
-            test_fp = os.path.abspath(os.path.join(pycqed.__path__[0],
-                '..',
-                'examples','CC_examples',
-                'flux_calibration.vq1asm'))
-
-            sequence_length = 8
-            staircase_sequence = np.arange(1, sequence_length)
-
-            # expected sequence should be ([9, 18, 27, 36, 45, 54, 63])
-            expected_sequence = [(0, list(staircase_sequence + (staircase_sequence << 3))), \
-                                 (1, list(staircase_sequence + (staircase_sequence << 3))), \
-                                 (2, list(staircase_sequence + (staircase_sequence << 3))), \
-                                 (3, list(staircase_sequence+ (staircase_sequence << 3)))]
-
-        elif self.cfg_codeword_protocol() == 'microwave':
-
-            test_fp = os.path.abspath(os.path.join(pycqed.__path__[0],
-                                      '..', 'examples','CC_examples',
-                                      'old_hdawg_calibration.vq1asm'))
-
-            sequence_length = 32
-            staircase_sequence = range(0, sequence_length)
-            expected_sequence = [(0, list(staircase_sequence)), \
-                                 (1, list(staircase_sequence)), \
-                                 (2, list(staircase_sequence)), \
-                                 (3, list(staircase_sequence))]
-
-        elif self.cfg_codeword_protocol() == 'novsm_microwave':
-            test_fp = os.path.abspath(os.path.join(pycqed.__path__[0],
-                                '..', 'examples','CC_examples',
-                                'hdawg_calibration.vq1asm'))
-
-            sequence_length = 32
-            staircase_sequence = range(0, sequence_length)
-            expected_sequence = [(0, list(staircase_sequence)), \
-                                 (1, list(staircase_sequence)), \
-                                 (2, list(staircase_sequence)), \
-                                 (3, list(staircase_sequence))]
-
-        else:
-            raise zibase.ziConfigurationError("Can only calibrate DIO protocol for 'flux' or 'microwave' mode!")
-
-        # Start the QCC with the program configured above
-        CC.eqasm_program(test_fp)
-        CC.start()
-        return expected_sequence
-
-    def _prepare_CCL_dio_calibration(self, CCL, verbose=False):
-        """
-        Prepares the appropriate program to calibrate DIO and returns
-        expected sequence.
-        N.B. only works for microwave on DIO4 and for Flux on DIO3
-            (TODO add support for microwave on DIO5)
-        """
-        log.info('Calibrating DIO delays')
-        if verbose: print("Calibrating DIO delays")
-
-        cs_filepath = os.path.join(pycqed.__path__[0],
-            'measurement',
-            'openql_experiments',
-            'output', 'cs.txt')
-
-        opc_filepath = os.path.join(pycqed.__path__[0],
-            'measurement',
-            'openql_experiments',
-            'output', 'qisa_opcodes.qmap')
-
-        # Configure CCL
-        CCL.control_store(cs_filepath)
-        CCL.qisa_opcode(opc_filepath)
-
-        if self.cfg_codeword_protocol() == 'flux':
-            test_fp = os.path.abspath(os.path.join(pycqed.__path__[0],
-                '..',
-                'examples','CCLight_example',
-                'qisa_test_assembly','calibration_cws_flux.qisa'))
-
-            sequence_length = 8
-            staircase_sequence = np.arange(1, sequence_length)
-            expected_sequence = [(0, list(staircase_sequence + (staircase_sequence << 3))), \
-                                 (1, list(staircase_sequence + (staircase_sequence << 3))), \
-                                 (2, list(staircase_sequence + (staircase_sequence << 3))), \
-                                 (3, list(staircase_sequence))]
-        elif self.cfg_codeword_protocol() == 'microwave':
-            test_fp = os.path.abspath(os.path.join(pycqed.__path__[0],
-                '..','examples','CCLight_example',
-                'qisa_test_assembly','calibration_cws_mw.qisa'))
-
-            sequence_length = 32
-            staircase_sequence = np.arange(1, sequence_length)
-            expected_sequence = [(0, list(reversed(staircase_sequence))), \
-                                 (1, list(reversed(staircase_sequence))), \
-                                 (2, list(reversed(staircase_sequence))), \
-                                 (3, list(reversed(staircase_sequence)))]
-
-        else:
-            zibase.ziConfigurationError("Can only calibrate DIO protocol for 'flux' or 'microwave' mode!")
-
-        # Start the CCL with the program configured above
-        CCL.eqasm_program(test_fp)
-        CCL.start()
-        return expected_sequence
-
-
-    # NB: based on UHFQuantumController.py::_prepare_HDAWG8_dio_calibration
-    # FIXME: also requires fiddling with DIO data direction
-    # FIXME: is this guaranteed to be synchronous to 10 MHz?
-    def output_dio_calibration_data(self, dio_mode: str, port: int=0) -> Tuple[int, List]:
-=======
->>>>>>> a0139fc9
         """
         Prepares the appropriate program to calibrate DIO and returns
         expected sequence.
@@ -983,10 +811,7 @@
         if len(valid_delays) == 0:
             raise ziDIOCalibrationError('DIO calibration failed! No valid delays found')
 
-<<<<<<< HEAD
         # Find center of first valid region
-=======
->>>>>>> a0139fc9
         subseq = [[]]
         for e in valid_delays:
             if not subseq[-1] or subseq[-1][-1] == e - 1:
@@ -998,19 +823,13 @@
         delay = len(subseq)//2 + subseq[0]
 
         # Print information
-<<<<<<< HEAD
         log.info(f"Valid delays are {valid_delays}")
         log.info(f"Setting delay to {delay}")
-=======
-        if verbose: print("  Valid delays are {}".format(valid_delays))
-        if verbose: print("  Setting delay to {}".format(delay))
->>>>>>> a0139fc9
 
         # And configure the delays
         self._set_dio_calibration_delay(delay)
 
         # If successful clear all errors and return True
-<<<<<<< HEAD
         self.clear_errors()  # FIXME: also clears errors not relating to DIO
 
     ##########################################################################
@@ -1018,8 +837,4 @@
     ##########################################################################
 
     def calibrate_CC_dio_protocol(self, CC, verbose=False) -> None:
-        raise DeprecationWarning("calibrate_CC_dio_protocol is deprecated, use instrument_drivers.library.DIO.calibrate")
-=======
-        self.clear_errors()
-        return True
->>>>>>> a0139fc9
+        raise DeprecationWarning("calibrate_CC_dio_protocol is deprecated, use instrument_drivers.library.DIO.calibrate")