--- conflicted
+++ resolved
@@ -749,8 +749,6 @@
                     self.set('awgs_{}_dio_mask_shift'.format(awg_nr), 9)
 
             # NEW
-<<<<<<< HEAD
-=======
             # In the new mw protocol bits [0:7] -> CW0 and bits [23:16] -> CW1
             elif self.cfg_codeword_protocol() == 'new_microwave':
                 if awg_nr in [0, 1]:
@@ -773,40 +771,13 @@
                     self.set('awgs_{}_dio_mask_shift'.format(awg_nr), 23)
 
             # NEW
->>>>>>> d56372d8
             # Proper use of flux AWG to allow independent trigerring of flux
             # bits[0:2] for awg0_ch0, bits[3:5] for awg0_ch1, 
             # bits[6:8] for awg0_ch2, bits[9:11] for awg0_ch3, 
             # bits[16:18] for awg0_ch4, bits[19:21] for awg0_ch5,
             # bits[22:24] for awg0_ch6, bits[25:27] for awg0_ch7
             elif self.cfg_codeword_protocol() == 'flux':
-<<<<<<< HEAD
-               # bits[0:3] for awg0_ch0, bits[4:6] for awg0_ch1 etc.
-               # self.set('awgs_{}_dio_mask_value'.format(awg_nr), 2**6-1)
-               # self.set('awgs_{}_dio_mask_shift'.format(awg_nr), awg_nr*6)
-               # FIXME: this is a protocol that does identical flux pulses
-               # on each channel.
-                """
-                self.set('awgs_{}_dio_mask_value'.format(awg_nr), 2**3-1)
-               # self.set('awgs_{}_dio_mask_shift'.format(awg_nr), 3)
-                self.set('awgs_{}_dio_mask_shift'.format(awg_nr), 0)
-                """
                 self.set('awgs_{}_dio_mask_value'.format(awg_nr), 2**6-1)
-
-                if awg_nr == 0:
-                    self.set('awgs_{}_dio_mask_shift'.format(awg_nr), 0)
-                elif awg_nr == 1:
-                    self.set('awgs_{}_dio_mask_shift'.format(awg_nr), 6)
-                elif awg_nr == 2:
-                    self.set('awgs_{}_dio_mask_shift'.format(awg_nr), 16)
-                elif awg_nr == 3:
-                    self.set('awgs_{}_dio_mask_shift'.format(awg_nr), 22)
-
-                # self.set('awgs_{}_dio_mask_value'.format(awg_nr), 2**3-1)
-                # self.set('awgs_{}_dio_mask_shift'.format(awg_nr), 0)
-=======
-                self.set('awgs_{}_dio_mask_value'.format(awg_nr), 2**6-1)
->>>>>>> d56372d8
 
                 if awg_nr == 0:
                     self.set('awgs_{}_dio_mask_shift'.format(awg_nr), 0)
