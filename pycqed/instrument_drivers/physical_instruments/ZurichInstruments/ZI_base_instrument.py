import json
import os
from qcodes.instrument.base import Instrument
from qcodes.utils import validators as vals
from zhinst.ziPython import ziListEnum as ziListEnum
import logging


class ZI_base_instrument(Instrument):

    """
    This is an abstract base class for Zurich Instruments instrument drivers.
    """

    def add_parameters_from_file(self, filename: str):
        """
        Takes in a node_doc JSON file auto generates parameters based on
        the contents of this file.
        """
        f = open(filename).read()
        node_pars = json.loads(f)
        for par in node_pars.values():
            node = par['Node'].split('/')
            # The parfile is valid for all devices of a certain type
            # so the device name has to be split out.
            parname = '_'.join(node[2:]).lower()
            parfunc = "/" + self._devname + "/" + "/".join(node[2:])

            # This block provides the mapping between the ZI node and QCoDes
            # parameter.
            par_kw = {}
            par_kw['name'] = parname
            if par['Unit'] != 'None':
                par_kw['unit'] = par['Unit']
            else:
                par_kw['unit'] = 'arb. unit'

            par_kw['docstring'] = par['Description']
            if "Options" in par.keys():
                # options can be done better, this is not sorted
                par_kw['docstring'] += '\nOptions:\n' + str(par['Options'])

            # Creates type dependent get/set methods
            if par['Type'] == 'Integer (64 bit)':
                par_kw['set_cmd'] = self._gen_set_func(self._dev.seti, parfunc)
                par_kw['get_cmd'] = self._gen_get_func(self._dev.geti, parfunc)
                # min/max not implemented yet for ZI auto docstrings #352
                par_kw['vals'] = vals.Ints()

            elif par['Type'] == 'Integer (enumerated)':
                par_kw['set_cmd'] = self._gen_set_func(self._dev.seti, parfunc)
                par_kw['get_cmd'] = self._gen_get_func(self._dev.geti, parfunc)
<<<<<<< HEAD
                par_kw['vals'] = vals.Ints(min_value=0,
                                           max_value=len(par["Options"]))
=======
                # min/max not implemented yet for ZI auto docstrings #352
                par_kw['vals'] = vals.Ints()
>>>>>>> c060e61e

            elif par['Type'] == 'Double':
                par_kw['set_cmd'] = self._gen_set_func(self._dev.setd, parfunc)
                par_kw['get_cmd'] = self._gen_get_func(self._dev.getd, parfunc)
                # min/max not implemented yet for ZI auto docstrings #352
                par_kw['vals'] = vals.Numbers()

            elif par['Type'] == 'ZIVectorData':
                par_kw['set_cmd'] = self._gen_set_func(self._dev.setv, parfunc)
                par_kw['get_cmd'] = self._gen_get_func(self._dev.getv, parfunc)
                # min/max not implemented yet for ZI auto docstrings #352
                par_kw['vals'] = vals.Arrays()

            elif par['Type'] == 'String':
                par_kw['set_cmd'] = self._gen_set_func(self._dev.sets, parfunc)
                par_kw['get_cmd'] = self._gen_get_func(self._dev.gets, parfunc)
                par_kw['vals'] = vals.Strings()

            elif par['Type'] == 'CoreString':
                par_kw['get_cmd'] = self._gen_get_func(self._dev.getd, parfunc)
                par_kw['set_cmd'] = None  # Not implemented
                par_kw['vals'] = vals.Strings()

<<<<<<< HEAD
            elif par['Type'] in ['ZICntSample', 'ZITriggerSample']:
                # FIXME: this is a hack to work around datatypes added in the
                # new AWGv1 driver, these parameters should be integrated
                # properly. MAR July 2018
                pass

            else:
                # raise NotImplementedError(
                #     "Parameter '{}' of type '{}' not supported".format(
                #         parname, par['Type']))
                # FIXME: this is a hack to work around datatypes added in the
                # new AWGv1 driver, these parameters should be integrated
                # properly. MAR July 2018
                logging.warning(
                    "Parameter '{}' of type '{}' not supported".format(
                        parname, par['Type']))

=======
            elif par['Type'] == 'ZICntSample':
                par_kw['get_cmd'] = None  # Not implemented
                par_kw['set_cmd'] = None  # Not implemented
                par_kw['vals'] = None # Not implemented

            elif par['Type'] == 'ZITriggerSample':
                par_kw['get_cmd'] = None  # Not implemented
                par_kw['set_cmd'] = None  # Not implemented
                par_kw['vals'] = None # Not implemented

            else:
                print(par['Type'])
                raise NotImplementedError
>>>>>>> c060e61e

            # If not readable/writable the methods are removed after the type
            # dependent loop to keep this more readable.
            if 'Read' not in par['Properties']:
                par_kw['get_cmd'] = None
            if 'Write' not in par['Properties']:
                par_kw['set_cmd'] = None
            self.add_parameter(**par_kw)

    def add_s_node_pars(self, filename: str):
        f = open(filename).read()
        s_node_pars = json.loads(f)
        for par in s_node_pars:
            parname = par[0].replace("/", "_")
            parfunc = "/"+self._devname+"/"+par[0]
            if par[2] > par[3]:
                raise ValueError(
                    'Min value ({}) must be smaller than max value ({}). '
                    'par: {} '.format(par[2], par[3], par[0]))
            if par[1] == 'float':
                self.add_parameter(
                    parname,
                    set_cmd=self._gen_set_func(self._dev.setd, parfunc),
                    get_cmd=self._gen_get_func(self._dev.getd, parfunc),
                    vals=vals.Numbers(par[2], par[3]))
            elif par[1] == 'float_small':
                self.add_parameter(
                    parname,
                    set_cmd=self._gen_set_func(self._dev.setd, parfunc),
                    get_cmd=self._gen_get_func(self._dev.getd, parfunc),
                    vals=vals.Numbers(par[2], par[3]))
            elif par[1] == 'int_8bit':
                self.add_parameter(
                    parname,
                    set_cmd=self._gen_set_func(self._dev.seti, parfunc),
                    get_cmd=self._gen_get_func(self._dev.geti, parfunc),
                    vals=vals.Ints(int(par[2]), int(par[3])))
            elif par[1] == 'int':
                self.add_parameter(
                    parname,
                    set_cmd=self._gen_set_func(self._dev.seti, parfunc),
                    get_cmd=self._gen_get_func(self._dev.geti, parfunc),
                    vals=vals.Ints(int(par[2]), int(par[3])))
            elif par[1] == 'int_64':
                self.add_parameter(
                    parname,
                    set_cmd=self._gen_set_func(self._dev.seti, parfunc),
                    get_cmd=self._gen_get_func(self._dev.geti, parfunc),
                    vals=vals.Ints(int(par[2]), int(par[3])))
            elif par[1] == 'bool':
                self.add_parameter(
                    parname,
                    set_cmd=self._gen_set_func(self._dev.seti, parfunc),
                    get_cmd=self._gen_get_func(self._dev.geti, parfunc),
                    vals=vals.Ints(int(par[2]), int(par[3])))
            else:
                print("parameter {} type {} from from"
                      " s_node_pars not recognized".format(parname, par[1]))

    @classmethod
    def _gen_set_func(self, dev_set_type, node_path: str):
        """
        Generates a set function based on the dev_set_type method (e.g., seti)
        and the node_path (e.g., '/dev8003/sigouts/1/mode'
        """
        def set_func(val):
            dev_set_type(node_path, val)
            return dev_set_type(node_path, value=val)
        return set_func

    @classmethod
    def _gen_get_func(self, dev_get_type, node_path: str):
        """
        Generates a get function based on the dev_set_type method (e.g., geti)
        and the node_path (e.g., '/dev8003/sigouts/1/mode'
        """
        def get_func():
            return dev_get_type(node_path)
        return get_func

    def create_parameter_file(self):
        """
        This generates a json file Containing the node_docs as extracted
        from the ZI instrument API.

        In the future this file (instead of the s_node_pars and d_node_pars)
        should be used to generate the drivers.
        """
        # set the file names to write to
        dev_type = self._dev.daq.getByte(
            '/{}/features/devtype'.format(self._devname))

        # Watch out this overwrites the existing json parameter files
        path = os.path.abspath(__file__)
        dir_path = os.path.dirname(path)
        par_fn = os.path.join(dir_path, 'zi_parameter_files',
                              'node_doc_{}.json'.format(dev_type))

        flags = ziListEnum.absolute | ziListEnum.recursive | ziListEnum.leafsonly
        # Get node documentation for the device's entire node tree
        node_doc = json.loads(
            self._dev.daq.listNodesJSON('/{}/'.format(self._devname), flags))

        with open(par_fn, 'w') as file:
            json.dump(node_doc, file, indent=4, sort_keys=True)<|MERGE_RESOLUTION|>--- conflicted
+++ resolved
@@ -50,13 +50,9 @@
             elif par['Type'] == 'Integer (enumerated)':
                 par_kw['set_cmd'] = self._gen_set_func(self._dev.seti, parfunc)
                 par_kw['get_cmd'] = self._gen_get_func(self._dev.geti, parfunc)
-<<<<<<< HEAD
                 par_kw['vals'] = vals.Ints(min_value=0,
                                            max_value=len(par["Options"]))
-=======
-                # min/max not implemented yet for ZI auto docstrings #352
-                par_kw['vals'] = vals.Ints()
->>>>>>> c060e61e
+
 
             elif par['Type'] == 'Double':
                 par_kw['set_cmd'] = self._gen_set_func(self._dev.setd, parfunc)
@@ -80,25 +76,6 @@
                 par_kw['set_cmd'] = None  # Not implemented
                 par_kw['vals'] = vals.Strings()
 
-<<<<<<< HEAD
-            elif par['Type'] in ['ZICntSample', 'ZITriggerSample']:
-                # FIXME: this is a hack to work around datatypes added in the
-                # new AWGv1 driver, these parameters should be integrated
-                # properly. MAR July 2018
-                pass
-
-            else:
-                # raise NotImplementedError(
-                #     "Parameter '{}' of type '{}' not supported".format(
-                #         parname, par['Type']))
-                # FIXME: this is a hack to work around datatypes added in the
-                # new AWGv1 driver, these parameters should be integrated
-                # properly. MAR July 2018
-                logging.warning(
-                    "Parameter '{}' of type '{}' not supported".format(
-                        parname, par['Type']))
-
-=======
             elif par['Type'] == 'ZICntSample':
                 par_kw['get_cmd'] = None  # Not implemented
                 par_kw['set_cmd'] = None  # Not implemented
@@ -108,11 +85,10 @@
                 par_kw['get_cmd'] = None  # Not implemented
                 par_kw['set_cmd'] = None  # Not implemented
                 par_kw['vals'] = None # Not implemented
-
             else:
-                print(par['Type'])
-                raise NotImplementedError
->>>>>>> c060e61e
+                raise NotImplementedError(
+                    "Parameter '{}' of type '{}' not supported".format(
+                        parname, par['Type']))
 
             # If not readable/writable the methods are removed after the type
             # dependent loop to keep this more readable.
