import numpy as np
import time
<<<<<<< HEAD
from measurement import sweep_functions as swf
from measurement import awg_sweep_functions as awg_swf
from measurement import CBox_sweep_functions as CB_swf
from measurement import detector_functions as det
from analysis import measurement_analysis as ma
from analysis import analysis_toolbox as a_tools
from analysis import measurement_analysis as MA
=======
from pycqed.measurement import sweep_functions as swf
from pycqed.measurement import awg_sweep_functions as awg_swf
from pycqed.measurement import CBox_sweep_functions as CB_swf
from pycqed.measurement import detector_functions as det
from pycqed.analysis import measurement_analysis as ma
>>>>>>> 08d6dd76
import imp
import matplotlib.pyplot as plt
imp.reload(awg_swf)


class Qubit_Characterization_Detector(det.Soft_Detector):
    '''
    Performs a set of measurements that finds f_resonator, f_qubit,
    T1, T2*, and T2-echo.
    '''

    def __init__(self, qubit,
                 pulse_amp_guess=0.7,
                 spec_start=None,
                 spec_stop=None,
                 AWG_name='AWG',
                 spec_sweep_range=0.04,
                 HM_sweep_range=0.01,
                 resonator_use_min=False,
                 freq_calc='dac',
                 pulsed=False,
                 res_fitting_model='hanger',
                 Rabi_after_Ramsey=False,
                 **kw):
        # import placed here to prevent circular import statement
        #   as some cal_tools use composite detectors.
        from pycqed.measurement import calibration_toolbox as cal_tools
        imp.reload(cal_tools)
        self.cal_tools = cal_tools
        self.detector_control = 'soft'
        self.name = 'Qubit_Characterization'
        self.value_names = ['f_resonator', 'f_resonator_stderr',
                            'f_qubit', 'f_qubit_stderr',
                            'pulse_amp_ch1', 'pulse_amp_ch2',
                            'T1', 'T1_stderr',
                            'T2_star', 'T2_star_stderr',
                            'T2_echo', 'T2_echo_stderr']
        self.value_units = ['GHz', 'GHz', 'GHz', 'GHz', 'V', 'V',
                            'us', 'us', 'us', 'us', 'us', 'us']

        # Add all the relevant instruments
        self.cal_tools = cal_tools
        self.qubit = qubit
        self.freq_calc = freq_calc
        self.pulsed = pulsed

        self.resonator_use_min = resonator_use_min
        self.nested_MC_name = 'MC_Qubit_Characterization_detector'
        self.AWG = qt.instruments[AWG_name]
        self.nested_MC = qt.instruments[self.nested_MC_name]
        self.qubit_drive_ins = qt.instruments[self.qubit.get_qubit_drive()]
        self.HM = qt.instruments['HM']
        self.Pulsed_Spec = qt.instruments['Pulsed_Spec']
        self.TD_Meas = qt.instruments['TD_Meas']

        if self.qubit.get_pulse_amp_control() == 'Duplexer':
            self.Duplexer = qt.instruments['Duplexer']

        self.spec_sweep_range = spec_sweep_range
        self.HM_sweep_range = HM_sweep_range
        # Setting the constants
        self.pulse_amp_guess = pulse_amp_guess
        self.spec_start = spec_start
        self.spec_stop = spec_stop
        self.calreadoutevery = 1
        self.loopcnt = 0

        self.Rabi_after_Ramsey = Rabi_after_Ramsey

        self.T1_stepsize = 1500
        self.Echo_stepsize = 500

        self.res_fitting_model = res_fitting_model

    def prepare(self, **kw):

        self.nested_MC = qt.instruments.create(
            self.nested_MC_name,
            'MeasurementControl')

    def acquire_data_point(self, *args, **kw):

        t_zero = time.time()
        self.loopcnt += 1
        self.switch_to_freq_sweep()

        cur_f_RO = self.qubit.get_current_RO_frequency()

        if self.qubit.get_RF_source() is not None:
            self.HM.set_RF_source(self.qubit.get_RF_source())

        self.HM.set_RF_power(self.qubit.get_RF_CW_power())

        if np.mod(self.loopcnt, self.calreadoutevery) == 0:  # Added by Leo
            resonator_scan = self.cal_tools.find_resonator_frequency(
                MC_name=self.nested_MC_name,
                start_freq=cur_f_RO - self.HM_sweep_range / 2,
                end_freq=cur_f_RO + self.HM_sweep_range / 2,
                use_min=self.use_resonator_min,
                suppress_print_statements=True,
                fitting_model=self.res_fitting_model)

            f_resonator = resonator_scan['f_resonator']
            f_resonator_stderr = resonator_scan['f_resonator_stderr']
            print('Readout frequency: ', f_resonator)

        self.qubit.set_current_RO_frequency(f_resonator)

        if self.pulsed is True:
            if self.qubit.get_RF_source() is not None:
                self.Pulsed_Spec.set_RF_source(self.qubit.get_RF_source())
            self.Pulsed_Spec.set_RF_power(self.qubit.get_RF_CW_power())
            self.Pulsed_Spec.set_f_readout(
                self.qubit.get_current_RO_frequency()*1e9)
        else:
            self.HM.set_RF_power(self.qubit.get_RF_CW_power())
            self.HM.set_frequency(self.qubit.get_current_RO_frequency()*1e9)
        qubit_scan = self.cal_tools.find_qubit_frequency_spec(
                MC_name=self.nested_MC_name,
                qubit=self.qubit,
                start_freq=self.spec_start,
                end_freq=self.spec_stop,
                spec_sweep_range=self.spec_sweep_range,
                source_power='qubit',
                freq_calc=self.freq_calc,
                suppress_print_statements=True, pulsed=self.pulsed)
        f_qubit = qubit_scan['f_qubit']

        print('Estimated qubit frequency: ', f_qubit)
        self.qubit.set_current_frequency(f_qubit)
        self.HM.set_sources('Off')

        #############################
        # Start of Time Domain part #
        #############################

        self.TD_Meas.set_f_readout(self.qubit.get_current_RO_frequency()*1e9)
        self.qubit_drive_ins.set_frequency(
            (self.qubit.get_current_frequency() +
             self.qubit.get_sideband_modulation_frequency()) * 1e9)
        self.switch_to_time_domain_measurement()

        # Calibrate pulse Amplitude
        if self.pulse_amp_guess is not None:
            self.qubit.set_pulse_amplitude_I(self.pulse_amp_guess)
            self.qubit.set_pulse_amplitude_Q(self.pulse_amp_guess)

        amp_ch1, amp_ch2 = self.cal_tools.calibrate_pulse_amplitude(
            MC_name=self.nested_MC_name,
            qubit=self.qubit,
            # max nr iterations is kept lower than when full tuneup is required
            max_nr_iterations=5, desired_accuracy=.1, Navg=2,
            # desired accuracy is not very high as it only needs to be good
            # enough for a Ramsey, T1 and T2-echo
            suppress_print_statements=False)

        self.qubit.set_pulse_amplitude_I(amp_ch1)
        self.qubit.set_pulse_amplitude_Q(amp_ch2)

        [f_qubit, f_qubit_stderr, T2_star, T2_star_stderr, stepsize] = \
            self.cal_tools.find_qubit_frequency_ramsey(
                MC_name=self.nested_MC_name,
                qubit=self.qubit,
                suppress_print_statements=False)
        print('Measured T2_star: %.4f +/- %.4f ' % (T2_star, T2_star_stderr))

        if self.Rabi_after_Ramsey is True:
            amp_ch1, amp_ch2 = self.cal_tools.calibrate_pulse_amplitude(
                MC_name=self.nested_MC_name,
                qubit=self.qubit,
                # max nr iterations is kept lower than when full tuneup is required
                max_nr_iterations=5, desired_accuracy=.05, Navg=5,
                # desired accuracy is not very high as it only needs to be good
                # enough for a Ramsey, T1 and T2-echo
                suppress_print_statements=False)

            self.qubit.set_pulse_amplitude_I(amp_ch1)
            self.qubit.set_pulse_amplitude_Q(amp_ch2)

        #  T1
        self.nested_MC.set_detector_function(det.TimeDomainDetector_cal())

        if self.qubit.get_pulse_amp_control() == 'AWG':
            self.nested_MC.set_sweep_function(awg_swf.T1(
                stepsize=self.T1_stepsize,
                gauss_width=self.qubit.get_gauss_width()))
        elif self.qubit.get_pulse_amp_control() == 'Duplexer':
            self.nested_MC.set_sweep_function(awg_swf.T1(
                stepsize=self.T1_stepsize,
                gauss_width=self.qubit.get_gauss_width(),
                Duplexer=True))

        self.nested_MC.run()
        T1_a = ma.T1_Analysis(auto=True, close_file=False)
        T1, T1_stderr = T1_a.get_measured_T1()
        T1_a.finish()
        print('Measured T1: %.4f +/- %.4f ' % (T1, T1_stderr))

        # T2-Echo
        if self.qubit.get_pulse_amp_control() == 'AWG':
            self.nested_MC.set_sweep_function(awg_swf.Echo(
                stepsize=self.Echo_stepsize,
                gauss_width=self.qubit.get_gauss_width()))
        elif self.qubit.get_pulse_amp_control() == 'Duplexer':
            self.nested_MC.set_sweep_function(awg_swf.Echo(
                stepsize=self.Echo_stepsize,
                gauss_width=self.qubit.get_gauss_width(),
                Duplexer=True))

        self.nested_MC.run()
        qt.msleep(1)
        T2_a = ma.Ramsey_Analysis(auto=True, close_file=False, label='Echo')
        T2_echo, T2_echo_stderr = T2_a.get_measured_T2_star()
        T2_a.finish()
        print('Measured T2_echo: %.4f +/- %.4f ' % (T2_echo, T2_echo_stderr))

        print('Iteration took %s' % (time.time()-t_zero))
        self.loopcnt += 1

        return_vals = [f_resonator, f_resonator_stderr,
                       f_qubit, f_qubit_stderr,
                       amp_ch1, amp_ch2,
                       T1, T1_stderr,
                       T2_star, T2_star_stderr,
                       T2_echo, T2_echo_stderr]
        print(return_vals)
        return return_vals



    def switch_to_freq_sweep(self):
        self.qubit_drive_ins.off()
        if self.qubit.get_pulse_amp_control == 'Duplexer':
            self.Duplexer.set_all_switches_to('OFF')
            self.Duplexer.set_switch(3, self.qubit.get_duplexer_output_channel(),
                                  'ON')
        self.AWG.start()
        self.HM.init()
        self.AWG.stop()
        self.HM.set_sources('On')

    def switch_to_time_domain_measurement(self):
        self.HM.set_sources('Off')
        self.TD_Meas.set_RF_source(self.qubit.get_RF_source())
        self.TD_Meas.set_RF_power(self.qubit.get_RF_CW_power())
        self.qubit_drive_ins.set_power(self.qubit.get_drive_power())
        self.qubit_drive_ins.on()

        if self.qubit.get_pulse_amp_control() == 'Duplexer':
            print('Duplexer Time Domain prep')
            self.Duplexer.set_all_switches_to('OFF')
            self.Duplexer.set_switch(3,
                                  self.qubit.get_duplexer_output_channel(),
                                  'OFF')
            self.Duplexer.set_switch(1,
                                  self.qubit.get_duplexer_output_channel(),
                                  'ON')
            self.Duplexer.set_attenuation(1,
                                       self.qubit.get_duplexer_output_channel(),
                                       self.pulse_amp_guess)
            self.Duplexer.set_switch(2, self.qubit.get_duplexer_output_channel(),
                                  'ON')
            self.Duplexer.set_attenuation(2,
                                       self.qubit.get_duplexer_output_channel(),
                                       0)


class TimeDomainDetector_integrated(det.Soft_Detector):
    '''
    This is a detector that turns the hard time Domain Detector into
    a soft detector by integrating over it and returning a number instead
    of a sweep.
    Technically it is averaging and not integrating
    currently the sweepfunction is hard coded.
    '''

    def __init__(self, **kw):
        # super(TimeDomainDetector_integrated, self).__init__()
        self.detector_control = 'soft'
        self.name = 'Integrated_TimeDomain'
        self.value_names = ['I_int', 'Q_int']
        self.value_units = ['V', 'V']

    def acquire_data_point(self, *args, **kw):
        data = self.MC_timedomain.run(debug_mode=True)
        integrated_data = np.average(data, 1)

        return integrated_data

    def prepare(self, **kw):
        self.MC_timedomain = qt.instruments.create('MC_timedomain',
                                                   'MeasurementControl')
        self.MC_timedomain.set_sweep_function(awg_swf.Off())
        self.MC_timedomain.set_detector_function(
            det.TimeDomainDetector())
        print('prepare worked')

    def finish(self, **kw):
        self.MC_timedomain.remove()


class SSRO_Fidelity_Detector_CBox(det.Soft_Detector):
    '''
    Currently only for CBox.
    '''
    def __init__(self, measurement_name, MC, AWG, CBox,
                 RO_pulse_length, RO_pulse_delay, RO_trigger_delay,
                 raw=True, analyze=True, **kw):
        self.detector_control = 'soft'
        self.name = 'SSRO_Fidelity'
        # For an explanation of the difference between the different
        # Fidelities look in the analysis script
        if raw:
            self.value_names = ['F-raw']
            self.value_units = [' ']
        else:
            self.value_names = ['F', 'F corrected']
            self.value_units = [' ', ' ']
        self.measurement_name = measurement_name
        self.NoSamples = kw.get('NoSamples', 8000)  # current max of log mode
        self.MC = MC
        self.CBox = CBox
        self.AWG = AWG

        #self.IF = kw.pop('IF', -20e6)
        self.RO_trigger_delay = RO_trigger_delay
        self.RO_pulse_delay = RO_pulse_delay
        self.RO_pulse_length = RO_pulse_length

        self.i = 0

        self.raw = raw  # Performs no fits if True
        self.analyze = analyze

        self.upload = True

    def prepare(self, **kw):
        self.CBox.set('log_length', self.NoSamples)

        self.MC.set_sweep_function(awg_swf.CBox_OffOn(
            IF=self.IF,
            RO_pulse_delay=self.RO_pulse_delay,
            RO_trigger_delay=self.RO_trigger_delay,
            RO_pulse_length=self.RO_pulse_length,
            AWG=self.AWG, CBox=self.CBox,
            upload=self.upload))

        self.MC.set_detector_function(
            det.CBox_alternating_shots_det(self.CBox, self.AWG))

    def acquire_data_point(self, *args, **kw):
        self.i += 1
        self.MC.run(name=self.measurement_name+'_'+str(self.i))
        if self.analyze:
            ana = ma.SSRO_Analysis(label=self.measurement_name,
                                   no_fits=self.raw, close_file=True)
            # Arbitrary choice, does not think about the deffinition
            if self.raw:
                return ana.F_raw
            else:
                return ana.F, ana.F_corrected


class SSRO_Fidelity_Detector_Tek(det.Soft_Detector):
    '''
    For Qcodes. Readout with CBox, pulse generation with 5014
    '''
    def __init__(self, measurement_name,  MC, AWG, acquisition_instr, pulse_pars, RO_pars,
                 raw=True, analyze=True, upload=True, IF=None,
                 optimized_weights=False, wait=0.0, close_fig=True, SSB=False,
                 multiplier=1, nr_averages=1024, integration_length=1e-6, **kw):
        self.detector_control = 'soft'
        self.name = 'SSRO_Fidelity'
        # For an explanation of the difference between the different
        # Fidelities look in the analysis script
        if raw:
            self.value_names = ['F-raw', 'theta']
            self.value_units = [' ', 'rad']
        else:
            self.value_names = ['F', 'F corrected']
            self.value_units = [' ', ' ']
        self.measurement_name = measurement_name
        self.MC = MC
        self.acquisition_instr = acquisition_instr
        self.AWG = AWG
        self.pulse_pars = pulse_pars
        self.RO_pars = RO_pars
        self.optimized_weights = optimized_weights
        self.i = 0
        self.raw = raw  # Performs no fits if True
        self.analyze = analyze
        self.upload = upload
        self.wait = wait
        self.close_fig = close_fig
        self.SSB = SSB
        self.multiplier = multiplier
        self.IF=IF
        if 'CBox' in str(self.acquisition_instr):
            self.CBox = self.acquisition_instr
        elif 'UHFQC' in str(self.acquisition_instr):
            self.UHFQC = self.acquisition_instr
        self.nr_averages = nr_averages
        self.integration_length = integration_length


    def prepare(self, **kw):
        if not self.optimized_weights:
            self.soft_rotate=True
            self.MC.set_sweep_function(awg_swf.OffOn(
                                       pulse_pars=self.pulse_pars,
                                       RO_pars=self.RO_pars,
                                       upload=self.upload))
            if 'CBox' in str(self.acquisition_instr):
                self.MC.set_detector_function(
                    det.CBox_integration_logging_det(self.acquisition_instr,
                                                     self.AWG, integration_length=self.integration_length))
                self.CBox = self.acquisition_instr
                if self.SSB:
                    raise ValueError('SSB is only possible in CBox with optimized weights')
                else:
                    self.CBox.lin_trans_coeffs([1,0,0,1])
                    self.CBox.demodulation_mode(0)
                    if self.IF==None:
                        raise ValueError('IF has to be provided when not using optimized weights')
                    else:
                        self.CBox.upload_standard_weights(IF=self.IF)


            elif 'UHFQC' in str(self.acquisition_instr):
                self.MC.set_detector_function(
                    det.UHFQC_integration_logging_det(self.acquisition_instr,
                                                          self.AWG, channels=[0,1],
                                                          integration_length=self.integration_length))
                if self.SSB:
                    self.UHFQC.prepare_SSB_weight_and_rotation(IF=self.IF)
                else:
                    if self.IF==None:
                        raise ValueError('IF has to be provided when not using optimized weights')
                    else:
                        self.UHFQC.prepare_DSB_weight_and_rotation(IF=self.IF)

    def acquire_data_point(self, *args, **kw):
        self.time_start = time.time()
        if self.optimized_weights:
            self.soft_rotate = False
            if 'CBox' in str(self.acquisition_instr):
                self.CBox.nr_averages(int(self.nr_averages))
                if self.SSB:
                    self.CBox.lin_trans_coeffs([1,1,-1,1])
                    self.CBox.demodulation_mode(1)
                else:
                    self.CBox.lin_trans_coeffs([1,0,0,1])
                    self.CBox.demodulation_mode(0)
                nr_samples = 512
                self.CBox.nr_samples.set(nr_samples)
                SWF = awg_swf.OffOn(
                                    pulse_pars=self.pulse_pars,
                                    RO_pars=self.RO_pars,
                                    pulse_comb='OffOff',
                                    nr_samples=nr_samples)
                SWF.prepare()
                self.CBox.acquisition_mode(0)
                self.AWG.start()
                self.CBox.acquisition_mode('input averaging')
                inp_avg_res = self.CBox.get_input_avg_results()

                transient0_I = inp_avg_res[0]
                transient0_Q = inp_avg_res[1]

                SWF = awg_swf.OffOn(
                                    pulse_pars=self.pulse_pars,
                                    RO_pars=self.RO_pars,
                                    pulse_comb='OnOn',
                                    nr_samples=nr_samples)
                SWF.prepare()
                self.CBox.acquisition_mode(0)
                self.CBox.acquisition_mode('input averaging')
                self.AWG.start()
                inp_avg_res = self.CBox.get_input_avg_results()
                self.CBox.acquisition_mode(0)
                transient1_I = inp_avg_res[0]
                transient1_Q = inp_avg_res[1]

                # # need to decide about the code below
                # optimized_weights_I = self.multiplier*(transient1_I-transient0_I)
                # optimized_weights_I = optimized_weights_I+np.mean(optimized_weights_I)
                # optimized_weights_Q = self.multiplier*(transient1_Q-transient0_Q)
                # optimized_weights_Q = optimized_weights_Q+np.mean(optimized_weights_Q)

                optimized_weights_I = self.multiplier*(transient1_I-transient0_I)
                optimized_weights_I = optimized_weights_I-np.mean(optimized_weights_I)
                weight_scale_factor = 127./np.max(np.abs(optimized_weights_I))
                optimized_weights_I = np.floor(weight_scale_factor*optimized_weights_I).astype(int)

                optimized_weights_Q = self.multiplier*(transient1_Q-transient0_Q)
                optimized_weights_Q = optimized_weights_Q-np.mean(optimized_weights_Q)
                weight_scale_factor = 127./np.max(np.abs(optimized_weights_Q))
                optimized_weights_Q = np.floor(weight_scale_factor*optimized_weights_Q).astype(int)


                self.CBox.sig0_integration_weights.set(optimized_weights_I)
                if self.SSB:
                    self.CBox.sig1_integration_weights.set(optimized_weights_Q)  # disabling the Q quadrature
                else:
                    self.CBox.sig1_integration_weights.set(np.multiply(optimized_weights_Q,0))  # disabling the Q quadrature
                self.MC.set_sweep_function(awg_swf.OffOn(
                                           pulse_pars=self.pulse_pars,
                                           RO_pars=self.RO_pars))

                self.MC.set_detector_function(
                    det.CBox_integration_logging_det(self.CBox, self.AWG, integration_length=self.integration_length))

            elif 'UHFQC' in str(self.acquisition_instr):
                nr_samples = 4096
                self.AWG.stop()
                self.UHFQC.quex_iavg_length(nr_samples)
                self.UHFQC.quex_iavg_avgcnt(int(np.log2(self.nr_averages)))
                SWF = awg_swf.OffOn(
                                    pulse_pars=self.pulse_pars,
                                    RO_pars=self.RO_pars,
                                    pulse_comb='OffOff',
                                    nr_samples=nr_samples)
                SWF.prepare()
                self.UHFQC.awgs_0_single(1)
                self.UHFQC.awgs_0_enable(1)
                self.AWG.start()
                while self.UHFQC.awgs_0_enable() == 1:
                    time.sleep(0.1)
                time.sleep(1)

                dataset = self.UHFQC.quex_iavg_data_0()
                transient0_I=dataset[0]['vector']
                dataset = self.UHFQC.quex_iavg_data_1()
                transient0_Q=dataset[0]['vector']

                self.AWG.stop()
                self.UHFQC.quex_iavg_length(nr_samples)
                SWF = awg_swf.OffOn(
                                    pulse_pars=self.pulse_pars,
                                    RO_pars=self.RO_pars,
                                    pulse_comb='OnOn',
                                    nr_samples=nr_samples)
                SWF.prepare()
                self.UHFQC.awgs_0_single(1)
                self.UHFQC.awgs_0_enable(1)
                self.AWG.start()
                while self.UHFQC.awgs_0_enable() == 1:
                    time.sleep(0.1)
                time.sleep(1)

                dataset = self.UHFQC.quex_iavg_data_0()
                transient1_I=dataset[0]['vector']
                dataset = self.UHFQC.quex_iavg_data_1()
                transient1_Q=dataset[0]['vector']

                # # need to decide about the code below
                # optimized_weights_I = self.multiplier*(transient1_I-transient0_I)
                # optimized_weights_I = optimized_weights_I+np.mean(optimized_weights_I)
                # optimized_weights_Q = self.multiplier*(transient1_Q-transient0_Q)
                # optimized_weights_Q = optimized_weights_Q+np.mean(optimized_weights_Q)

                optimized_weights_I = self.multiplier*(transient1_I-transient0_I)
                optimized_weights_I = optimized_weights_I-np.mean(optimized_weights_I)
                weight_scale_factor = 1./np.max(np.abs(optimized_weights_I))
                optimized_weights_I = weight_scale_factor*optimized_weights_I

                optimized_weights_Q = self.multiplier*(transient1_Q-transient0_Q)
                optimized_weights_Q = optimized_weights_Q-np.mean(optimized_weights_Q)
                weight_scale_factor = 1./np.max(np.abs(optimized_weights_Q))
                optimized_weights_Q = weight_scale_factor*optimized_weights_Q

                self.UHFQC.quex_wint_weights_0_real(np.array(optimized_weights_I))

                if self.SSB:
                    self.UHFQC.quex_wint_weights_0_imag(np.array(optimized_weights_Q))
                    self.UHFQC.quex_wint_weights_1_real(np.array(optimized_weights_I))
                    self.UHFQC.quex_wint_weights_1_imag(np.array(optimized_weights_Q))
                    self.UHFQC.quex_rot_0_real(1.0)
                    self.UHFQC.quex_rot_0_imag(-1.0)
                    self.UHFQC.quex_rot_1_real(1.0)
                    self.UHFQC.quex_rot_1_imag(1.0)
                else:
                    self.UHFQC.quex_wint_weights_0_imag(np.array(np.multiply(optimized_weights_Q,0)))  # disabling the Q quadrature
                    self.UHFQC.quex_wint_weights_1_real(np.array(np.multiply(optimized_weights_Q,0)))  # disabling the Q quadrature
                    self.UHFQC.quex_wint_weights_1_imag(np.array(np.multiply(optimized_weights_Q,0)))  # disabling the Q quadrature
                    self.UHFQC.quex_rot_0_real(1.0)
                    self.UHFQC.quex_rot_0_imag(0.0) #disabling the second weightfunciton for DSB
                    self.UHFQC.quex_rot_1_real(0.0)
                    self.UHFQC.quex_rot_1_imag(0.0)
                self.MC.set_sweep_function(awg_swf.OffOn(
                                           pulse_pars=self.pulse_pars,
                                           RO_pars=self.RO_pars))
                print("hoi", self.integration_length)
                self.MC.set_detector_function(
                    det.UHFQC_integration_logging_det(self.UHFQC, self.AWG, channels=[0,1], integration_length=self.integration_length))
        self.i += 1
        self.MC.run(name=self.measurement_name+'_'+str(self.i))

        if self.analyze:
            ana = ma.SSRO_Analysis(rotate=self.soft_rotate,
                                   label=self.measurement_name,
                                   no_fits=self.raw, close_file=False,
                                   close_fig=True, auto=True)
            if self.optimized_weights:
                # data_group = self.MC.data_object.create_group('Transients Data')
                dset = ana.g.create_dataset('Transients', (nr_samples, 4),
                                            maxshape=(nr_samples, 4))
                dset[:, 0] = transient0_I
                dset[:, 1] = transient0_Q
                dset[:, 2] = transient1_I
                dset[:, 3] = transient1_Q
                # print('Done!')
            ana.data_file.close()

            # Arbitrary choice, does not think about the deffinition
            time_end=time.time()
            nett_wait = self.wait-time_end+self.time_start
            print(self.time_start)
            if nett_wait>0:
                time.sleep(nett_wait)
            if self.raw:
                return ana.F_raw, ana.theta
            else:
                return ana.F_raw, ana.F_corrected
'''
    def acquire_data_point(self, *args, **kw):
        self.time_start = time.time()
        if self.set_integration_weights:
            nr_samples = 512
            self.CBox.nr_samples.set(nr_samples)
            self.MC.set_sweep_function(awg_swf.OffOn(
                                       pulse_pars=self.pulse_pars,
                                       RO_pars=self.RO_pars,
                                       pulse_comb='OffOff',
                                       nr_samples=nr_samples))
            self.MC.set_detector_function(det.CBox_input_average_detector(
                                          self.CBox, self.AWG))
            self.MC.run('Measure_transients_0')
            a0 = ma.MeasurementAnalysis(auto=True, close_fig=self.close_fig)
            self.MC.set_sweep_function(awg_swf.OffOn(
                                       pulse_pars=self.pulse_pars,
                                       RO_pars=self.RO_pars,
                                       pulse_comb='OnOn',
                                       nr_samples=nr_samples))
            self.MC.set_detector_function(det.CBox_input_average_detector(
                                          self.CBox, self.AWG))
            self.MC.run('Measure_transients_1')
            a1 = ma.MeasurementAnalysis(auto=True, close_fig=self.close_fig)
            transient0 = a0.data[1, :]
            transient1 = a1.data[1, :]
            optimized_weights = transient1-transient0
            optimized_weights = optimized_weights+np.mean(optimized_weights)
            self.CBox.sig0_integration_weights.set(optimized_weights)
            self.CBox.sig1_integration_weights.set(
                np.multiply(optimized_weights, self.use_Q))  # disabling the Q quadrature

            self.MC.set_sweep_function(awg_swf.OffOn(
                                       pulse_pars=self.pulse_pars,
                                       RO_pars=self.RO_pars))

            self.MC.set_detector_function(
                det.CBox_integration_logging_det(self.CBox, self.AWG))
        self.i += 1
        self.MC.run(name=self.measurement_name+'_'+str(self.i))
        if self.analyze:
            ana = ma.SSRO_Analysis(label=self.measurement_name,
                                   no_fits=self.raw, close_file=True,
                                   close_fig=self.close_fig)
            # Arbitrary choice, does not think about the deffinition
            time_end=time.time()
            nett_wait = self.wait-time_end+self.time_start
            print(self.time_start)
            if nett_wait>0:
                time.sleep(nett_wait)
            if self.raw:
                return ana.F_raw, ana.theta
            else:
                return ana.F, ana.F_corrected
'''

class CBox_trace_error_fraction_detector(det.Soft_Detector):
    def __init__(self, measurement_name, MC, AWG, CBox,
                 sequence_swf=None,
                 threshold=None,
                 calibrate_threshold='self-consistent',
                 save_raw_trace=False,
                 **kw):
        super().__init__(**kw)
        self.name = measurement_name
        self.threshold = threshold
        self.value_names = ['no err',
                            'single err',
                            'double err']
        self.value_units = ['%', '%', '%']

        self.AWG = AWG
        self.MC = MC
        self.CBox = CBox
        # after testing equivalence this is to be removed
        self.save_raw_trace = save_raw_trace
        self.calibrate_threshold = calibrate_threshold

        self.sequence_swf = sequence_swf

    def calibrate_threshold_conventional(self):
        self.CBox.lin_trans_coeffs.set([1, 0, 0, 1])
        ssro_d = SSRO_Fidelity_Detector_CBox(
            'SSRO_det', self.MC, self.AWG, self.CBox,
            RO_pulse_length=self.sequence_swf.RO_pulse_length,
            RO_pulse_delay=self.sequence_swf.RO_pulse_delay,
            RO_trigger_delay=self.sequence_swf.RO_trigger_delay)
        ssro_d.prepare()
        ssro_d.acquire_data_point()
        a = ma.SSRO_Analysis(auto=True, close_fig=True,
                             label='SSRO', no_fits=True,
                             close_file=True)
        # SSRO analysis returns the angle to rotate by
        theta = a.theta  # analysis returns theta in rad

        rot_mat = [np.cos(theta), -np.sin(theta),
                   np.sin(theta), np.cos(theta)]
        self.CBox.lin_trans_coeffs.set(rot_mat)
        self.threshold = a.V_opt_raw  # allows
        self.CBox.sig0_threshold_line.set(int(a.V_opt_raw))
        self.sequence_swf.upload = True
        # make sure the sequence gets uploaded
        return int(self.threshold)

    def calibrate_threshold_self_consistent(self):
        self.CBox.lin_trans_coeffs.set([1, 0, 0, 1])
        ssro_d = CBox_SSRO_discrimination_detector(
            'SSRO-disc-det',
            MC=self.MC, AWG=self.AWG, CBox=self.CBox,
            sequence_swf=self.sequence_swf)
        ssro_d.prepare()
        discr_vals = ssro_d.acquire_data_point()
        # hardcoded indices correspond to values in CBox SSRO discr det
        theta = discr_vals[2] * 2 * np.pi/360

        # Discr returns the current angle, rotation is - that angle
        rot_mat = [np.cos(-1*theta), -np.sin(-1*theta),
                   np.sin(-1*theta), np.cos(-1*theta)]
        self.CBox.lin_trans_coeffs.set(rot_mat)

        # Measure it again to determine the threshold after rotating
        discr_vals = ssro_d.acquire_data_point()
        # hardcoded indices correspond to values in CBox SSRO discr det
        theta = discr_vals[2]
        self.threshold = int(discr_vals[3])

        self.CBox.sig0_threshold_line.set(int(self.threshold))
        return int(self.threshold)

    def prepare(self, **kw):
        self.i = 0
        if self.threshold is None:  # calibrate threshold
            if self.calibrate_threshold is 'conventional':
                self.calibrate_threshold_conventional()
            elif self.calibrate_threshold == 'self-consistent':
                self.calibrate_threshold_self_consistent()
            else:
                raise Exception(
                    'calibrate_threshold "{}"'.format(self.calibrate_threshold)
                    + 'not recognized')
        else:
            self.CBox.sig0_threshold_line.set(int(self.threshold))
        self.MC.set_sweep_function(self.sequence_swf)

        # if self.counters:
        # self.counters_d = det.CBox_state_counters_det(self.CBox, self.AWG)

        self.dig_shots_det = det.CBox_digitizing_shots_det(
            self.CBox, self.AWG,
            threshold=self.CBox.sig0_threshold_line.get())
        self.MC.set_detector_function(self.dig_shots_det)

    def acquire_data_point(self, **kw):
        if self.i > 0:
            # overwrites the upload arg if the sequence swf has it to
            # prevent reloading
            self.sequence_swf.upload = False
        self.i += 1
        if self.save_raw_trace:
            self.MC.run(self.name+'_{}'.format(self.i))
            a = ma.MeasurementAnalysis(auto=False)
            a.get_naming_and_values()
            trace = a.measured_values[0]
            a.finish()  # close the datafile
            return self.count_error_fractions(trace, len(trace))
        else:
            self.sequence_swf.prepare()
            counters = self.counters_d.get_values()
            # no err, single and double for weight A
            return counters[0:3]/self.CBox.get('log_length')*100

    def count_error_fractions(self, trace, trace_length):
        no_err_counter = 0
        single_err_counter = 0
        double_err_counter = 0
        for i in range(len(trace)-2):
            if trace[i] == trace[i+1]:
                # A single error is associated with a qubit error
                single_err_counter += 1
                if trace[i] == trace[i+2]:
                    # If there are two errors in a row this is associated with
                    # a RO error, this counter must be substracted from the
                    # single counter
                    double_err_counter += 1
            else:
                no_err_counter += 1
        return (no_err_counter/len(trace)*100,
                single_err_counter/len(trace)*100,
                double_err_counter/len(trace)*100)


class CBox_SSRO_discrimination_detector(det.Soft_Detector):
    def __init__(self, measurement_name, MC, AWG, CBox,
                 sequence_swf,
                 threshold=None,
                 calibrate_threshold=False,
                 save_raw_trace=False,
                 counters=True,
                 analyze=True,
                 **kw):
        super().__init__(**kw)

        self.name = measurement_name
        if threshold is None:
            self.threshold = CBox.sig0_threshold_line.get()
        else:
            self.threshold = threshold

        self.value_names = ['F-discr. cur. th.',
                            'F-discr. optimal',
                            'theta',
                            'optimal I-threshold',
                            'rel. separation',
                            'rel. separation I']  # projected along I axis
        self.value_units = ['%', '%', 'deg', 'a.u', '1/sigma', '1/sigma']

        self.AWG = AWG
        self.MC = MC
        self.CBox = CBox
        # Required to set some kind of sequence that does a pulse
        self.sequence_swf = sequence_swf

        # If analyze is False it cannot be used as a detector anymore
        self.analyze = analyze

    def prepare(self, **kw):
        self.i = 0
        self.MC.set_sweep_function(self.sequence_swf)
        self.MC.set_detector_function(det.CBox_integration_logging_det(
            self.CBox, self.AWG))

    def acquire_data_point(self, **kw):
        if self.i > 0:
            # overwrites the upload arg if the sequence swf has it to
            # prevent reloading
            self.sequence_swf.upload = False
        self.i += 1

        self.MC.run(self.name+'_{}'.format(self.i))
        if self.analyze:
            a = ma.SSRO_discrimination_analysis(
                label=self.name+'_{}'.format(self.i),
                current_threshold=self.threshold)
            return (a.F_discr_curr_t*100, a.F_discr*100,
                    a.theta, a.opt_I_threshold,
                    a.relative_separation, a.relative_separation_I)


class CBox_RB_detector(det.Soft_Detector):
    def __init__(self, measurement_name, MC, AWG, CBox, LutMan,
                 nr_cliffords, desired_nr_seeds,
                 IF,
                 RO_pulse_length, RO_pulse_delay, RO_trigger_delay,
                 pulse_delay,
                 T1=None, **kw):
        super().__init__(**kw)
        self.name = measurement_name
        self.nr_cliffords = nr_cliffords
        self.desired_nr_seeds = desired_nr_seeds
        self.AWG = AWG
        self.MC = MC
        self.CBox = CBox
        self.LutMan = LutMan
        self.IF = IF
        self.RO_pulse_length = RO_pulse_length
        self.RO_pulse_delay = RO_pulse_delay
        self.RO_trigger_delay = RO_trigger_delay
        self.pulse_delay = pulse_delay
        self.T1 = T1
        self.value_names = ['F_cl']
        self.value_units = ['']

    def calculate_seq_duration_and_max_nr_seeds(self, nr_cliffords,
                                                pulse_delay):
        max_nr_cliffords = max(nr_cliffords)
        # For few cliffords the number of gates is not the average number of
        # gates so pick the max, rounded to ns
        max_seq_duration = np.round(max(max_nr_cliffords*pulse_delay *
                                        (1.875+.5), 10e-6), 9)
        max_idling_waveforms_per_seed = max_seq_duration/(1200e-9)
        max_nr_waveforms = 29184  # hard limit from the CBox
        max_nr_seeds = int(max_nr_waveforms/((max_idling_waveforms_per_seed +
                           np.mean(nr_cliffords)*1.875)*(len(nr_cliffords)+4)))
        return max_seq_duration, max_nr_seeds

    def prepare(self, **kw):
        max_seq_duration, max_nr_seeds = \
            self.calculate_seq_duration_and_max_nr_seeds(self.nr_cliffords,
                                                         self.pulse_delay)
        nr_repetitions = int(np.ceil(self.desired_nr_seeds/max_nr_seeds))
        self.total_nr_seeds = nr_repetitions*max_nr_seeds

        averages_per_tape = self.desired_nr_seeds//nr_repetitions
        self.CBox.nr_averages.set(int(2**np.ceil(np.log2(averages_per_tape))))

        rb_swf = awg_swf.CBox_RB_sweep(nr_cliffords=self.nr_cliffords,
                                       nr_seeds=max_nr_seeds,
                                       max_seq_duration=max_seq_duration,
                                       safety_margin=0,
                                       IF=self.IF,
                                       RO_pulse_length=self.RO_pulse_length,
                                       RO_pulse_delay=self.RO_pulse_delay,
                                       RO_trigger_delay=self.RO_trigger_delay,
                                       pulse_delay=self.pulse_delay,
                                       AWG=self.AWG,
                                       CBox=self.CBox,
                                       LutMan=self.LutMan)

        self.i = 0
        self.MC.set_sweep_function(rb_swf)
        self.MC.set_sweep_function_2D(awg_swf.Two_d_CBox_RB_seq(rb_swf))
        self.MC.set_sweep_points_2D(np.arange(nr_repetitions))
        self.MC.set_detector_function(det.CBox_integrated_average_detector(
                                      self.CBox, self.AWG))

    def acquire_data_point(self, **kw):
            self.i += 1
            self.MC.run(self.name+'_{}_{}seeds'.format(
                        self.i, self.total_nr_seeds), mode='2D')
            a = ma.RandomizedBench_2D_flat_Analysis(
                auto=True, close_main_fig=True, T1=self.T1,
                pulse_delay=self.pulse_delay)
            F_cl = a.fit_res.params['fidelity_per_Clifford'].value
            return F_cl



class Chevron_optimization_v1(det.Soft_Detector):
    '''

    '''
    def __init__(self, flux_channel, dist_dict, AWG, MC_nested, qubit, kernel_obj, **kw):
        super().__init__()
        self.name = 'chevron_optimization_v1'
        self.value_names = ['Cost function', 'SWAP Time']
        self.value_units = ['a.u.', 'ns']
        self.kernel_obj = kernel_obj
        self.AWG = AWG
        self.MC_nested = MC_nested
        self.qubit = qubit
        self.dist_dict = dist_dict
        self.flux_channel = flux_channel
        self.dist_dict['ch%d'%self.flux_channel].append('')

        def get_awg_amp():
            exec('ret = self.AWG.ch{}_amp()'.formatself.flux_channel)
            return ret

        def set_awg_amp(val):
            exec('self.AWG.ch{}_amp({})'.format(self.flux_channel, val))
            return val

        self.awg_amp_par = qc.Parameter(name='AWG_amp', units='Vpp', label='AWG Amplitude')
        self.awg_amp_par.get = get_awg_amp
        self.awg_amp_par.set = set_awg_amp
        self.awg_value = 2.0


    def acquire_data_point(self, **kw):
        # # Before writing it
        # # Summarize what to do:

        # # Update kernel from kernel object
        kernel_before = self.dist_dict['ch%d'%self.flux_channel][0]
        kernel_file = 'optimizing_kernel_%s.txt'%a_tools.current_timestamp()
        self.kernel_obj.save_corrections_kernel(kernel_before,kernel_file)
        self.dist_dict['ch%d'%self.flux_channel][-1] = kernel_file

        mw_pulse_pars, RO_pars = self.qubit.get_pulse_pars()
        flux_pulse_pars = {'pulse_type': 'SquarePulse',
                           'pulse_delay': .1e-6,
                           'channel': 'ch%d'%self.flux_channel,
                           'amplitude': .5,
                           'length': 10e-6,
                           'dead_time_length': 10e-6}

        # preparation of sweep points and cal points
        lengths_precal = np.arange(0, 81e-9, 1e-9)
        cal_points = 4
        lengths_cal = lengths_precal[-1] + np.arange(1,1+cal_points)*(lengths_precal[1]-lengths_precal[0])
        lengths = np.concatenate((lengths_precal,lengths_cal))
        # start preparations
        self.qubit.prepare_for_timedomain()
        chevron_swf = swf.chevron_length(lengths_precal, mw_pulse_pars, RO_pars, flux_pulse_pars, dist_dict=self.dist_dict, upload=False)

        # # Upload sequence
        self.awg_amp_par(2.)
        chevron_swf.pre_upload()

        # # Update amplitude from AWG object
        self.awg_amp_par(self.awg_value)

        # # Measure a 1D chevron slice at constant amp with MC_nested
        self.MC_nested.set_sweep_function(chevron_swf)
        self.MC_nested.set_sweep_points(lengths)
        self.MC_nested.set_detector_function(self.qubit.int_avg_det)
        self.MC_nested.run('Chevron_slice_%d_Vpp')

        # # fit it
        ma_obj = MA.chevron_optimization_v1(auto=True,label='Chevron_slice')

        # # Return the cost function sum(min)+sum(1-max)
        return ma_obj.cost_value, 0.5*ma_obj.period



    def prepare(self):
        pass

    def finish(self):
        pass






class AllXY_devition_detector_CBox(det.Soft_Detector):
    '''
    Currently only for CBox.
    Todo: remove the predefined values for the sequence
    '''
    def __init__(self, measurement_name, MC, AWG, CBox,
                 IF, RO_trigger_delay, RO_pulse_delay, RO_pulse_length,
                 pulse_delay,
                 LutMan=None,
                 reload_pulses=False, **kw):
        '''
        If reloading of pulses is desired the LutMan is a required instrument
        '''
        self.detector_control = 'soft'
        self.name = 'AllXY_dev_i'
        # For an explanation of the difference between the different
        # Fidelities look in the analysis script
        self.value_names = ['Total_deviation', 'Avg deviation']
        # Should only return one instead of two but for now just for
        # convenience as I understand the scale of total deviation
        self.value_units = ['', '']
        self.measurement_name = measurement_name
        self.MC = MC
        self.CBox = CBox
        self.AWG = AWG

        self.IF = IF
        self.RO_trigger_delay = RO_trigger_delay
        self.RO_pulse_delay = RO_pulse_delay
        self.pulse_delay = pulse_delay
        self.RO_pulse_length = RO_pulse_length

        self.LutMan = LutMan
        self.reload_pulses = reload_pulses

    def prepare(self, **kw):
        self.i = 0
        self.MC.set_sweep_function(awg_swf.CBox_AllXY(
                                   IF=self.IF,
                                   pulse_delay=self.pulse_delay,
                                   RO_pulse_delay=self.RO_pulse_delay,
                                   RO_trigger_delay=self.RO_trigger_delay,
                                   RO_pulse_length=self.RO_pulse_length,
                                   AWG=self.AWG, CBox=self.CBox))
        self.MC.set_detector_function(
            det.CBox_integrated_average_detector(self.CBox, self.AWG))

    def acquire_data_point(self, *args, **kw):
        if self.i > 0:
            self.MC.sweep_functions[0].upload = False
        self.i += 1
        if self.reload_pulses:
            self.LutMan.load_pulses_onto_AWG_lookuptable(0)
            self.LutMan.load_pulses_onto_AWG_lookuptable(1)
            self.LutMan.load_pulses_onto_AWG_lookuptable(2)

        self.MC.run(name=self.measurement_name+'_'+str(self.i))

        ana = ma.AllXY_Analysis(label=self.measurement_name)
        tot_dev = ana.deviation_total
        avg_dev = tot_dev/21

        return tot_dev, avg_dev


# class SSRO_Fidelity_Detector_ATS(det.Soft_Detector):
#     '''
#     SSRO fidelity measurement with ATS
#     '''
#     def __init__(self, measurement_name=None, no_fits=False, nr_measurements=1,
#                  **kw):
#         self.detector_control = 'soft'
#         self.name = 'SSRO_Fidelity'
#         if nr_measurements==2:
#             self.name = 'SSRO_Fidelity_2'
#         # For an explanation of the difference between the different
#         # Fidelities look in the analysis script
#         self.no_fits = no_fits
#         if self.no_fits:
#             print("data for nofits")
#             self.value_names = ['F_raw']
#             self.value_units = [' ']
#         else:
#             self.value_names = ['F', 'F corrected']
#             self.value_units = [' ', ' ']
#         self.measurement_name = measurement_name
#         self.gauss_width = kw.get('gauss_width',10)
#         self.qubit_suffix = kw.get('qubit_suffix','')
#         self.nr_measurements = nr_measurements
#         self.TD_Meas = qt.instruments['TD_Meas']

#     def prepare(self, **kw):
#         imp.reload(ma)
#         self.MC_SSRO = qt.instruments.create('MC_SSRO', 'MeasurementControl')
#         self.MC_SSRO.set_sweep_function(awg_swf.OnOff(
#                                     gauss_width=self.gauss_width,
#                                     qubit_suffix=self.qubit_suffix,
#                                     nr_segments=2,
#                                     nr_measurements=self.nr_measurements))
#         #self.MC_SSRO.set_sweep_points([np.linspace(1,2,2)])
#         self.TD_Meas.set_shot_mode(True)
#         self.TD_Meas.set_MC('MC_SSRO')
#         self.MC_SSRO.set_detector_function(det.TimeDomainDetector())

#     def acquire_data_point(self, *args, **kw):
#         if self.measurement_name is not None:
#             measurement_name = self.measurement_name
#         else:
#             measurement_name = 'SSRO_Fid_{:.9}'.format(
#                 kw.pop('sweep_point', None))
#         print('measurement name is %s' % measurement_name)
#         self.MC_SSRO.run(name=measurement_name)

#         t0 = time.time()
#         ana = ma.SSRO_Analysis(auto=True, close_file=True,
#                                label=measurement_name,
#                                no_fits=self.no_fits)
#         print('analyzing took %.2f' % ((time.time() - t0)))

#         # Arbitrary choice, does not think about the deffinition
#         if self.no_fits:
#             return ana.F_raw
#         else:
#             return ana.F, ana.F_corrected

#     def finish(self, **kw):
#         self.TD_Meas.set_MC('MC')
#         self.MC_SSRO.remove()
#         self.TD_Meas.set_shot_mode(False)


# class SSRO_Fidelity_Detector_CBox_optimum_weights(det.Soft_Detector):
#     '''
#     SSRO fidelity measurement with CBox when driving from
#     '''
#     def __init__(self, measurement_name=None, no_fits=False, NoShots=8000,
#                  set_weights=True, substract_weight_offsets=True,
#                  nr_iterations=1, create_plots=True, **kw):
#         self.detector_control = 'soft'
#         self.name = 'SSRO_Fidelity'
#         # For an explanation of the difference between the different
#         # Fidelities look in the analysis script
#         self.no_fits = no_fits
#         if self.no_fits:
#             print("data for nofits")
#             self.value_names = ['F_raw', 'threshold']
#             self.value_units = [' ', ' ']
#             self.value_names = ['F_raw', 'threshold', 'weight']
#             self.value_units = [' ', 'a.u', '', 'a.u']
#         else:
#             self.value_names = ['F', 'F corrected', 'threshold',
#                                 'weight', 'signal']
#             self.value_units = [' ', ' ', 'a.u', ' ', 'a.u']
#         self.measurement_name = measurement_name
#         self.TD_Meas = qt.instruments['TD_Meas']
#         self.CBox = qt.instruments['CBox']
#         self.MC = qt.instruments['MC']
#         self.NoShots = NoShots
#         self.set_weights = set_weights
#         self.substract_weight_offsets = substract_weight_offsets
#         self.rotate = not(set_weights)
#         self.nr_iterations = nr_iterations
#         self.create_plots = create_plots

#     def prepare(self, **kw):
#         self.MC_SSRO = qt.instruments.create('MC_SSRO', 'MeasurementControl')
#         self.TD_Meas.set_MC('MC_SSRO')

#     def acquire_data_point(self, *args, **kw):
#         if self.measurement_name is not None:
#             measurement_name = self.measurement_name
#         else:
#             # FIXME this statement always has none in the name
#             measurement_name = 'SSRO_Fid_inner_{:.9}_outer_{:.9}'.format(
#                 kw.pop('sweep_point', None),
#                 kw.get('sweep_point_outer', None))
#         self.TD_Meas.prepare()
#         # setting the RF and LO settings from Time domain
#         # Here the transient setting sould be done
#         self.LoggingMode = 3  # 2 for shots, 3 for transients
#         self.CBox.set_tng_logging_mode(self.LoggingMode)
#         self.CBox.set_lin_trans_coeffs(1, 0, 0, 0)
#         self.CBox.set_nr_averages(2**12)

#         if self.set_weights:
#             print("setting the weights")
#             # Acquire |0> transient
#             nr_iterations = self.nr_iterations  # Fixme find proper name
#             for i in range(nr_iterations):
#                 self.MC_SSRO.set_sweep_function(CB_swf.OnOff_touch_n_go(
#                                                 pulses='OffOff',
#                                                 NoSegments=512, stepsize=5,
#                                                 NoShots=self.NoShots))
#                 self.MC_SSRO.set_detector_function(
#                     det.QuTechCBox_input_average_Detector_Touch_N_Go())
#                 self.MC_SSRO.run('transient_Off')
#                 if self.create_plots:
#                     ana0 = ma.MeasurementAnalysis(auto=True, close_file=False)
#                 else:
#                     ana0 = ma.MeasurementAnalysis(auto=False, close_file=False)
#                     ana0.get_naming_and_values()
#                 # Acquire |1> transient
#                 self.MC_SSRO.set_sweep_function(CB_swf.OnOff_touch_n_go(
#                                                 pulses='OnOn',
#                                                 NoSegments=512, stepsize=5,
#                                                 NoShots=self.NoShots))
#                 self.MC_SSRO.run('transient_On')
#                 if self.create_plots:
#                     ana1 = ma.MeasurementAnalysis(auto=True, close_file=False)
#                 else:
#                     ana1 = ma.MeasurementAnalysis(auto=False, close_file=False)
#                     ana1.get_naming_and_values()
#                 try:
#                     trace0 += ana0.get_values(key='Ch0')
#                     trace1 += ana1.get_values(key='Ch0')
#                 except NameError:
#                     trace0 = ana0.get_values(key='Ch0')
#                     trace1 = ana1.get_values(key='Ch0')

#                 ana0.finish()
#                 ana1.finish()

#             if self.substract_weight_offsets:
#                 # Factor 2 is to prevent running into the dac range of the CBox
#                 weight = (trace1 - trace0 - np.mean(trace1-trace0))/2.0
#                 max_weight = np.abs(np.max(weight))
#                 min_weight = np.abs(np.min(weight))
#                 scale_factor = 100 / np.max([min_weight, max_weight])
#                 weight = np.round(scale_factor * weight)
#             else:
#                 weight = (trace1 - trace0)/2.0
#             weight = np.round(weight)
#             average_weight = np.mean(weight)

#             # Set the optimal weight function based on the trace difference
#             self.CBox.set_integration_weights(line=0, weights=weight)
#             self.CBox.set_integration_weights(line=1, weights=np.multiply(weight,0))
#             #setting line 1 t zero attampting to solve the feedback problem
#         else:
#             "not setting the weights"
#             average_weight = 0  # only here to not break the detector

#         # returning to the standard SSRO
#         self.LoggingMode = 2
#         self.CBox.set_tng_logging_mode(self.LoggingMode)
#         self.MC_SSRO.set_sweep_function(CB_swf.OnOff_touch_n_go(NoShots=self.NoShots))
#         self.MC_SSRO.set_detector_function(
#             det.QuTechCBox_AlternatingShots_Logging_Detector_Touch_N_Go())

#         self.MC_SSRO.run(name=measurement_name)
#         t0 = time.time()
#         ana = ma.SSRO_Analysis(auto=True, close_file=True,
#                                label=measurement_name,
#                                no_fits=self.no_fits,
#                                plot_histograms=self.create_plots,
#                                rotate=self.rotate)

#         # print 'analyzing took %.2f' % ((time.time() - t0))
#         self.CBox.set_signal_threshold_line0(ana.V_opt_raw)
#         print("Fidelity %s, threshold set to %s" % (ana.F_raw, ana.V_opt_raw))
#         # Arbitrary choice, does not think about the deffinition
#         if self.no_fits:
#             return ana.F_raw, ana.V_opt_raw, average_weight
#         else:
#             signal = np.abs(ana.mu1_1 - ana.mu0_0)
#             return ana.F, ana.F_corrected, ana.V_opt_raw, average_weight, signal

#     def finish(self, **kw):
#         self.TD_Meas.set_MC('MC')
#         self.MC_SSRO.remove()


# class touch_n_go_butterfly_detector(det.Soft_Detector):
#     '''
#     First calibrates the single shot readout to determine the threshold
#     After that performs a butterfly experiment which consists of multiple
#     back to back measurements.

#     epsij_k
#     i =

#     This detector is written for the CBox operating in touch n go mode.
#     '''
#     def __init__(self, measurement_name=None,
#                  n_iter=5, postselection=False, no_fits=True,**kw):
#         self.detector_control = 'soft'
#         self.name = 'touch_n_go_butterfly_detector'
#         # For an explanation of the difference between the different
#         # Fidelities look in the analysis script
#         self.measurement_name = measurement_name
#         self.TD_Meas = qt.instruments['TD_Meas']
#         self.CBox = qt.instruments['CBox']
#         self.value_names = ['eps00_0', 'eps01_0', 'eps10_0', 'eps11_0',
#                             'eps00_1', 'eps01_1', 'eps10_1', 'eps11_1',
#                             'F_raw', 'F_bf', 'mmt_ind_rel', 'mmt_ind_exc']
#         self.value_units = ['', '', '', '',
#                             '', '', '', '',
#                             '', '', '', '']
#         self.n_iter = n_iter
#         self.postselection = postselection
#         self.no_fits = no_fits

#     def prepare(self, **kw):
#         self.MC = qt.instruments['MC_nest1']
#         if self.MC is None:
#             self.MC = qt.instruments.create('MC_nest1', 'MeasurementControl')

#     def acquire_data_point(self, *args, **kw):
#         self.calibrate_weight_functions(no_fits=self.no_fits)
#         # self.measure_butterfly_coefficients_interleaved()
#         coeffs = self.measure_butterfly_coefficients()
#         return [coeffs[x] for x in self.value_names]

#     def calibrate_weight_functions(self, create_plots=True,
#                                    prepare_TD_Meas=True, no_fits=True):
#         if prepare_TD_Meas:
#             # Note by Adriaan, should this be here? this is a CBox only msmt
#             # Would be cleaner if we don't invoke TD_Meas here.
#             # Made it a function argument so I can not use it without breaking
#             # other peoples work.
#             self.TD_Meas.prepare()
#         # setting the RF and LO settings from Time domain instruments
#         # Here the transient setting sould be done

#         cycle_heartbeat = self.CBox.get_tng_heartbeat_interval()
#         self.CBox.set_tng_burst_heartbeat_n(1)
#         readout_delay = self.CBox.get_tng_readout_delay()
#         second_pre_rotation_delay = self.CBox.get_tng_second_pre_rotation_delay()
#         self.CBox.set_tng_second_pre_rotation_delay(100)
#         self.CBox.set_tng_readout_delay(0)

#         self.CBox.set_tng_heartbeat_interval(100000)  # setting it to 100 us
#         M = SSRO_Fidelity_Detector_CBox_optimum_weights(
#             no_fits=no_fits, measurement_name='SSRO_Fidelity',
#             create_plots=create_plots)
#         M.prepare()
#         ana_SSRO = M.acquire_data_point()
#         M.finish()
#         self.F_raw = ana_SSRO[0]
#         if not no_fits:
#             self.F_corrected = ana_SSRO[1]
#         # setting the heartbeat interval to the old value
#         self.CBox.set_tng_heartbeat_interval(cycle_heartbeat)
#         self.CBox.set_tng_readout_delay(readout_delay)
#         self.CBox.set_tng_second_pre_rotation_delay(second_pre_rotation_delay)


#     def measure_butterfly_coefficients(self):
#         Shots_p_iteration = 8000
#         if self.postselection:
#             n_cycles = 4
#             tape = np.zeros(n_cycles)
#         else:
#             n_cycles = 2
#             tape = np.zeros(n_cycles)
#         self.CBox.set_tng_burst_heartbeat_n(n_cycles)
#         self.MC.set_sweep_function(CB_swf.custom_tape_touch_n_go(
#                                    custom_tape=tape,
#                                    NoShots=Shots_p_iteration,
#                                    NoSegments=n_cycles))
#         self.MC.set_sweep_function_2D(CB_swf.None_Sweep_tape_restart())
#         self.MC.set_sweep_points_2D(np.arange(
#                                     Shots_p_iteration/n_cycles*self.n_iter))
#         self.MC.set_detector_function(
#             det.QuTechCBox_Shots_Logging_Detector_Touch_N_Go(digitize=False,
#                                                              timeout=1))
#         self.MC.run(name='mmt_ind_exc', mode='2D')
#         if self.postselection:
#             tape[1] = 1
#         else:
#             tape[0] = 1

#         self.MC.set_sweep_function(CB_swf.custom_tape_touch_n_go(
#                                    custom_tape=tape,
#                                    NoShots=Shots_p_iteration,
#                                    NoSegments=n_cycles))
#         self.MC.set_sweep_function_2D(CB_swf.None_Sweep_tape_restart())
#         self.MC.set_sweep_points_2D(np.arange(
#                                     Shots_p_iteration/n_cycles*self.n_iter))
#         self.MC.run(name='mmt_ind_rel', mode='2D')
#         bf_an = ma.butterfly_analysis(auto=True, label_exc='mmt_ind_exc',
#                                       label_rel='mmt_ind_rel',
#                                       postselection=self.postselection)

#         bf_an.butterfly_coeffs['F_raw'] = self.F_raw

#         return bf_an.butterfly_coeffs

#     def measure_butterfly_coefficients_interleaved(self):
        # This function is tested but does not have analysis yet.
        msmts_p_butterfly = 5
        nr_sweeps = 10000
        total_nr_shots = msmts_p_butterfly*2 * nr_sweeps
        shots_p_iteration = 8000 - 8000 % (msmts_p_butterfly*2.)
        if shots_p_iteration != 8000:
            raise ValueError('See CBox issue 42')
        n_iter = np.ceil(total_nr_shots/shots_p_iteration)
        print('Shots per iteration', shots_p_iteration)
        print('n_iter', n_iter)
        # ensures it takes at least nr_sweeps iterations
        tape_rel = np.zeros(msmts_p_butterfly)
        tape_rel[0] = 1
        tape_exc = np.zeros(msmts_p_butterfly)
        tape = np.concatenate([tape_exc, tape_rel])

        self.CBox.set_tng_burst_heartbeat_n(len(tape)/2)
        self.MC.set_sweep_function(CB_swf.custom_tape_touch_n_go(
                                   custom_tape=tape,
                                   NoShots=shots_p_iteration,
                                   NoSegments=len(tape)))
        self.MC.set_sweep_function_2D(CB_swf.None_Sweep_tape_restart())
        self.MC.set_sweep_points_2D(np.arange(shots_p_iteration/len(tape)
                                              * n_iter))
        self.MC.set_detector_function(
            det.QuTechCBox_Shots_Logging_Detector_Touch_N_Go(digitize=False,
                                                             timeout=1))
        self.MC.run(name='butterfly_interleaved', mode='2D')
        return


# class Average_cycles_to_failure_detector(touch_n_go_butterfly_detector):
#     '''
#     Average cycles to failure detector for conditional CLEAR cycles.
#     This detecor first calls the SSRO with optimum weights detector to set the
#     measurement threshold. Then it measures the average cycles to failure.
#     initialized: the experiment takes short traces and only counts the
#         number of traces to an error

#     It is a child of the touch_n_go_butterfly_detector in order to inherit
#     the calibrate_weight_functions() function.
#     '''
#     def __init__(self, measurement_name=None, trace_length=100,
#                  trace_repetitions=100, calibrate_weight_function=True,
#                  flipping_sequence=False, tape=[0, 0], create_SSRO_plots=True,
#                  no_fits=True,  **kw):

#         self.detector_control = 'soft'
#         self.name = 'Average_cycles_to_failure_detector'
#         # For an explanation of the difference between the different
#         # Fidelities look in the analysis script
#         self.measurement_name = measurement_name
#         self.TD_Meas = qt.instruments['TD_Meas']
#         self.CBox = qt.instruments['CBox']
#         self.tape = tape
#         self.trace_length = trace_length
#         self.trace_repetitions = trace_repetitions
#         self.flipping_sequence = flipping_sequence
#         self.calibrate_weight_function = calibrate_weight_function
#         self.no_fits = no_fits
#         if self.no_fits:
#             self.value_names = ['mean_rounds_to_failure', 'standard error',
#                                 'RO error fraction', 'Flip error fraction',
#                                 'F_raw']
#             self.value_units = [' ', ' ', '%', '%', ' ']
#         else:
#             self.value_names = ['mean_rounds_to_failure', 'standard error',
#                                 'RO error fraction', 'Flip error fraction',
#                                 'F_raw', 'F_corrected']
#             self.value_units = [' ', ' ', '%', '%', ' ', ' ']
#         self.create_SSRO_plots = create_SSRO_plots


#     def acquire_data_point(self, iteration, *args, **kw):
#         if self.measurement_name is None:
#             self.measurement_name = \
#                 'Average_cycles_to_failure_tape_%s' % (
#                     self.tape[0:3])
#         # print 'iteration : %s' %iteration
#         if self.calibrate_weight_function and ((iteration-1) % 1 == 0):
#             print('Calibrating weight function ')
#             self.calibrate_weight_functions(
#                 create_plots=self.create_SSRO_plots, no_fits=self.no_fits)

#         data = self.measure_cycles_to_failure()
#         return data

#     def measure_cycles_to_failure(self):
#         # Determine number of iterations
#         self.CBox.set_run_mode(0)
#         self.CBox.set_acquisition_mode(0)
#         trace_length = self.trace_length
#         trace_repetitions = self.trace_repetitions
#         total_nr_shots = trace_length * trace_repetitions
#         shots_p_iteration = 8000. - (8000 % (trace_length))
#         n_iter = np.ceil(total_nr_shots/shots_p_iteration)
#         if shots_p_iteration != 8000:
#             raise ValueError('See CBox issue 42')
#         print(('Experiment needs to iterate' +
#                ' %s times to get %s iterations per trace' %
#                (n_iter, trace_repetitions)))
#         # Set the heartbeat settings
#         HB_interval = self.CBox.get_tng_heartbeat_interval()
#         Brst_interval = self.CBox.get_tng_burst_heartbeat_interval()
#         self.CBox.set_tng_heartbeat_interval(HB_interval +
#                                              trace_length*Brst_interval)
#         self.CBox.set_tng_burst_heartbeat_n(trace_length)
#         # Start the measurement
#         self.MC.set_sweep_function(CB_swf.custom_tape_touch_n_go(
#                                    custom_tape=self.tape,
#                                    NoShots=shots_p_iteration,
#                                    NoSegments=trace_length))
#         self.MC.set_sweep_function_2D(CB_swf.None_Sweep_tape_restart())
#         self.MC.set_sweep_points_2D(np.arange(shots_p_iteration/trace_length
#                                               * n_iter))
#         self.MC.set_detector_function(
#             det.QuTechCBox_Shots_Logging_Detector_Touch_N_Go(digitize=True,
#                                                              timeout=1))

#         self.MC.run(name=self.measurement_name, mode='2D')

#         a = ma.rounds_to_failure_analysis(
#             auto=True, label=self.measurement_name,
#             flipping_sequence=self.flipping_sequence)
#         a.finish()
#         self.CBox.set_tng_burst_heartbeat_n(1)
#         self.CBox.set_tng_heartbeat_interval(HB_interval)
#         if self.no_fits:
#             return a.mean_rtf, a.std_err_rtf, a.RO_err_frac, a.flip_err_frac, self.F_raw
#         else:
#             return a.mean_rtf, a.std_err_rtf, a.RO_err_frac, a.flip_err_frac, self.F_raw, self.F_corrected



# class Photon_number_detector(det.Soft_Detector):
#     '''
#     Photon number detector for the CLEAR pulse experiment.
#     Sequences are based on the AllXY sequences
#     Only works for AWG driving

#     Requires defining a sweep function that is used for the photon number detector
#     ('defalt is awg_swf.AllXY())
#     '''
#     def __init__(self, measurement_name=None, data_acquisition='ATS',
#                  driving='CBox', CLEAR_double=False, optimize_on_ground=True,
#                  sequence="AllXY", prepi=False, add_X90_prerotation=False,
#                  flip_trigger_states=False,**kw):
#         self.detector_control = 'soft'
#         self.name = '%s_deviation' % sequence

#         self.data_acquisition = data_acquisition
#         self.measurement_name = measurement_name
#         self.TD_Meas = qt.instruments['TD_Meas']
#         self.driving = driving
#         self.optimize_on_ground = optimize_on_ground
#         self.CLEAR_double = CLEAR_double
#         print("clear double",self.CLEAR_double)
#         if self.CLEAR_double:
#             self.value_names = ['%s error sum' % sequence, "error ground",
#                                 "error excited", 'amp1', 'amp2', 'phi1', 'phi2', 'ampa1', 'ampb1', 'phia1', 'phib1']
#             self.value_units = ['a.u.', 'a.u.', 'a.u.', 'mV', 'mV', 'deg', 'deg', 'mV','mV', 'deg', 'deg']
#         else:
#             if optimize_on_ground:
#                 self.state = "ground"
#             else:
#                 self.state = "excited"
#             self.value_names = ['%s error (%s)' % (sequence, self.state)]
#             self.value_units = ['a.u.']
#         print("measurement_name", measurement_name)
#         self.CBox = qt.instruments['CBox']
#         self.CBox_lut_man = qt.instruments['CBox_lut_man']
#         self.CBox_lut_man_2 = qt.instruments['CBox_lut_man_2']
#         self.prepi = prepi
#         self.sweep_function = awg_swf.AllXY(sequence=sequence, prepi=self.prepi)
#         self.add_X90_prerotation = add_X90_prerotation
#         self.flip_trigger_states = flip_trigger_states

#     def prepare(self, **kw):
#         self.MC_AllXY = qt.instruments.create('MC_AllXY',
#                                               'MeasurementControl')
#         self.TD_Meas.set_MC(self.MC_AllXY.get_name())
#         self.TD_Meas.prepare()
#         if self.driving is "CBox":
#             self.MC_AllXY.set_sweep_function(CB_swf.AllXY())
#         elif self.driving is "AWG":
#             self.MC_AllXY.set_sweep_function(self.sweep_function)
#         if self.data_acquisition == 'ATS':
#             self.MC_AllXY.set_detector_function(det.TimeDomainDetector())
#         elif self.data_acquisition == 'CBox':
#             self.MC_AllXY.set_detector_function(
#                 det.QuTechCBox_integrated_average_Detector())

#     def acquire_data_point(self, *args, **kw):
#         if self.measurement_name is not None:
#             measurement_name = self.measurement_name
#         else:
#             iteration = kw.get('iteration', None)
#             print("iteration", iteration)
#             if iteration is None:
#                 sweep_point = kw.get('sweep_point', None)
#                 sweep_point_outer = kw.get('sweep_point_outer', None)
#                 print("sweep outer", sweep_point_outer)
#                 measurement_name = 'AllXY_dev_inner_%s_outer_%s' % (
#                     sweep_point, sweep_point_outer)
#             else:
#                 measurement_name = 'AllXY_iteration_%s' % iteration
#         if self.CLEAR_double is False:
#             if self.optimize_on_ground:
#                 self.CBox_lut_man.set_lut_mapping(['I', 'X180', 'Y180', 'X90',
#                                                    'Y90', 'Block',
#                                                    'X180_delayed'])
#                 self.CBox_lut_man.load_pulses_onto_AWG_lookuptable(0)
#             else:
#                 self.CBox_lut_man.set_lut_mapping(['X180', 'X180', 'Y180',
#                                                    'X90', 'Y90', 'Block',
#                                                    'X180_delayed'])
#                 self.CBox_lut_man.load_pulses_onto_AWG_lookuptable(0)
#             self.MC_AllXY.run(name=measurement_name)
#             t0 = time.time()
#             flip_ax = self.prepi != self.optimize_on_ground
#             ana = ma.AllXY_Analysis(auto=True, flip_axis=flip_ax,
#                                     cal_points=self.sweep_function.cal_points,
#                                     ideal_data=self.sweep_function.ideal_data)
#             print('analyzing AllXY took %.2f' % ((time.time() - t0)))
#             if self.TD_Meas.get_CBox_touch_n_go_save_transients():
#                 ma.TransientAnalysis(auto=True, label='AllXY')
#             deviation = ana.deviation_total
#             return deviation

#         elif self.CLEAR_double:
#             measurement_name = 'AllXY_iteration_'
#             self.CBox_lut_man.set_lut_mapping(['I', 'X180', 'Y180', 'X90', 'Y90', 'Block',
#                              'X180_delayed'])
#             print("identity is loaded")
#             self.CBox_lut_man.load_pulses_onto_AWG_lookuptable(0)
#             if self.flip_trigger_states:
#                 self.CBox.set_tng_trigger_state(0) #ground state pulses will be played in conditional mode
#             self.MC_AllXY.run(name=measurement_name+"_ground")
#             ana_g = ma.AllXY_Analysis(auto=True,
#                                       cal_points=self.sweep_function.cal_points,
#                                       ideal_data=self.sweep_function.ideal_data)
#             error_g = ana_g.deviation_total
#             if self.TD_Meas.get_CBox_touch_n_go_save_transients():
#                 ma.TransientAnalysis(auto=True, label='AllXY')
#             print("error ground", error_g)
#             self.CBox_lut_man.set_lut_mapping(['X180', 'X180', 'Y180', 'X90', 'Y90', 'Block',
#                              'X180_delayed'])
#             self.CBox_lut_man.load_pulses_onto_AWG_lookuptable(0)
#             print("pi pulse is loaded")
#             if self.flip_trigger_states:
#                 self.CBox.set_tng_trigger_state(1) #excited state pulses will be played in conditional mode
#             self.MC_AllXY.run(name=measurement_name+"_excited")
#             ana_e = ma.AllXY_Analysis(auto=True, flip_axis=True,
#                                       cal_points=self.sweep_function.cal_points,
#                                       ideal_data=self.sweep_function.ideal_data)
#             error_e = ana_e.deviation_total
#             if self.TD_Meas.get_CBox_touch_n_go_save_transients():
#                 ma.TransientAnalysis(auto=True, label='AllXY')
#             print("error excited", error_e)
#             if self.add_X90_prerotation:
#                 self.CBox_lut_man.set_lut_mapping(['X90', 'X180', 'Y180', 'X90', 'Y90', 'Block',
#                              'X180_delayed'])
#                 self.CBox_lut_man.load_pulses_onto_AWG_lookuptable(0)
#                 self.MC_AllXY.run(name=measurement_name+"_90")
#                 ana_90 = ma.AllXY_Analysis(auto=True,
#                                           cal_points=self.sweep_function.cal_points,
#                                           ideal_data=self.sweep_function.ideal_data)
#                 error_90 = ana_90.deviation_total
#                 if self.TD_Meas.get_CBox_touch_n_go_save_transients():
#                     ma.TransientAnalysis(auto=True, label='AllXY')
#                 print("error superposition", error_90)

#             deviation = error_g + error_e
#             #extracting pulse parameters
#             amp1 = self.CBox_lut_man_2.get_M_amp_CLEAR_1()
#             amp2 = self.CBox_lut_man_2.get_M_amp_CLEAR_2()
#             phi1 = self.CBox_lut_man_2.get_M_phase_CLEAR_1()
#             phi2 = self.CBox_lut_man_2.get_M_phase_CLEAR_2()
#             ampa1 = self.CBox_lut_man_2.get_M_amp_CLEAR_a1()
#             ampb1 = self.CBox_lut_man_2.get_M_amp_CLEAR_b1()
#             phia1 = self.CBox_lut_man_2.get_M_phase_CLEAR_a1()
#             phib1 = self.CBox_lut_man_2.get_M_phase_CLEAR_b1()
#             print("total deviation", deviation)
#             return deviation, error_g, error_e, amp1, amp2, phi1, phi2, ampa1, ampb1, phia1, phib1

#     def finish(self, **kw):
        self.MC_AllXY.remove()



# class AllXY_deviation_detector(det.Soft_Detector):
#     '''
#     Performs an All XY measurement and returns the deviation to the ideal
#     expected shape.

#     '''
#     def __init__(self, measurement_name=None, data_acquisition='ATS',
#                  driving='CBox', CLEAR_double=False, optimize_on_ground=True,
#                  source_name='S2',
#                  sequence="AllXY", prepi=False, **kw):
#         self.detector_control = 'soft'
#         self.name = '%s_deviation' % sequence

#         self.data_acquisition = data_acquisition
#         self.measurement_name = measurement_name
#         self.TD_Meas = qt.instruments['TD_Meas']
#         self.driving = driving
#         self.optimize_on_ground = optimize_on_ground
#         self.CLEAR_double = CLEAR_double
#         if self.CLEAR_double:
#             self.value_names = ['%s error sum' % sequence, "error ground",
#                                 "error excited"]
#             self.value_units = ['a.u.', 'a.u.', 'a.u.']
#         else:
#             if optimize_on_ground:
#                 self.state = "ground"
#             else:
#                 self.state = "excited"
#             self.value_names = ['%s error (%s)' % (sequence, self.state)]
#             self.value_units = ['a.u.']
#         print("measurement_name", measurement_name)
#         self.source = qt.instruments[source_name]
#         self.prepi = prepi
#         self.sweep_function = awg_swf.AllXY(sequence=sequence, prepi=self.prepi)

#     def prepare(self, **kw):
#         self.TD_Meas.prepare()
#         # setting the RF and LO settings from Time domain instruments
#         # Here the transient setting sould be done

#         self.MC_AllXY = qt.instruments.create('MC_AllXY',
#                                               'MeasurementControl')
#         self.TD_Meas.set_MC(self.MC_AllXY.get_name())

#         if self.driving is "CBox":
#             self.MC_AllXY.set_sweep_function(CB_swf.AllXY())
#         elif self.driving is "AWG":
#             self.MC_AllXY.set_sweep_function(self.sweep_function)
#         if self.data_acquisition == 'ATS':
#             self.MC_AllXY.set_detector_function(det.TimeDomainDetector())
#         elif self.data_acquisition == 'CBox':
#             self.MC_AllXY.set_detector_function(
#                 det.QuTechCBox_integrated_average_Detector())

#     def acquire_data_point(self, *args, **kw):
#         if self.measurement_name is not None:
#             measurement_name = self.measurement_name
#         else:
#             iteration = kw.get('iteration', None)
#             print("iteration", iteration)
#             if iteration is None:
#                 sweep_point = kw.get('sweep_point', None)
#                 sweep_point_outer = kw.get('sweep_point_outer', None)
#                 print("sweep outer", sweep_point_outer)
#                 measurement_name = 'AllXY_dev_inner_%s_outer_%s' % (
#                     sweep_point, sweep_point_outer)
#             else:
#                 measurement_name = 'AllXY_iteration_%s' % iteration
#         if self.CLEAR_double is False:
#             if self.optimize_on_ground:
#                 self.source.off()
#             else:
#                 self.source.on()
#             self.MC_AllXY.run(name=measurement_name)
#             t0 = time.time()
#             flip_ax = self.prepi != self.optimize_on_ground
#             ana = ma.AllXY_Analysis(auto=True, flip_axis=flip_ax,
#                                     cal_points=self.sweep_function.cal_points,
#                                     ideal_data=self.sweep_function.ideal_data)
#             print('analyzing AllXY took %.2f' % ((time.time() - t0)))
#             if self.TD_Meas.get_CBox_touch_n_go_save_transients():
#                 ma.TransientAnalysis(auto=True, label='AllXY')
#             deviation = ana.deviation_total
#             return deviation

#         elif self.CLEAR_double:
#             measurement_name = 'AllXY_iteration_'
#             self.source.off()
#             self.MC_AllXY.run(name=measurement_name+"_ground")
#             ana_g = ma.AllXY_Analysis(auto=True,
#                                       cal_points=self.sweep_function.cal_points,
#                                       ideal_data=self.sweep_function.ideal_data)
#             error_g = ana_g.deviation_total
#             if self.TD_Meas.get_CBox_touch_n_go_save_transients():
#                 ma.TransientAnalysis(auto=True, label='AllXY')
#             print("error ground", error_g)
#             self.source.on()
#             self.MC_AllXY.run(name=measurement_name+"_excited")
#             ana_e = ma.AllXY_Analysis(auto=True, flip_axis=True,
#                                       cal_points=self.sweep_function.cal_points,
#                                       ideal_data=self.sweep_function.ideal_data)
#             error_e = ana_e.deviation_total
#             if self.TD_Meas.get_CBox_touch_n_go_save_transients():
#                 ma.TransientAnalysis(auto=True, label='AllXY')
#             print("error excited", error_e)
#             deviation = error_g + error_e
#             print("total deviation", deviation)
#             return deviation, error_g, error_e

#     def finish(self, **kw):
#         self.MC_AllXY.remove()


# class drag_detuning_detector(det.Soft_Detector):
#     '''
#     Performs a drag_detuning measurement and returns the deviation.

#     '''
#     def __init__(self, measurement_name=None, data_acquisition='ATS', **kw):
#         self.detector_control = 'soft'
#         self.name = 'drag_detuning'
#         self.value_names = ['drag detuning']
#         self.value_units = ['a.u.']
#         self.data_acquisition = data_acquisition
#         self.measurement_name = measurement_name

#     def prepare(self, **kw):
#         self.MC_drag = qt.instruments.create('MC_drag', 'MeasurementControl')
#         self.MC_drag.set_sweep_function(CB_swf.drag_detuning())

#         if self.data_acquisition == 'ATS':
#             self.MC_drag.set_detector_function(det.TimeDomainDetector())
#         elif self.data_acquisition == 'CBox':
#             self.MC_drag.set_detector_function(
#                 det.QuTechCBox_integrated_average_Detector())

#     def acquire_data_point(self, *args, **kw):
#         data = self.MC_drag.run(name=self.measurement_name)
#         distance = (data[0][1] - data[0][0])#**2 -
#         #        (data[1][1] - data[1][0])**2)
#         print('Drag detuning = ', distance)
#         return distance

#     def finish(self, **kw):
#         self.MC_drag.remove()


# class drag_detuning_detector_v2(det.Soft_Detector):
#     '''
#     Performs a drag_detuning measurement and returns both the deviation and
#     the measured values.

#     '''
#     def __init__(self, measurement_name=None, data_acquisition='ATS', **kw):
#         self.detector_control = 'soft'
#         self.name = 'drag_detuning'
#         self.value_names = ['drag detuning', 'I_0', 'Q_0', 'I_1', 'Q_1']
#         self.value_units = ['a.u.', 'dac_val', 'dac_val', 'dac_val', 'dac_val']
#         self.data_acquisition = data_acquisition
#         self.measurement_name = measurement_name

#     def prepare(self, **kw):
#         self.MC_drag = qt.instruments.create('MC_drag', 'MeasurementControl')
#         self.MC_drag.set_sweep_function(CB_swf.drag_detuning())

#         if self.data_acquisition == 'ATS':
#             self.MC_drag.set_detector_function(det.TimeDomainDetector())
#         elif self.data_acquisition == 'CBox':
#             self.MC_drag.set_detector_function(
#                 det.QuTechCBox_integrated_average_Detector())

#     def acquire_data_point(self, *args, **kw):
#         data = self.MC_drag.run(name=self.measurement_name)
#         distance = (data[0][1] - data[0][0])#**2 -
#         #        (data[1][1] - data[1][0])**2)
#         print('Drag detuning = ', distance)
#         returned_data = [distance,
#                          data[0][0], data[1][0],  # I_0, Q_0
#                          data[0][1], data[1][1]]  # I_1, Q_1
#         return distance

#     def finish(self, **kw):
#         self.MC_drag.remove()


class TwoTone_Spectroscopy(det.Soft_Detector):
    '''
    Performs a two tone spectroscopy.
    First the resonator is scanned and its resonance is found
    The HM frequency is set to the resonator's frequency, after
    which the qubit is scanned.

    optional args:
        homodynefvals, spectroscopyfvals (GHZ)
        optional kwargs:
        detuning = 0 (in Hz or GHz)
        peak = True (whether the resonator is a peak or not)
    '''

    def __init__(self, *args, **kw):
        # super(Tracked_Spectroscopy, self).__init__()
        self.detector_control = 'soft'
        self.S = kw.pop('Source', qt.instruments['S1'])

        self.name = 'TrackedSpectroscopyMeasurement'
        self.value_names = ['fres', 'fqub']
        self.value_units = ['GHz', 'GHz']
        if len(args) == 2:
            self.homodynefvals = args[0]
            self.spectroscopyfvals = args[1]

        self.resonatorispeak = kw.pop('resonatorispeak', True)
        self.detuning = kw.pop('detuning', 0)
        if self.detuning > 1:
            self.detuning /= 1.e9

    def prepare(self, **kw):
        self.MC = qt.instruments.create('MC_spec_track', 'MeasurementControl')

    def acquire_data_point(self, *args, **kw):
        if len(args) == 2:
            self.homodynefvals = args[0]
            self.spectroscopyfvals = args[1]
        elif (not hasattr(self, 'homodynefvals')
              or (not hasattr(self, 'spectroscopyfvals'))):
            raise NameError('No homodynefvals and/or spectroscopyfvals set')

        HM = qt.instruments['HM']

        # Find resonator resonance frequency
        HM.on()
        homodynedata = self.homodyne(self.homodynefvals, **kw)
        print(np.shape(homodynedata))
        print('peak', self.resonatorispeak)
        self.fres = self.findresonance(homodynedata,
                                       peak=self.resonatorispeak)
        print('Resonator resonance frequency:', self.fres)

        # Find qubit resonance frequency
        HM.set_frequency((self.fres + self.detuning) * 1.e9)
        spectroscopydata = self.spectroscopy(self.spectroscopyfvals, **kw)
        self.fqub = self.findresonance(spectroscopydata,
                                       peak=not self.resonatorispeak)

        print('Qubit resonance frequency:', self.fqub)

        HM.off()
        self.MC.remove()
        return np.array([self.fres, self.fqub])

    def homodyne(self, fvals, **kw):
        self.MC.set_sweep_function(swf.HM_frequency_GHz())
        self.MC.set_sweep_points(fvals)
        self.MC.set_detector_function(det.HomodyneDetector())
        data = self.MC.run(subfolder='resonator', **kw)
        return data

    def spectroscopy(self, fvals, **kw):
        self.MC.set_sweep_function(swf.Source_frequency_GHz(Source=self.S))
        self.MC.set_sweep_points(fvals)
        self.MC.set_detector_function(det.HomodyneDetector())
        data = self.MC.run(subfolder='qubit', **kw)
        return data

    def findresonance(self, data, peak=True):
        if peak:
            resonanceind = np.argmax(data[:, 0])
            resonancefreq = self.MC.get_sweep_points()[resonanceind]
        else:
            resonanceind = np.argmin(data[:, 0])
            resonancefreq = self.MC.get_sweep_points()[resonanceind]
        return resonancefreq

    def finish(self, **kw):
        self.MC_timedomain.remove()


class Qubit_Spectroscopy(det.Soft_Detector):
    '''
    Performs a set of measurements that finds f_resonator, f_qubit,
    '''

    def __init__(self,
                 qubit,
                 res_start=None,
                 res_stop=None,
                 res_freq_step=None,
                 res_use_min=False,
                 res_use_max=False,
                 use_FWHM=False,
                 res_t_int=None,
                 spec_start=None,
                 spec_stop=None,
                 spec_freq_step=0.0001,
                 spec_t_int=None,
                 use_offset=None,
                 spec_sweep_range=0.04,
                 fitting_model='hanger',
                 pulsed=False,
                 **kw):

        # # import placed here to prevent circular import statement
        # #   as some cal_tools use composite detectors.
        from pycqed.measurement import calibration_toolbox as cal_tools
        imp.reload(cal_tools)
        self.cal_tools = cal_tools
        self.qubit = qubit
        self.nested_MC_name = 'Qubit_Spectroscopy_MC'
        self.cal_tools = cal_tools
        self.use_FWHM = use_FWHM
        # Instruments
        self.HM = qt.instruments['HM']
        self.Pulsed_Spec = qt.instruments['Pulsed_Spec']
        self.RF_power = kw.pop('RF_power', qubit.get_RF_CW_power())

        self.qubit_source = qt.instruments[qubit.get_qubit_source()]
        self.qubit_source_power = kw.pop('qubit_source_power',
                                         qubit.get_source_power())

        self.Plotmon = qt.instruments['Plotmon']

        self.res_start = res_start
        self.res_stop = res_stop
        self.res_freq_step = res_freq_step
        self.res_use_min = res_use_min
        self.res_use_max = res_use_max

        self.spec_start = spec_start
        self.spec_stop = spec_stop
        self.spec_freq_step = spec_freq_step
        self.spec_sweep_range = spec_sweep_range

        if (res_t_int is not None) and (spec_t_int is not None):
            self.res_t_int = res_t_int
            self.spec_t_int = spec_t_int
            self.alternate_t_int = True
        else:
            self.alternate_t_int = False

        self.resonator_data = None
        self.qubit_data = None

        self.fitting_model = fitting_model
        self.pulsed = pulsed

        self.detector_control = 'soft'
        self.name = 'Qubit_Spectroscopy_detector'
        self.value_names = ['f_resonator', 'f_resonator_stderr',
                            'f_qubit', 'f_qubit_stderr']
        self.value_units = ['GHz', 'GHz', 'GHz', 'GHz']
        self.msmt_kw = {key.split('msmt_')[1]: val
                        for key, val in list(kw.items()) if 'msmt_' in key}
        # Setting the constants

    def prepare(self, **kw):
        if self.qubit.get_RF_source() is not None:
            self.HM.set_RF_source(self.qubit.get_RF_source())
        self.HM.set_RF_power(self.RF_power)
        self.qubit_source.set_power(self.qubit_source_power)
        self.HM.init()
        self.HM.set_sources('On')

        self.nested_MC = qt.instruments.create(
            self.nested_MC_name,
            'MeasurementControl')
        self.loopcnt = 0

    def acquire_data_point(self, *args, **kw):
        def plot_resonator_data(data):
            if self.resonator_data is None:
                self.resonator_data = data[0]
            else:
                self.resonator_data = np.vstack((self.resonator_data, data[0]))
            self.Plotmon.plot3D(1, np.transpose(self.resonator_data*1.))

        def plot_qubit_data(data):
            if self.qubit_data is None:
                self.qubit_data = data[0]
            else:
                self.qubit_data = np.vstack((self.qubit_data, data[0]))
            self.Plotmon.plot3D(2, np.transpose(self.qubit_data*1.))

        if self.alternate_t_int:
            self.HM.set_t_int(self.res_t_int)
            self.HM.init(optimize=True)

        self.loopcnt += 1
        self.HM.set_sources('On')

        if self.res_start is None:
            cur_f_RO = self.qubit.get_current_RO_frequency()
            self.res_start = cur_f_RO-0.003
            self.res_stop = cur_f_RO+0.003

        print('Scanning for resonator starting at ' + str(self.res_start))
        resonator_scan = \
            self.qubit.find_resonator_frequency(
                use_FWHM=self.use_FWHM,
                MC_name=self.nested_MC_name,
                f_start=self.res_start,
                f_stop=self.res_stop,
                f_step=self.res_freq_step,
                suppress_print_statements=False,
                fitting_model=self.fitting_model,
                use_min=self.res_use_min,
                use_max=self.res_use_max)

        # plot_resonator_data(resonator_scan['data'])
        # print 'BLUUUUURB'
        f_resonator = resonator_scan['f_resonator']+0.00001
        f_resonator_stderr = resonator_scan['f_resonator_stderr']
        self.qubit.set_current_RO_frequency(f_resonator)
        print('Finished resonator scan. Readout frequency: ', f_resonator)

        if self.pulsed is True:
            if self.qubit.get_RF_source() is not None:
                self.Pulsed_Spec.set_RF_source(self.qubit.get_RF_source())
            self.Pulsed_Spec.set_RF_power(self.qubit.get_RF_TD_power())
            self.Pulsed_Spec.set_f_readout(
                self.qubit.get_current_RO_frequency()*1e9)
        else:
            self.HM.set_RF_power(self.qubit.get_RF_CW_power())
            self.HM.set_frequency(self.qubit.get_current_RO_frequency()*1e9)

        if self.alternate_t_int:
            self.HM.set_t_int(self.spec_t_int)
            self.HM.init(optimize=True)

        print('Scanning for qubit')
        qubit_scan = self.qubit.find_frequency_spec(
            MC_name=self.nested_MC_name,
            f_step=self.spec_freq_step,
            f_start=self.spec_start,
            f_stop=self.spec_stop,
            update_qubit=False,  # We do not want a failed track to update
            suppress_print_statements=True,
            source_power=self.qubit_source_power,
            pulsed=self.pulsed)

        # plot_qubit_data(qubit_scan['data'])

        f_qubit = qubit_scan['f_qubit']
        f_qubit_stderr = qubit_scan['f_qubit_stderr']

        print('Estimated qubit frequency: ', f_qubit)
        self.qubit.set_current_frequency(f_qubit)
        self.HM.set_sources('Off')

        return_vals = [f_resonator, f_resonator_stderr,
                       f_qubit, f_qubit_stderr]
        return return_vals

    def finish(self, **kw):
        self.HM.set_sources('Off')
        self.nested_MC.remove()


class Tracked_Qubit_Spectroscopy(det.Soft_Detector):
    '''
    Performs a set of measurements that finds f_resonator, f_qubit, and
    tracks them.

    Uses functions on the qubit object.

    If the sweep points are handed it uses those in predicting frequencies,
    if no sweep points are given it assumes linear spacing between sweep points.
    '''

    def __init__(self, qubit,
                 qubit_initial_frequency=None,
                 qubit_span=0.04,
                 qubit_init_factor=5,
                 qubit_stepsize=0.0005,
                 qubit_t_int=None,
                 resonator_initial_frequency=None,
                 resonator_span=0.010,
                 resonator_stepsize=0.0001,
                 resonator_use_min=False,
                 resonator_use_max=False,
                 resonator_t_int=None,
                 No_of_fitpoints=10,
                 sweep_points=None,
                 fitting_model='hanger',
                 pulsed=False,
                 **kw):

        # import placed here to prevent circular import statement
        #   as some cal_tools use composite detectors.
        from pycqed.measurement import calibration_toolbox \
            as cal_tools
        self.cal_tools = cal_tools
        self.qubit = qubit
        self.nested_MC_name = 'Qubit_Spectroscopy_MC'
        self.cal_tools = cal_tools
        self.resonator_frequency = resonator_initial_frequency
        self.resonator_span = resonator_span
        self.resonator_stepsize = resonator_stepsize
        self.qubit_frequency = qubit_initial_frequency
        self.qubit_span = qubit_span
        self.qubit_init_factor = qubit_init_factor
        self.qubit_stepsize = qubit_stepsize
        self.No_of_fitpoints = No_of_fitpoints
        self.pulsed = pulsed
        self.resonator_use_min = resonator_use_min
        self.resonator_use_max = resonator_use_max
        self.sweep_points = sweep_points

        if (resonator_t_int is not None) and (qubit_t_int is not None):
            self.resonator_t_int = resonator_t_int
            self.qubit_t_int = qubit_t_int
            self.alternate_t_int = True
        else:
            self.alternate_t_int = False

        # Instruments
        if self.pulsed is True:
            self.Pulsed_Spec = qt.instruments['Pulsed_Spec']
        self.fitting_model = fitting_model
        self.AWG = qt.instruments['AWG']  # only for triggering
        self.HM = qt.instruments['HM']

        self.qubit_source = qt.instruments[self.qubit.get_qubit_source()]
        self.RF_power = kw.pop('RF_power', self.qubit.get_RF_CW_power())
        self.qubit_source_power = kw.pop('qubit_source_power',
                                         self.qubit.get_source_power())

        self.detector_control = 'soft'
        self.name = 'Qubit_Spectroscopy'
        self.value_names = ['f_resonator', 'f_resonator_stderr',
                            'f_qubit', 'f_qubit_stderr']
        self.value_units = ['GHz', 'GHz', 'GHz', 'GHz']

    def prepare(self, **kw):
        self.nested_MC = qt.instruments.create(
            self.nested_MC_name, 'MeasurementControl')

        if self.pulsed is True:
            if self.qubit.get_RF_source() is not None:
                self.Pulsed_Spec.set_RF_source(self.qubit.get_RF_source())
                self.HM.set_RF_source(self.qubit.get_RF_source())
            self.Pulsed_Spec.set_RF_power(self.RF_power)
            self.HM.set_RF_power(self.RF_power)
        else:
            if self.qubit.get_RF_source() is not None:
                self.HM.set_RF_source(self.qubit.get_RF_source())
                print('Setting RF source of HM to'+self.qubit.get_RF_source())
            self.HM.set_RF_power(self.RF_power)
        self.qubit_source.set_power(self.qubit_source_power)

        self.AWG.start()
        self.HM.init()
        self.AWG.stop()

        self.HM.set_sources('On')
        self.resonator_frequencies = np.zeros(len(self.sweep_points))
        self.qubit_frequencies = np.zeros(len(self.sweep_points))
        self.loopcnt = 0

        print('\nStarting Tracked Spectroscopy')

    def determine_frequencies(self, loopcnt):
        if self.loopcnt == 0:
            '''
            Uses the inital frequencies to determine where to look
            '''
            f_resonator = self.resonator_frequency

            f_qubit = self.qubit_frequency
            f_qubit_start = self.qubit_frequency - self.qubit_span/2
            f_qubit_end = self.qubit_frequency + self.qubit_span/2

        elif self.loopcnt == 1:
            '''
            Expects the qubit at self.qubit_frequency.
            '''
            f_resonator = self.resonator_frequency

            f_qubit = self.qubit_frequency
            f_qubit_start = self.qubit_frequency \
                - self.qubit_span * self.qubit_init_factor/2
            f_qubit_end = self.qubit_frequency\
                + self.qubit_span * self.qubit_init_factor/2

        elif self.loopcnt == 2:
            '''
            Predicts the qubit and resonator frequency for the third point
            by using the last two points in linear extrapolation.
            uses the np.polyfit and np.poly2d functions.
            '''
            res_fit_coeff = np.polyfit(
                self.sweep_points[:self.loopcnt],
                self.resonator_frequencies[:self.loopcnt], 1)
            res_fit = np.poly1d(res_fit_coeff)
            qub_fit_coeff = np.polyfit(
                self.sweep_points[:self.loopcnt],
                self.qubit_frequencies[:self.loopcnt], 1)
            qub_fit = np.poly1d(qub_fit_coeff)

            f_resonator = res_fit(self.sweep_points[loopcnt])
            f_qubit = qub_fit(self.sweep_points[loopcnt])

            f_qubit_start = f_qubit - self.qubit_span / 2
            f_qubit_end = f_qubit + self.qubit_span / 2
        else:
            '''
            After measuring 3 points quadratic extrapolation is used based
            on all the previous measured points to predict the frequencies.
            uses the np.polyfit and np.poly1d functions.
            '''
            res_fit_coeff = np.polyfit(
                self.sweep_points[:self.loopcnt],
                self.resonator_frequencies[:self.loopcnt], 2)
            res_fit = np.poly1d(res_fit_coeff)
            qub_fit_coeff = np.polyfit(
                self.sweep_points[:self.loopcnt],
                self.qubit_frequencies[:self.loopcnt], 2)
            qub_fit = np.poly1d(qub_fit_coeff)

            f_resonator = res_fit(self.sweep_points[loopcnt])
            f_qubit = qub_fit(self.sweep_points[loopcnt])

            f_qubit_start = f_qubit - self.qubit_span / 2
            f_qubit_end = f_qubit + self.qubit_span / 2

        f_resonator_start = f_resonator - self.resonator_span/2
        f_resonator_end = f_resonator + self.resonator_span/2
        print('Expected qubit frequency: %s' % f_qubit)
        print('Expected resonator frequency: %s' % f_resonator)

        return {'f_resonator_start': f_resonator_start,
                'f_resonator_end': f_resonator_end,
                'f_resonator': f_resonator,
                'f_qubit_start': f_qubit_start,
                'f_qubit_end': f_qubit_end,
                'f_qubit': f_qubit}

    def acquire_data_point(self, *args, **kw):
        self.HM.set_sources('On')

        frequencies = self.determine_frequencies(self.loopcnt)

        # Resonator
        print('\nScanning for resonator.' + \
            'range: {fmin} - {fmax} GHz   span {span} MHz'.format(
                fmin=frequencies['f_resonator_start'],
                fmax=frequencies['f_resonator_end'],
                span=(frequencies['f_resonator_end'] -
                      frequencies['f_resonator_start']) * 1e3))

        if self.alternate_t_int:
            self.HM.set_t_int(self.resonator_t_int)
            self.HM.init(optimize=True)

        resonator_scan = self.qubit.find_resonator_frequency(
            MC_name='Qubit_Spectroscopy_MC',
            f_start=frequencies['f_resonator_start'],
            f_stop=frequencies['f_resonator_end'],
            f_step=self.resonator_stepsize,
            suppress_print_statements=True,
            fitting_model=self.fitting_model,
            use_min=self.resonator_use_min,
            use_max=self.resonator_use_max)

        f_resonator = resonator_scan['f_resonator']
        self.resonator_frequency = f_resonator  # in 2nd loop value is updated
        f_resonator_stderr = resonator_scan['f_resonator_stderr']
        Q_resonator = resonator_scan['quality_factor']
        # Q_resonator_stderr = resonator_scan['quality_factor_stderr']
        print('Finished resonator scan. Readout frequency: ', f_resonator)

        # Qubit
        print('Scanning for qubit.' + \
            'range: {fmin} - {fmax} GHz   span {span} MHz'.format(
                fmin=frequencies['f_qubit_start'],
                fmax=frequencies['f_qubit_end'],
                span=(frequencies['f_qubit_end'] -
                      frequencies['f_qubit_start']) * 1e3))

        self.qubit.set_current_RO_frequency(f_resonator)
        if self.pulsed is False:
            self.HM.set_frequency(self.qubit.get_current_RO_frequency()*1e9)
        elif self.pulsed is True:
            self.Pulsed_Spec.set_f_readout(
                self.qubit.get_current_RO_frequency()*1e9)

        if self.alternate_t_int:
            self.HM.set_t_int(self.qubit_t_int)
            self.HM.init(optimize=True)

        qubit_scan = self.qubit.find_frequency_spec(
            MC_name='Qubit_Spectroscopy_MC',
            f_step=self.qubit_stepsize,
            f_start=frequencies['f_qubit_start'],
            f_stop=frequencies['f_qubit_end'],
            update_qubit=False,  # We do not want a failed track to update
            suppress_print_statements=True,
            source_power=self.qubit_source_power,
            pulsed=self.pulsed)

        f_qubit = qubit_scan['f_qubit']
        f_qubit_stderr = qubit_scan['f_qubit_stderr']
        qubit_linewidth = qubit_scan['qubit_linewidth']
        self.qubit_frequency = f_qubit
        print('Measured Qubit frequency: ', f_qubit)

        self.qubit.set_current_frequency(f_qubit)
        self.resonator_linewidth = f_resonator / Q_resonator
        self.qubit_linewidth = qubit_linewidth

        if self.loopcnt == 1:
            self.resonator_span = max(min(5*self.resonator_linewidth, 0.005),
                                      self.resonator_span)

        print('Resonator width = {linewidth}, span = {span}'.format(
            linewidth=self.resonator_linewidth, span=self.resonator_span))
        print('Qubit width = {}'.format(self.qubit_linewidth))

        self.resonator_frequencies[self.loopcnt] = f_resonator
        self.qubit_frequencies[self.loopcnt] = f_qubit

        self.HM.set_sources('Off')
        self.loopcnt += 1

        return_vals = [f_resonator, f_resonator_stderr,
                       f_qubit, f_qubit_stderr]
        return return_vals

    def finish(self, **kw):
        self.HM.set_sources('Off')
        self.nested_MC.remove()


# class T1_Detector(Qubit_Characterization_Detector):
#     def __init__(self, qubit,
#                  spec_start=None,
#                  spec_stop=None,
#                  pulse_amp_guess=0.7,
#                  AWG_name='AWG',
#                  **kw):
#         from pycqed.measurement import calibration_toolbox as cal_tools
#         imp.reload(cal_tools)
#         self.detector_control = 'soft'
#         self.name = 'T1_Detector'
#         self.value_names = ['f_resonator', 'f_resonator_stderr',
#                             'f_qubit', 'f_qubit_stderr', 'T1', 'T1_stderr']
#         self.value_units = ['GHz', 'GHz', 'GHz', 'GHz', 'us', 'us']

#         self.AWG = qt.instruments[AWG_name]
#         self.pulse_amp_guess = pulse_amp_guess
#         self.cal_tools = cal_tools
#         self.qubit = qubit
#         self.nested_MC_name = 'MC_T1_detector'
#         self.nested_MC = qt.instruments[self.nested_MC_name]
#         self.cal_tools = cal_tools
#         self.spec_start = spec_start
#         self.spec_stop = spec_stop
#         self.qubit_drive_ins = qt.instruments[self.qubit.get_qubit_drive()]
#         self.HM = qt.instruments['HM']
#         self.TD_Meas = qt.instruments['TD_Meas']
#         # Setting the constants
#         self.calreadoutevery = 1
#         self.loopcnt = 0
#         self.T1_stepsize = 500

#     def prepare(self, **kw):

#         self.nested_MC = qt.instruments.create(
#             self.nested_MC_name,
#             'MeasurementControl')

#     def acquire_data_point(self, *args, **kw):
#         self.loopcnt += 1

#         self.switch_to_freq_sweep()

#         cur_f_RO = self.qubit.get_current_RO_frequency()
#         resonator_scan = self.cal_tools.find_resonator_frequency(
#             MC_name=self.nested_MC_name,
#             start_freq=cur_f_RO-0.002,
#             end_freq=cur_f_RO+0.002,
#             suppress_print_statements=True)
#         f_resonator = resonator_scan['f_resonator']
#         f_resonator_stderr = resonator_scan['f_resonator_stderr']
#         print('Readout frequency: ', f_resonator)

#         self.qubit.set_current_RO_frequency(f_resonator)
#         self.HM.set_frequency(self.qubit.get_current_RO_frequency()*1e9)

#         qubit_scan = self.cal_tools.find_qubit_frequency_spec(
#             MC_name=self.nested_MC_name,
#             qubit=self.qubit,
#             start_freq=None,
#             end_freq=None,
#             suppress_print_statements=True)
#         f_qubit = qubit_scan['f_qubit']
#         f_qubit_stderr = qubit_scan['f_qubit_stderr']

#         print('Estimated qubit frequency: ', f_qubit)
#         self.qubit.set_current_frequency(f_qubit)

#         #############################
#         # Start of Time Domain part #
#         #############################

#         self.TD_Meas.set_f_readout(self.qubit.get_current_RO_frequency()*1e9)
#         self.qubit_drive_ins.set_frequency(
#             (self.qubit.get_current_frequency() +
#              self.qubit.get_sideband_modulation_frequency()) * 1e9)
#         self.switch_to_time_domain_measurement()

#         self.qubit.set_pulse_amplitude_I(self.pulse_amp_guess)
#         self.qubit.set_pulse_amplitude_Q(self.pulse_amp_guess)
#         amp_ch1, amp_ch2 = self.cal_tools.calibrate_pulse_amplitude(
#             MC_name=self.nested_MC_name,
#             qubit=self.qubit,
#             max_nr_iterations=3, desired_accuracy=.1, Navg=4,
#             suppress_print_statements=False)

#         self.qubit.set_pulse_amplitude_I(amp_ch1)
#         self.qubit.set_pulse_amplitude_Q(amp_ch2)

#         self.nested_MC.set_detector_function(det.TimeDomainDetector_cal())

#         if self.qubit.pulse_amp_control == 'AWG':
#             self.nested_MC.set_sweep_function(awg_swf.T1(
#                 stepsize=self.T1_stepsize,
#                 gauss_width=self.qubit.get_gauss_width()))
#         elif self.qubit.pulse_amp_control == 'Duplexer':
#             self.nested_MC.set_sweep_function(awg_swf.T1(
#                 stepsize=self.T1_stepsize,
#                 gauss_width=self.qubit.get_gauss_width(),
#                 Duplexer=True))

#         self.nested_MC.run()
#         T1_a = ma.T1_Analysis(auto=True, close_file=False)
#         T1, T1_stderr = T1_a.get_measured_T1()
#         T1_a.finish()
#         self.qubit_drive_ins.off()

#         return_vals = [f_resonator, f_resonator_stderr,
#                        f_qubit, f_qubit_stderr, T1, T1_stderr]
#         return return_vals

#     def finish(self, **kw):
#         self.HM.set_sources('Off')
#         self.nested_MC.remove()

# class HM_SH(det.Soft_Detector):
#     '''
#     Combining a Homodyne measurment and the Signal Hound power at a fixed
#     frequency
#     '''

#     def __init__(self, frequency, **kw):
#         # super(TimeDomainDetector_integrated, self).__init__()

#         self.detector_control = 'soft'
#         self.name = 'HM_SH'
#         self.value_names = ['S21_magn', 'S21_phase', 'Power']
#         self.value_units = ['V', 'deg', 'dBm']
#         self.HomodyneDetector = det.HomodyneDetector()
#         self.Signal_Hound_fixed_frequency = det.Signal_Hound_fixed_frequency(
#                                                     frequency=frequency)

#     def acquire_data_point(self, *args, **kw):
#         HM_data = self.HomodyneDetector.acquire_data_point()
#         SH_data = self.Signal_Hound_fixed_frequency.acquire_data_point()

#         return [HM_data[0], HM_data[1], SH_data]

#     def prepare(self, **kw):
#         self.HomodyneDetector.prepare()
#         self.Signal_Hound_fixed_frequency.prepare()
#         print('prepare worked')

#     def finish(self, **kw):
#         self.HomodyneDetector.finish()
#         self.Signal_Hound_fixed_frequency.finish()<|MERGE_RESOLUTION|>--- conflicted
+++ resolved
@@ -1,20 +1,11 @@
 import numpy as np
 import time
-<<<<<<< HEAD
-from measurement import sweep_functions as swf
-from measurement import awg_sweep_functions as awg_swf
-from measurement import CBox_sweep_functions as CB_swf
-from measurement import detector_functions as det
-from analysis import measurement_analysis as ma
-from analysis import analysis_toolbox as a_tools
-from analysis import measurement_analysis as MA
-=======
 from pycqed.measurement import sweep_functions as swf
 from pycqed.measurement import awg_sweep_functions as awg_swf
 from pycqed.measurement import CBox_sweep_functions as CB_swf
 from pycqed.measurement import detector_functions as det
 from pycqed.analysis import measurement_analysis as ma
->>>>>>> 08d6dd76
+from pycqed.analysis import analysis_toolbox as a_tools
 import imp
 import matplotlib.pyplot as plt
 imp.reload(awg_swf)
@@ -1038,7 +1029,7 @@
         self.MC_nested.run('Chevron_slice_%d_Vpp')
 
         # # fit it
-        ma_obj = MA.chevron_optimization_v1(auto=True,label='Chevron_slice')
+        ma_obj = ma.chevron_optimization_v1(auto=True,label='Chevron_slice')
 
         # # Return the cost function sum(min)+sum(1-max)
         return ma_obj.cost_value, 0.5*ma_obj.period
