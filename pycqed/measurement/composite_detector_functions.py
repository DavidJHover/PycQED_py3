import numpy as np
import time
from pycqed.measurement import sweep_functions as swf
from pycqed.measurement import awg_sweep_functions as awg_swf
from pycqed.measurement import CBox_sweep_functions as CB_swf
from pycqed.measurement import detector_functions as det
from pycqed.analysis import measurement_analysis as ma
from pycqed.measurement.pulse_sequences import fluxing_sequences as fsqs
from pycqed.analysis import analysis_toolbox as a_tools
from qcodes.instrument.parameter import ManualParameter


class SSRO_Fidelity_Detector_CBox(det.Soft_Detector):

    '''
    Currently only for CBox,
    '''

    def __init__(self, measurement_name, MC, AWG, CBox,
                 RO_pulse_length, RO_pulse_delay, RO_trigger_delay,
                 raw=True, analyze=True, **kw):
        self.detector_control = 'soft'
        self.name = 'SSRO_Fidelity'
        # For an explanation of the difference between the different
        # Fidelities look in the analysis script
        if raw:
            self.value_names = ['F-raw']
            self.value_units = [' ']
        else:
            self.value_names = ['F', 'F corrected']
            self.value_units = [' ', ' ']
        self.measurement_name = measurement_name
        self.NoSamples = kw.get('NoSamples', 8000)  # current max of log mode
        self.MC = MC
        self.CBox = CBox
        self.AWG = AWG

        self.RO_trigger_delay = RO_trigger_delay
        self.RO_pulse_delay = RO_pulse_delay
        self.RO_pulse_length = RO_pulse_length

        self.i = 0

        self.raw = raw  # Performs no fits if True
        self.analyze = analyze

        self.upload = True

    def prepare(self, **kw):
        self.CBox.set('log_length', self.NoSamples)

        self.MC.set_sweep_function(awg_swf.CBox_OffOn(
            IF=self.IF,
            RO_pulse_delay=self.RO_pulse_delay,
            RO_trigger_delay=self.RO_trigger_delay,
            RO_pulse_length=self.RO_pulse_length,
            AWG=self.AWG, CBox=self.CBox,
            upload=self.upload))

        self.MC.set_detector_function(
            det.CBox_alternating_shots_det(self.CBox, self.AWG))

    def acquire_data_point(self, *args, **kw):
        self.i += 1
        self.MC.run(name=self.measurement_name+'_'+str(self.i))
        if self.analyze:
            ana = ma.SSRO_Analysis(label=self.measurement_name,
                                   no_fits=self.raw, close_file=True)
            # Arbitrary choice, does not think about the deffinition
            if self.raw:
                return ana.F_raw
            else:
                return ana.F_raw, ana.F_corrected


class SSRO_Fidelity_Detector_Tek(det.Soft_Detector):

    '''
    For Qcodes. Readout with CBox, UHFLI, DDM, pulse generation with 5014
    '''

    def __init__(self, measurement_name,  MC, AWG, acquisition_instr,
                 pulse_pars, RO_pars, raw=True, analyze=True, upload=True,
                 IF=None, weight_function_I=0, weight_function_Q=1,
                 optimized_weights=False, one_weight_function_UHFQC=False,
                 wait=0.0, close_fig=True, SSB=False,
                 nr_averages=1024, integration_length=1e-6,
                 nr_shots=4094, **kw):
        self.detector_control = 'soft'
        self.name = 'SSRO_Fidelity'
        # For an explanation of the difference between the different
        # Fidelities look in the analysis script
        if raw:
            self.value_names = ['F_a', 'theta']
            self.value_units = [' ', 'rad']
        else:
            self.value_names = ['F_a', 'F_d', 'SNR']
            self.value_units = [' ', ' ', ' ']
        self.measurement_name = measurement_name
        self.MC = MC
        self.acquisition_instr = acquisition_instr
        self.AWG = AWG
        self.pulse_pars = pulse_pars
        self.RO_pars = RO_pars
        self.optimized_weights = optimized_weights
        self.i = 0
        self.raw = raw  # Performs no fits if True
        self.analyze = analyze
        self.upload = upload
        self.wait = wait
        self.close_fig = close_fig
        self.SSB = SSB
        self.IF = IF
        self.nr_shots = nr_shots
        if 'CBox' in str(self.acquisition_instr):
            self.CBox = self.acquisition_instr
        elif 'UHFQC' in str(self.acquisition_instr):
            self.UHFQC = self.acquisition_instr
        elif 'DDM' in str(self.acquisition_instr):
            self.DDM = self.acquisition_instr

        self.nr_averages = nr_averages
        self.integration_length = integration_length
        self.weight_function_I = weight_function_I
        self.weight_function_Q = weight_function_Q
        self.one_weight_function_UHFQC = one_weight_function_UHFQC

    def prepare(self, **kw):
        if not self.optimized_weights:
            self.soft_rotate = True
            self.MC.set_sweep_function(awg_swf.OffOn(
                                       pulse_pars=self.pulse_pars,
                                       RO_pars=self.RO_pars,
                                       upload=self.upload))
            self.MC.set_sweep_points(np.arange(self.nr_shots))
            if 'CBox' in str(self.acquisition_instr):
                self.MC.set_detector_function(
                    det.CBox_integration_logging_det(
                        self.acquisition_instr,
                        self.AWG,
                        integration_length=self.integration_length))
                self.CBox = self.acquisition_instr
                if self.SSB:
                    raise ValueError(
                        'SSB is only possible in CBox with optimized weights')
                else:
                    self.CBox.lin_trans_coeffs([1, 0, 0, 1])
                    self.CBox.demodulation_mode('double')
                    if self.IF == None:
                        raise ValueError(
                            'IF has to be provided when not using optimized weights')
                    else:
                        self.CBox.upload_standard_weights(IF=self.IF)

            elif 'UHFQC' in str(self.acquisition_instr):
                self.MC.set_detector_function(
                    det.UHFQC_integration_logging_det(
                        self.acquisition_instr, self.AWG,
                        channels=[
                            self.weight_function_I, self.weight_function_Q],
                        integration_length=self.integration_length,
                        nr_shots=min(self.nr_shots, 4094)))
                if self.SSB:
                    self.UHFQC.prepare_SSB_weight_and_rotation(
                        IF=self.IF, weight_function_I=self.weight_function_I,
                        weight_function_Q=self.weight_function_Q)
                else:
                    if self.IF == None:
                        raise ValueError(
                            'IF has to be provided when not using optimized weights')
                    else:
                        self.UHFQC.prepare_DSB_weight_and_rotation(
                            IF=self.IF,
                            weight_function_I=self.weight_function_I,
                            weight_function_Q=self.weight_function_Q)
            elif 'DDM' in str(self.acquisition_instr):
                self.MC.set_detector_function(
                    det.DDM_integration_logging_det(
                        self.acquisition_instr, self.AWG,
                        channels=[
                            self.weight_function_I, self.weight_function_Q],
                        integration_length=self.integration_length,
                        nr_shots=min(self.nr_shots, 8000)))
                if self.SSB:
                    self.DDM.prepare_SSB_weight_and_rotation(
                        IF=self.IF, weight_function_I=self.weight_function_I,
                        weight_function_Q=self.weight_function_Q)
                #not yet implemented
                # else:
                #     if self.IF == None:
                #         raise ValueError(
                #             'IF has to be provided when not using optimized weights')
                #     else:
                #         self.UHFQC.prepare_DSB_weight_and_rotation(
                #             IF=self.IF,
                #             weight_function_I=self.weight_function_I,
                #             weight_function_Q=self.weight_function_Q)

    def acquire_data_point(self, *args, **kw):
        self.time_start = time.time()
        if self.optimized_weights:
            self.soft_rotate = False
            if 'CBox' in str(self.acquisition_instr):
                self.CBox.nr_averages(int(self.nr_averages))
                if self.SSB:
                    self.CBox.lin_trans_coeffs([1, 1, -1, 1])
                    # self.CBox.demodulation_mode(1)
                    self.CBox.demodulation_mode('single')
                else:
                    self.CBox.lin_trans_coeffs([1, 0, 0, 1])
                    # self.CBox.demodulation_mode(0)
                    self.CBox.demodulation_mode('double')
                self.nr_samples = 512
                self.CBox.nr_samples.set(self.nr_samples)
                SWF = awg_swf.OffOn(
                    pulse_pars=self.pulse_pars,
                    RO_pars=self.RO_pars,
                    pulse_comb='OffOff',
                    nr_samples=self.nr_samples)
                SWF.prepare()
                self.CBox.acquisition_mode('idle')
                self.AWG.start()
                self.CBox.acquisition_mode('input averaging')
                inp_avg_res = self.CBox.get_input_avg_results()

                transient0_I = inp_avg_res[0]
                transient0_Q = inp_avg_res[1]

                SWF = awg_swf.OffOn(
                    pulse_pars=self.pulse_pars,
                    RO_pars=self.RO_pars,
                    pulse_comb='OnOn',
                    nr_samples=self.nr_samples)
                SWF.prepare()
                self.CBox.acquisition_mode('idle')
                self.CBox.acquisition_mode('input averaging')
                self.AWG.start()
                inp_avg_res = self.CBox.get_input_avg_results()
                self.CBox.acquisition_mode('idle')
                transient1_I = inp_avg_res[0]
                transient1_Q = inp_avg_res[1]

                optimized_weights_I = (transient1_I-transient0_I)
                optimized_weights_I = optimized_weights_I - \
                    np.mean(optimized_weights_I)
                weight_scale_factor = 127./np.max(np.abs(optimized_weights_I))
                optimized_weights_I = np.floor(
                    weight_scale_factor*optimized_weights_I).astype(int)

                optimized_weights_Q = (transient1_Q-transient0_Q)
                optimized_weights_Q = optimized_weights_Q - \
                    np.mean(optimized_weights_Q)
                weight_scale_factor = 127./np.max(np.abs(optimized_weights_Q))
                optimized_weights_Q = np.floor(
                    weight_scale_factor*optimized_weights_Q).astype(int)

                self.CBox.sig0_integration_weights.set(optimized_weights_I)
                if self.SSB:
                    self.CBox.sig1_integration_weights.set(
                        optimized_weights_Q)  # disabling the Q quadrature
                else:
                    self.CBox.sig1_integration_weights.set(
                        np.multiply(optimized_weights_Q, 0))  # disabling the Q quadrature
                self.MC.set_sweep_function(awg_swf.OffOn(
                                           pulse_pars=self.pulse_pars,
                                           RO_pars=self.RO_pars))
                self.MC.set_sweep_points(np.arange(self.nr_shots))
                self.MC.set_detector_function(
                    det.CBox_integration_logging_det(self.CBox, self.AWG, integration_length=self.integration_length))

            elif 'UHFQC' in str(self.acquisition_instr):
                self.nr_samples = 4096
                self.channels=[
                            self.weight_function_I, self.weight_function_Q]
                #copy pasted from input average prepare
                self.AWG.stop()
                self.UHFQC.quex_iavg_length(self.nr_samples)
                self.UHFQC.quex_iavg_avgcnt(int(np.log2(self.nr_averages)))
                self.UHFQC.awgs_0_userregs_1(1)  # 0 for rl, 1 for iavg
                self.UHFQC.awgs_0_userregs_0(
                    int(self.nr_averages))  # 0 for rl, 1 for iavg
                self.nr_sweep_points = self.nr_samples
                self.UHFQC.acquisition_initialize(channels=self.channels, mode='iavg')

                #prepare sweep
                SWF = awg_swf.OffOn(
                    pulse_pars=self.pulse_pars,
                    RO_pars=self.RO_pars,
                    pulse_comb='OffOff',
                    nr_samples=self.nr_samples)
                SWF.prepare()

                #get values detector
                self.UHFQC.quex_rl_readout(0) # resets UHFQC internal readout counters
                self.UHFQC.acquisition_arm()
                # starting AWG
                if self.AWG is not None:
                    self.AWG.start()

                data_raw=self.UHFQC.acquisition_poll(samples=self.nr_sweep_points,
                                                     arm=False, acquisition_time=0.01)
                data = np.array([data_raw[key] for key in data_raw.keys()])

                #calculating transients
                transient0_I = data[0]
                transient0_Q = data[1]

                self.AWG.stop()
                SWF = awg_swf.OffOn(
                    pulse_pars=self.pulse_pars,
                    RO_pars=self.RO_pars,
                    pulse_comb='OnOn',
                    nr_samples=self.nr_samples)
                SWF.prepare()

                 #get values detector
                self.UHFQC.quex_rl_readout(0) # resets UHFQC internal readout counters
                self.UHFQC.acquisition_arm()
                # starting AWG
                if self.AWG is not None:
                    self.AWG.start()

                data_raw=self.UHFQC.acquisition_poll(samples=self.nr_sweep_points,
                                                     arm=False, acquisition_time=0.01,
                                                     timeout=100)
                data = np.array([data_raw[key] for key in data_raw.keys()])
<<<<<<< HEAD

                # calculating transients

=======

                #calculating transients
>>>>>>> b9aed1f9
                transient1_I = data[0]
                transient1_Q = data[1]

                optimized_weights_I = (transient1_I-transient0_I)
                optimized_weights_I = optimized_weights_I - \
                    np.mean(optimized_weights_I)
                weight_scale_factor = 1./np.max(np.abs(optimized_weights_I))
                optimized_weights_I = np.array(
                    weight_scale_factor*optimized_weights_I)

                optimized_weights_Q = (transient1_Q-transient0_Q)
                optimized_weights_Q = optimized_weights_Q - \
                    np.mean(optimized_weights_Q)
                weight_scale_factor = 1./np.max(np.abs(optimized_weights_Q))
                optimized_weights_Q = np.array(
                    weight_scale_factor*optimized_weights_Q)

                eval('self.UHFQC.quex_wint_weights_{}_real(np.array(optimized_weights_I))'.format(
                    self.weight_function_I))
                if self.SSB:
                    eval('self.UHFQC.quex_wint_weights_{}_imag(np.array(optimized_weights_Q))'.format(
                        self.weight_function_I))
                    if not self.one_weight_function_UHFQC:
                        eval('self.UHFQC.quex_wint_weights_{}_real(np.array(optimized_weights_I))'.format(
                            self.weight_function_Q))
                        eval('self.UHFQC.quex_wint_weights_{}_imag(np.array(optimized_weights_Q))'.format(
                            self.weight_function_Q))
                    eval(
                        'self.UHFQC.quex_rot_{}_real(1.0)'.format(self.weight_function_I))
                    eval(
                        'self.UHFQC.quex_rot_{}_imag(-1.0)'.format(self.weight_function_I))
                    if not self.one_weight_function_UHFQC:
                        eval(
                            'self.UHFQC.quex_rot_{}_real(1.0)'.format(self.weight_function_Q))
                        eval(
                            'self.UHFQC.quex_rot_{}_imag(1.0)'.format(self.weight_function_Q))
                else:
                    # disabling the other weight fucntions
                    eval(
                        'self.UHFQC.quex_wint_weights_{}_imag(0*np.array(optimized_weights_Q))'.format(self.weight_function_I))
                    if not self.one_weight_function_UHFQC:
                        eval(
                            'self.UHFQC.quex_wint_weights_{}_real(0*np.array(optimized_weights_I))'.format(self.weight_function_Q))
                        eval(
                            'self.UHFQC.quex_wint_weights_{}_imag(0*np.array(optimized_weights_Q))'.format(self.weight_function_Q))
                    eval(
                        'self.UHFQC.quex_rot_{}_real(1.0)'.format(self.weight_function_I))
                    eval(
                        'self.UHFQC.quex_rot_{}_imag(0.0)'.format(self.weight_function_I))
                    if not self.one_weight_function_UHFQC:

                        eval(
                            'self.UHFQC.quex_rot_{}_real(0.0)'.format(self.weight_function_Q))
                        eval(
                            'self.UHFQC.quex_rot_{}_imag(0.0)'.format(self.weight_function_Q))
                # reading out weights as check
                eval('self.UHFQC.quex_wint_weights_{}_real()'.format(
                    self.weight_function_I))
                # reading out weights as check
                eval('self.UHFQC.quex_wint_weights_{}_imag()'.format(
                    self.weight_function_I))
                # reading out weights as check
                eval('self.UHFQC.quex_wint_weights_{}_real()'.format(
                    self.weight_function_Q))
                # reading out weights as check
                eval('self.UHFQC.quex_wint_weights_{}_imag()'.format(
                    self.weight_function_Q))

                self.MC.set_sweep_function(awg_swf.OffOn(
                                           pulse_pars=self.pulse_pars,
                                           RO_pars=self.RO_pars))
                self.MC.set_sweep_points(np.arange(self.nr_shots))
                self.MC.set_detector_function(
                    det.UHFQC_integration_logging_det(self.UHFQC, self.AWG,
                                                      channels=[
                                                          self.weight_function_I, self.weight_function_Q],
                                                      integration_length=self.integration_length, nr_shots=min(self.nr_shots, 4094)))
        self.i += 1
        self.MC.run(name=self.measurement_name+'_'+str(self.i))

        if self.analyze:
            ana = ma.SSRO_Analysis(rotate=self.soft_rotate,
                                   label=self.measurement_name,
                                   no_fits=self.raw, close_file=False,
                                   close_fig=True, auto=True)
            if self.optimized_weights:
                # data_group = self.MC.data_object.create_group('Transients Data')
                dset = ana.g.create_dataset('Transients', (self.nr_samples, 4),
                                            maxshape=(self.nr_samples, 4))
                dset[:, 0] = transient0_I
                dset[:, 1] = transient0_Q
                dset[:, 2] = transient1_I
                dset[:, 3] = transient1_Q
            ana.data_file.close()

            # Arbitrary choice, does not think about the deffinition
            time_end = time.time()
            nett_wait = self.wait-time_end+self.time_start
            print(self.time_start)
            if nett_wait > 0:
                time.sleep(nett_wait)
            if self.raw:
                return ana.F_a, ana.theta
            else:
                return ana.F_a, ana.F_d, ana.SNR
'''
    def acquire_data_point(self, *args, **kw):
        self.time_start = time.time()
        if self.set_integration_weights:
            nr_samples = 512
            self.CBox.nr_samples.set(nr_samples)
            self.MC.set_sweep_function(awg_swf.OffOn(
                                       pulse_pars=self.pulse_pars,
                                       RO_pars=self.RO_pars,
                                       pulse_comb='OffOff',
                                       nr_samples=nr_samples))
            self.MC.set_detector_function(det.CBox_input_average_detector(
                                          self.CBox, self.AWG))
            self.MC.run('Measure_transients_0')
            a0 = ma.MeasurementAnalysis(auto=True, close_fig=self.close_fig)
            self.MC.set_sweep_function(awg_swf.OffOn(
                                       pulse_pars=self.pulse_pars,
                                       RO_pars=self.RO_pars,
                                       pulse_comb='OnOn',
                                       nr_samples=nr_samples))
            self.MC.set_detector_function(det.CBox_input_average_detector(
                                          self.CBox, self.AWG))
            self.MC.run('Measure_transients_1')
            a1 = ma.MeasurementAnalysis(auto=True, close_fig=self.close_fig)
            transient0 = a0.data[1, :]
            transient1 = a1.data[1, :]
            optimized_weights = transient1-transient0
            optimized_weights = optimized_weights+np.mean(optimized_weights)
            self.CBox.sig0_integration_weights.set(optimized_weights)
            self.CBox.sig1_integration_weights.set(
                np.multiply(optimized_weights, self.use_Q))  # disabling the Q quadrature

            self.MC.set_sweep_function(awg_swf.OffOn(
                                       pulse_pars=self.pulse_pars,
                                       RO_pars=self.RO_pars))

            self.MC.set_detector_function(
                det.CBox_integration_logging_det(self.CBox, self.AWG))
        self.i += 1
        self.MC.run(name=self.measurement_name+'_'+str(self.i))
        if self.analyze:
            ana = ma.SSRO_Analysis(label=self.measurement_name,
                                   no_fits=self.raw, close_file=True,
                                   close_fig=self.close_fig)
            # Arbitrary choice, does not think about the deffinition
            time_end=time.time()
            nett_wait = self.wait-time_end+self.time_start
            print(self.time_start)
            if nett_wait>0:
                time.sleep(nett_wait)
            if self.raw:
                return ana.F_raw, ana.theta
            else:
                return ana.F, ana.F_corrected
'''


class CBox_trace_error_fraction_detector(det.Soft_Detector):

    def __init__(self, measurement_name, MC, AWG, CBox,
                 sequence_swf=None,
                 threshold=None,
                 calibrate_threshold='self-consistent',
                 save_raw_trace=False,
                 **kw):
        super().__init__(**kw)
        self.name = measurement_name
        self.threshold = threshold
        self.value_names = ['no err',
                            'single err',
                            'double err']
        self.value_units = ['%', '%', '%']

        self.AWG = AWG
        self.MC = MC
        self.CBox = CBox
        # after testing equivalence this is to be removed
        self.save_raw_trace = save_raw_trace
        self.calibrate_threshold = calibrate_threshold

        self.sequence_swf = sequence_swf

    def calibrate_threshold_conventional(self):
        self.CBox.lin_trans_coeffs.set([1, 0, 0, 1])
        ssro_d = SSRO_Fidelity_Detector_CBox(
            'SSRO_det', self.MC, self.AWG, self.CBox,
            RO_pulse_length=self.sequence_swf.RO_pulse_length,
            RO_pulse_delay=self.sequence_swf.RO_pulse_delay,
            RO_trigger_delay=self.sequence_swf.RO_trigger_delay)
        ssro_d.prepare()
        ssro_d.acquire_data_point()
        a = ma.SSRO_Analysis(auto=True, close_fig=True,
                             label='SSRO', no_fits=True,
                             close_file=True)
        # SSRO analysis returns the angle to rotate by
        theta = a.theta  # analysis returns theta in rad

        rot_mat = [np.cos(theta), -np.sin(theta),
                   np.sin(theta), np.cos(theta)]
        self.CBox.lin_trans_coeffs.set(rot_mat)
        self.threshold = a.V_th_a  # allows
        self.CBox.sig0_threshold_line.set(int(a.V_th_a))
        self.sequence_swf.upload = True
        # make sure the sequence gets uploaded
        return int(self.threshold)

    def calibrate_threshold_self_consistent(self):
        self.CBox.lin_trans_coeffs.set([1, 0, 0, 1])
        ssro_d = CBox_SSRO_discrimination_detector(
            'SSRO-disc-det',
            MC=self.MC, AWG=self.AWG, CBox=self.CBox,
            sequence_swf=self.sequence_swf)
        ssro_d.prepare()
        discr_vals = ssro_d.acquire_data_point()
        # hardcoded indices correspond to values in CBox SSRO discr det
        theta = discr_vals[2] * 2 * np.pi/360

        # Discr returns the current angle, rotation is - that angle
        rot_mat = [np.cos(-1*theta), -np.sin(-1*theta),
                   np.sin(-1*theta), np.cos(-1*theta)]
        self.CBox.lin_trans_coeffs.set(rot_mat)

        # Measure it again to determine the threshold after rotating
        discr_vals = ssro_d.acquire_data_point()
        # hardcoded indices correspond to values in CBox SSRO discr det
        theta = discr_vals[2]
        self.threshold = int(discr_vals[3])

        self.CBox.sig0_threshold_line.set(int(self.threshold))
        return int(self.threshold)

    def prepare(self, **kw):
        self.i = 0
        if self.threshold is None:  # calibrate threshold
            if self.calibrate_threshold is 'conventional':
                self.calibrate_threshold_conventional()
            elif self.calibrate_threshold == 'self-consistent':
                self.calibrate_threshold_self_consistent()
            else:
                raise Exception(
                    'calibrate_threshold "{}"'.format(self.calibrate_threshold)
                    + 'not recognized')
        else:
            self.CBox.sig0_threshold_line.set(int(self.threshold))
        self.MC.set_sweep_function(self.sequence_swf)

        # if self.counters:
        # self.counters_d = det.CBox_state_counters_det(self.CBox, self.AWG)

        self.dig_shots_det = det.CBox_digitizing_shots_det(
            self.CBox, self.AWG,
            threshold=self.CBox.sig0_threshold_line.get())
        self.MC.set_detector_function(self.dig_shots_det)

    def acquire_data_point(self, **kw):
        if self.i > 0:
            # overwrites the upload arg if the sequence swf has it to
            # prevent reloading
            self.sequence_swf.upload = False
        self.i += 1
        if self.save_raw_trace:
            self.MC.run(self.name+'_{}'.format(self.i))
            a = ma.MeasurementAnalysis(auto=False)
            a.get_naming_and_values()
            trace = a.measured_values[0]
            a.finish()  # close the datafile
            return self.count_error_fractions(trace, len(trace))
        else:
            self.sequence_swf.prepare()
            counters = self.counters_d.get_values()
            # no err, single and double for weight A
            return counters[0:3]/self.CBox.get('log_length')*100

    def count_error_fractions(self, trace, trace_length):
        no_err_counter = 0
        single_err_counter = 0
        double_err_counter = 0
        for i in range(len(trace)-2):
            if trace[i] == trace[i+1]:
                # A single error is associated with a qubit error
                single_err_counter += 1
                if trace[i] == trace[i+2]:
                    # If there are two errors in a row this is associated with
                    # a RO error, this counter must be substracted from the
                    # single counter
                    double_err_counter += 1
            else:
                no_err_counter += 1
        return (no_err_counter/len(trace)*100,
                single_err_counter/len(trace)*100,
                double_err_counter/len(trace)*100)


class CBox_SSRO_discrimination_detector(det.Soft_Detector):

    def __init__(self, measurement_name, MC, AWG, CBox,
                 sequence_swf,
                 threshold=None,
                 calibrate_threshold=False,
                 save_raw_trace=False,
                 counters=True,
                 analyze=True,
                 **kw):
        super().__init__(**kw)

        self.name = measurement_name
        if threshold is None:
            self.threshold = CBox.sig0_threshold_line.get()
        else:
            self.threshold = threshold

        self.value_names = ['F-discr. cur. th.',
                            'F-discr. optimal',
                            'theta',
                            'optimal I-threshold',
                            'rel. separation',
                            'rel. separation I']  # projected along I axis
        self.value_units = ['%', '%', 'deg', 'a.u', '1/sigma', '1/sigma']

        self.AWG = AWG
        self.MC = MC
        self.CBox = CBox
        # Required to set some kind of sequence that does a pulse
        self.sequence_swf = sequence_swf

        # If analyze is False it cannot be used as a detector anymore
        self.analyze = analyze

    def prepare(self, **kw):
        self.i = 0
        self.MC.set_sweep_function(self.sequence_swf)
        self.MC.set_detector_function(det.CBox_integration_logging_det(
            self.CBox, self.AWG))

    def acquire_data_point(self, **kw):
        if self.i > 0:
            # overwrites the upload arg if the sequence swf has it to
            # prevent reloading
            self.sequence_swf.upload = False
        self.i += 1

        self.MC.run(self.name+'_{}'.format(self.i))
        if self.analyze:
            a = ma.SSRO_discrimination_analysis(
                label=self.name+'_{}'.format(self.i),
                current_threshold=self.threshold)
            return (a.F_discr_curr_t*100, a.F_discr*100,
                    a.theta, a.opt_I_threshold,
                    a.relative_separation, a.relative_separation_I)


class CBox_RB_detector(det.Soft_Detector):

    def __init__(self, measurement_name, MC, AWG, CBox, LutMan,
                 nr_cliffords, desired_nr_seeds,
                 IF,
                 RO_pulse_length, RO_pulse_delay, RO_trigger_delay,
                 pulse_delay,
                 T1=None, **kw):
        super().__init__(**kw)
        self.name = measurement_name
        self.nr_cliffords = nr_cliffords
        self.desired_nr_seeds = desired_nr_seeds
        self.AWG = AWG
        self.MC = MC
        self.CBox = CBox
        self.LutMan = LutMan
        self.IF = IF
        self.RO_pulse_length = RO_pulse_length
        self.RO_pulse_delay = RO_pulse_delay
        self.RO_trigger_delay = RO_trigger_delay
        self.pulse_delay = pulse_delay
        self.T1 = T1
        self.value_names = ['F_cl']
        self.value_units = ['']

    def calculate_seq_duration_and_max_nr_seeds(self, nr_cliffords,
                                                pulse_delay):
        max_nr_cliffords = max(nr_cliffords)
        # For few cliffords the number of gates is not the average number of
        # gates so pick the max, rounded to ns
        max_seq_duration = np.round(max(max_nr_cliffords*pulse_delay *
                                        (1.875+.5), 10e-6), 9)
        max_idling_waveforms_per_seed = max_seq_duration/(1200e-9)
        max_nr_waveforms = 29184  # hard limit from the CBox
        max_nr_seeds = int(max_nr_waveforms/((max_idling_waveforms_per_seed +
                                              np.mean(nr_cliffords)*1.875)*(len(nr_cliffords)+4)))
        return max_seq_duration, max_nr_seeds

    def prepare(self, **kw):
        max_seq_duration, max_nr_seeds = \
            self.calculate_seq_duration_and_max_nr_seeds(self.nr_cliffords,
                                                         self.pulse_delay)
        nr_repetitions = int(np.ceil(self.desired_nr_seeds/max_nr_seeds))
        self.total_nr_seeds = nr_repetitions*max_nr_seeds

        averages_per_tape = self.desired_nr_seeds//nr_repetitions
        self.CBox.nr_averages.set(int(2**np.ceil(np.log2(averages_per_tape))))

        rb_swf = awg_swf.CBox_RB_sweep(nr_cliffords=self.nr_cliffords,
                                       nr_seeds=max_nr_seeds,
                                       max_seq_duration=max_seq_duration,
                                       safety_margin=0,
                                       IF=self.IF,
                                       RO_pulse_length=self.RO_pulse_length,
                                       RO_pulse_delay=self.RO_pulse_delay,
                                       RO_trigger_delay=self.RO_trigger_delay,
                                       pulse_delay=self.pulse_delay,
                                       AWG=self.AWG,
                                       CBox=self.CBox,
                                       LutMan=self.LutMan)

        self.i = 0
        self.MC.set_sweep_function(rb_swf)
        self.MC.set_sweep_function_2D(awg_swf.Two_d_CBox_RB_seq(rb_swf))
        self.MC.set_sweep_points_2D(np.arange(nr_repetitions))
        self.MC.set_detector_function(det.CBox_integrated_average_detector(
                                      self.CBox, self.AWG))

    def acquire_data_point(self, **kw):
        self.i += 1
        self.MC.run(self.name+'_{}_{}seeds'.format(
                    self.i, self.total_nr_seeds), mode='2D')
        a = ma.RandomizedBench_2D_flat_Analysis(
            auto=True, close_main_fig=True, T1=self.T1,
            pulse_delay=self.pulse_delay)
        F_cl = a.fit_res.params['fidelity_per_Clifford'].value
        return F_cl


class Chevron_optimization_v1(det.Soft_Detector):

    '''
    Chevron optimization.
    '''

    def __init__(self, flux_channel, dist_dict, AWG, MC_nested, qubit,
                 kernel_obj, cost_function_opt=0, **kw):
        super().__init__()
        kernel_dir = 'kernels/'
        self.name = 'chevron_optimization_v1'
        self.value_names = ['Cost function', 'SWAP Time']
        self.value_units = ['a.u.', 'ns']
        self.kernel_obj = kernel_obj
        self.AWG = AWG
        self.MC_nested = MC_nested
        self.qubit = qubit
        self.dist_dict = dist_dict
        self.flux_channel = flux_channel
        self.cost_function_opt = cost_function_opt
        self.dist_dict['ch%d' % self.flux_channel].append('')
        self.nr_averages = kw.get('nr_averages', 1024)

        self.awg_amp_par = ManualParameter(
            name='AWG_amp', unit='Vpp', label='AWG Amplitude')
        self.awg_amp_par.get = lambda: self.AWG.get(
            'ch{}_amp'.format(self.flux_channel))
        self.awg_amp_par.set = lambda val: self.AWG.set(
            'ch{}_amp'.format(self.flux_channel), val)
        self.awg_value = 2.0

        kernel_before_list = self.dist_dict['ch%d' % self.flux_channel]
        kernel_before_loaded = []
        for k in kernel_before_list:
            if k is not '':
                kernel_before_loaded.append(np.loadtxt(kernel_dir+k))
        self.kernel_before = kernel_obj.convolve_kernel(kernel_before_loaded,
                                                        30000)

    def acquire_data_point(self, **kw):
        # # Before writing it
        # # Summarize what to do:

        # # Update kernel from kernel object

        kernel_file = 'optimizing_kernel_%s' % a_tools.current_timestamp()
        self.kernel_obj.save_corrections_kernel(
            kernel_file, self.kernel_before,)
        self.dist_dict['ch%d' % self.flux_channel][-1] = kernel_file+'.txt'

        self.qubit.dist_dict = self.dist_dict
        self.qubit.RO_acq_averages(self.nr_averages)
        self.qubit.measure_chevron(amps=[self.awg_amp_par()],
                                   length=np.arange(0, 81e-9, 1e-9),
                                   MC=self.MC_nested)

        # # fit it
        ma_obj = ma.chevron_optimization_v2(auto=True, label='Chevron_slice')
        cost_val = ma_obj.cost_value[self.cost_function_opt]

        # # Return the cost function sum(min)+sum(1-max)
        return cost_val, 0.5*ma_obj.period

    def prepare(self):
        pass

    def finish(self):
        pass


class SWAPN_optimization(det.Soft_Detector):

    '''
    SWAPN optimization.
    Wrapper around a SWAPN sequence to create a cost function.

    The kernel object is used to determine the (pre)distortion kernel.
    It is common to do a sweep over one of the kernel parameters as a sweep
    function.
    '''

    def __init__(self, nr_pulses_list, AWG, MC_nested, qubit,
                 kernel_obj,  cache, cost_choice='sum', **kw):

        super().__init__()
        self.name = 'swapn_optimization'
        self.value_names = ['Cost function', 'Single SWAP Fid']
        self.value_units = ['a.u.', 'ns']
        self.kernel_obj = kernel_obj
        self.cache_obj = cache
        self.AWG = AWG
        self.MC_nested = MC_nested
        self.cost_choice = cost_choice
        self.nr_pulses_list = nr_pulses_list
        self.qubit = qubit

    def acquire_data_point(self, **kw):
        # # Update kernel from kernel object

        # # Measure the swapn
        times_vec = self.nr_pulses_list
        cal_points = 4
        lengths_cal = times_vec[-1] + \
            np.arange(1, 1+cal_points)*(times_vec[1]-times_vec[0])
        lengths_vec = np.concatenate((times_vec, lengths_cal))

        flux_pulse_pars = self.qubit.get_flux_pars()
        mw_pulse_pars, RO_pars = self.qubit.get_pulse_pars()

        repSWAP = awg_swf.SwapN(mw_pulse_pars,
                                RO_pars,
                                flux_pulse_pars, AWG=self.AWG,
                                dist_dict=self.kernel_obj.kernel(),
                                upload=True)
        # self.AWG.set('ch%d_amp'%self.qubit.fluxing_channel(), 2.)
        # seq = repSWAP.pre_upload()

        self.MC_nested.set_sweep_function(repSWAP)
        self.MC_nested.set_sweep_points(lengths_vec)

        self.MC_nested.set_detector_function(self.qubit.int_avg_det_rot)
        self.AWG.set('ch%d_amp' % self.qubit.fluxing_channel(),
                     self.qubit.SWAP_amp())
        self.MC_nested.run('SWAPN_%s' % self.qubit.name)

        # # fit it
        ma_obj = ma.SWAPN_cost(auto=True, cost_func=self.cost_choice)
        return ma_obj.cost_val, ma_obj.single_swap_fid

    def prepare(self):
        pass

    def finish(self):
        pass


class AllXY_devition_detector_CBox(det.Soft_Detector):

    '''
    Currently only for CBox.
    Todo: remove the predefined values for the sequence
    '''

    def __init__(self, measurement_name, MC, AWG, CBox,
                 IF, RO_trigger_delay, RO_pulse_delay, RO_pulse_length,
                 pulse_delay,
                 LutMan=None,
                 reload_pulses=False, **kw):
        '''
        If reloading of pulses is desired the LutMan is a required instrument
        '''
        self.detector_control = 'soft'
        self.name = 'AllXY_dev_i'
        # For an explanation of the difference between the different
        # Fidelities look in the analysis script
        self.value_names = ['Total_deviation', 'Avg deviation']
        # Should only return one instead of two but for now just for
        # convenience as I understand the scale of total deviation
        self.value_units = ['', '']
        self.measurement_name = measurement_name
        self.MC = MC
        self.CBox = CBox
        self.AWG = AWG

        self.IF = IF
        self.RO_trigger_delay = RO_trigger_delay
        self.RO_pulse_delay = RO_pulse_delay
        self.pulse_delay = pulse_delay
        self.RO_pulse_length = RO_pulse_length

        self.LutMan = LutMan
        self.reload_pulses = reload_pulses

    def prepare(self, **kw):
        self.i = 0
        self.MC.set_sweep_function(awg_swf.CBox_AllXY(
                                   IF=self.IF,
                                   pulse_delay=self.pulse_delay,
                                   RO_pulse_delay=self.RO_pulse_delay,
                                   RO_trigger_delay=self.RO_trigger_delay,
                                   RO_pulse_length=self.RO_pulse_length,
                                   AWG=self.AWG, CBox=self.CBox))
        self.MC.set_detector_function(
            det.CBox_integrated_average_detector(self.CBox, self.AWG))

    def acquire_data_point(self, *args, **kw):
        if self.i > 0:
            self.MC.sweep_functions[0].upload = False
        self.i += 1
        if self.reload_pulses:
            self.LutMan.load_pulses_onto_AWG_lookuptable(0)
            self.LutMan.load_pulses_onto_AWG_lookuptable(1)
            self.LutMan.load_pulses_onto_AWG_lookuptable(2)

        self.MC.run(name=self.measurement_name+'_'+str(self.i))

        ana = ma.AllXY_Analysis(label=self.measurement_name)
        tot_dev = ana.deviation_total
        avg_dev = tot_dev/21

        return tot_dev, avg_dev


class Qubit_Spectroscopy(det.Soft_Detector):

    '''
    Performs a set of measurements that finds f_resonator, f_qubit,
    '''

    def __init__(self,
                 qubit,
                 res_start=None,
                 res_stop=None,
                 res_freq_step=None,
                 res_use_min=False,
                 res_use_max=False,
                 use_FWHM=False,
                 res_t_int=None,
                 spec_start=None,
                 spec_stop=None,
                 spec_freq_step=0.0001,
                 spec_t_int=None,
                 use_offset=None,
                 spec_sweep_range=0.04,
                 fitting_model='hanger',
                 pulsed=False,
                 **kw):

        # # import placed here to prevent circular import statement
        # #   as some cal_tools use composite detectors.
        from pycqed.measurement import calibration_toolbox as cal_tools
        imp.reload(cal_tools)
        self.cal_tools = cal_tools
        self.qubit = qubit
        self.nested_MC_name = 'Qubit_Spectroscopy_MC'
        self.cal_tools = cal_tools
        self.use_FWHM = use_FWHM
        # Instruments
        self.HM = qt.instruments['HM']
        self.Pulsed_Spec = qt.instruments['Pulsed_Spec']
        self.RF_power = kw.pop('RF_power', qubit.get_RF_CW_power())

        self.qubit_source = qt.instruments[qubit.get_qubit_source()]
        self.qubit_source_power = kw.pop('qubit_source_power',
                                         qubit.get_source_power())

        self.Plotmon = qt.instruments['Plotmon']

        self.res_start = res_start
        self.res_stop = res_stop
        self.res_freq_step = res_freq_step
        self.res_use_min = res_use_min
        self.res_use_max = res_use_max

        self.spec_start = spec_start
        self.spec_stop = spec_stop
        self.spec_freq_step = spec_freq_step
        self.spec_sweep_range = spec_sweep_range

        if (res_t_int is not None) and (spec_t_int is not None):
            self.res_t_int = res_t_int
            self.spec_t_int = spec_t_int
            self.alternate_t_int = True
        else:
            self.alternate_t_int = False

        self.resonator_data = None
        self.qubit_data = None

        self.fitting_model = fitting_model
        self.pulsed = pulsed

        self.detector_control = 'soft'
        self.name = 'Qubit_Spectroscopy_detector'
        self.value_names = ['f_resonator', 'f_resonator_stderr',
                            'f_qubit', 'f_qubit_stderr']
        self.value_units = ['GHz', 'GHz', 'GHz', 'GHz']
        self.msmt_kw = {key.split('msmt_')[1]: val
                        for key, val in list(kw.items()) if 'msmt_' in key}
        # Setting the constants

    def prepare(self, **kw):
        if self.qubit.get_RF_source() is not None:
            self.HM.set_RF_source(self.qubit.get_RF_source())
        self.HM.set_RF_power(self.RF_power)
        self.qubit_source.set_power(self.qubit_source_power)
        self.HM.init()
        self.HM.set_sources('On')

        self.nested_MC = qt.instruments.create(
            self.nested_MC_name,
            'MeasurementControl')
        self.loopcnt = 0

    def acquire_data_point(self, *args, **kw):
        def plot_resonator_data(data):
            if self.resonator_data is None:
                self.resonator_data = data[0]
            else:
                self.resonator_data = np.vstack((self.resonator_data, data[0]))
            self.Plotmon.plot3D(1, np.transpose(self.resonator_data*1.))

        def plot_qubit_data(data):
            if self.qubit_data is None:
                self.qubit_data = data[0]
            else:
                self.qubit_data = np.vstack((self.qubit_data, data[0]))
            self.Plotmon.plot3D(2, np.transpose(self.qubit_data*1.))

        if self.alternate_t_int:
            self.HM.set_t_int(self.res_t_int)
            self.HM.init(optimize=True)

        self.loopcnt += 1
        self.HM.set_sources('On')

        if self.res_start is None:
            cur_f_RO = self.qubit.get_current_RO_frequency()
            self.res_start = cur_f_RO-0.003
            self.res_stop = cur_f_RO+0.003

        print('Scanning for resonator starting at ' + str(self.res_start))
        resonator_scan = \
            self.qubit.find_resonator_frequency(
                use_FWHM=self.use_FWHM,
                MC_name=self.nested_MC_name,
                f_start=self.res_start,
                f_stop=self.res_stop,
                f_step=self.res_freq_step,
                suppress_print_statements=False,
                fitting_model=self.fitting_model,
                use_min=self.res_use_min,
                use_max=self.res_use_max)

        # plot_resonator_data(resonator_scan['data'])
        # print 'BLUUUUURB'
        f_resonator = resonator_scan['f_resonator']+0.00001
        f_resonator_stderr = resonator_scan['f_resonator_stderr']
        self.qubit.set_current_RO_frequency(f_resonator)
        print('Finished resonator scan. Readout frequency: ', f_resonator)

        if self.pulsed is True:
            if self.qubit.get_RF_source() is not None:
                self.Pulsed_Spec.set_RF_source(self.qubit.get_RF_source())
            self.Pulsed_Spec.set_RF_power(self.qubit.get_RF_TD_power())
            self.Pulsed_Spec.set_f_readout(
                self.qubit.get_current_RO_frequency()*1e9)
        else:
            self.HM.set_RF_power(self.qubit.get_RF_CW_power())
            self.HM.set_frequency(self.qubit.get_current_RO_frequency()*1e9)

        if self.alternate_t_int:
            self.HM.set_t_int(self.spec_t_int)
            self.HM.init(optimize=True)

        print('Scanning for qubit')
        qubit_scan = self.qubit.find_frequency_spec(
            MC_name=self.nested_MC_name,
            f_step=self.spec_freq_step,
            f_start=self.spec_start,
            f_stop=self.spec_stop,
            # update_qubit=False,  # We do not want a failed track to update
            suppress_print_statements=True,
            source_power=self.qubit_source_power,
            pulsed=self.pulsed)

        # plot_qubit_data(qubit_scan['data'])

        f_qubit = qubit_scan['f_qubit']
        f_qubit_stderr = qubit_scan['f_qubit_stderr']

        print('Estimated qubit frequency: ', f_qubit)
        self.qubit.set_current_frequency(f_qubit)
        self.HM.set_sources('Off')

        return_vals = [f_resonator, f_resonator_stderr,
                       f_qubit, f_qubit_stderr]
        return return_vals

    def finish(self, **kw):
        self.HM.set_sources('Off')
        self.nested_MC.remove()


class Tracked_Qubit_Spectroscopy(det.Soft_Detector):

    '''
    Performs a set of measurements that finds f_resonator, f_qubit, and
    tracks them.

    Uses functions on the qubit object.

    If the sweep points are handed it uses those in predicting frequencies,
    if no sweep points are given it assumes linear spacing between sweep points.
    '''

    def __init__(self, qubit,
                 nested_MC,
                 qubit_initial_frequency=None,
                 qubit_span=0.04e9,
                 qubit_init_factor=5,
                 qubit_stepsize=0.0005e9,
                 resonator_initial_frequency=None,
                 resonator_span=0.010e9,
                 resonator_stepsize=0.0001e9,
                 resonator_use_min=False,
                 resonator_use_max=False,
                 No_of_fitpoints=10,
                 sweep_points=None,
                 fitting_model='hanger',
                 pulsed=False,
                 **kw):
        self.nested_MC = nested_MC
        self.qubit = qubit
        if resonator_initial_frequency != None:

            self.resonator_frequency = resonator_initial_frequency
        else:
            self.resonator_frequency = self.qubit.f_res()
        self.resonator_span = resonator_span
        self.resonator_stepsize = resonator_stepsize
        if qubit_initial_frequency != None:
            self.qubit_frequency = qubit_initial_frequency
        else:
            self.qubit_frequency = self.qubit.f_qubit()
        self.qubit_span = qubit_span
        self.qubit_init_factor = qubit_init_factor
        self.qubit_stepsize = qubit_stepsize
        self.No_of_fitpoints = No_of_fitpoints
        self.pulsed = pulsed
        self.resonator_use_min = resonator_use_min
        self.resonator_use_max = resonator_use_max
        self.sweep_points = sweep_points

        # Instruments
        self.fitting_model = fitting_model

        # self.qubit_source = qubit.cw_source
        # self.RF_power = kw.pop('RF_power', self.qubit.RO_power_cw())
        # if pulsed:
        #     self.qubit_source_power = kw.pop('qubit_source_power',
        #                                      self.qubit.get_source_power())
        # else:

        self.detector_control = 'soft'
        self.name = 'Qubit_Spectroscopy'
        self.value_names = ['f_resonator',  # 'f_resonator_stderr',
                            'f_qubit']  # , 'f_qubit_stderr']
        self.value_units = ['Hz', 'Hz']  # , 'Hz', 'Hz']

    def prepare(self, **kw):

        # if self.pulsed is True:
        #     if self.qubit.get_RF_source() is not None:
        #         self.Pulsed_Spec.set_RF_source(self.qubit.get_RF_source())
        #         self.HM.set_RF_source(self.qubit.get_RF_source())
        #     self.Pulsed_Spec.set_RF_power(self.RF_power)
        #     self.HM.set_RF_power(self.RF_power)
        # else:
        #     if self.qubit.get_RF_source() is not None:
        #         self.HM.set_RF_source(self.qubit.get_RF_source())
        #         print('Setting RF source of HM to'+self.qubit.get_RF_source())
        #     self.HM.set_RF_power(self.RF_power)
        # self.qubit_source.set_power(self.qubit_source_power)

        # self.AWG.start()
        # self.HM.init()
        # self.AWG.stop()

        # self.HM.set_sources('On')
        self.resonator_frequencies = np.zeros(len(self.sweep_points))
        self.qubit_frequencies = np.zeros(len(self.sweep_points))
        self.loopcnt = 0

        print('\nStarting Tracked Spectroscopy')

    def determine_frequencies(self, loopcnt):
        if self.loopcnt == 0:
            '''
            Uses the inital frequencies to determine where to look
            '''
            f_resonator = self.resonator_frequency

            f_qubit = self.qubit_frequency
            f_qubit_start = self.qubit_frequency - self.qubit_span/2
            f_qubit_end = self.qubit_frequency + self.qubit_span/2

        elif self.loopcnt == 1:
            '''
            Expects the qubit at self.qubit_frequency.
            '''
            f_resonator = self.resonator_frequency

            f_qubit = self.qubit_frequency
            f_qubit_start = self.qubit_frequency \
                - self.qubit_span * self.qubit_init_factor/2
            f_qubit_end = self.qubit_frequency\
                + self.qubit_span * self.qubit_init_factor/2

        elif self.loopcnt == 2:
            '''
            Predicts the qubit and resonator frequency for the third point
            by using the last two points in linear extrapolation.
            uses the np.polyfit and np.poly2d functions.
            '''
            res_fit_coeff = np.polyfit(
                self.sweep_points[:self.loopcnt],
                self.resonator_frequencies[:self.loopcnt], 1)
            res_fit = np.poly1d(res_fit_coeff)
            qub_fit_coeff = np.polyfit(
                self.sweep_points[:self.loopcnt],
                self.qubit_frequencies[:self.loopcnt], 1)
            qub_fit = np.poly1d(qub_fit_coeff)

            f_resonator = res_fit(self.sweep_points[loopcnt])
            f_qubit = qub_fit(self.sweep_points[loopcnt])

            f_qubit_start = f_qubit - self.qubit_span / 2
            f_qubit_end = f_qubit + self.qubit_span / 2
        else:
            '''
            After measuring 3 points quadratic extrapolation is used based
            on all the previous measured points to predict the frequencies.
            uses the np.polyfit and np.poly1d functions.
            '''
            res_fit_coeff = np.polyfit(
                self.sweep_points[:self.loopcnt],
                self.resonator_frequencies[:self.loopcnt], 2)
            res_fit = np.poly1d(res_fit_coeff)
            qub_fit_coeff = np.polyfit(
                self.sweep_points[:self.loopcnt],
                self.qubit_frequencies[:self.loopcnt], 2)
            qub_fit = np.poly1d(qub_fit_coeff)

            f_resonator = res_fit(self.sweep_points[loopcnt])
            f_qubit = qub_fit(self.sweep_points[loopcnt])

            f_qubit_start = f_qubit - self.qubit_span / 2
            f_qubit_end = f_qubit + self.qubit_span / 2

        f_resonator_start = f_resonator - self.resonator_span/2
        f_resonator_end = f_resonator + self.resonator_span/2
        print('Expected qubit frequency: %s' % f_qubit)
        print('Expected resonator frequency: %s' % f_resonator)

        return {'f_resonator_start': f_resonator_start,
                'f_resonator_end': f_resonator_end,
                'f_resonator': f_resonator,
                'f_qubit_start': f_qubit_start,
                'f_qubit_end': f_qubit_end,
                'f_qubit': f_qubit}

    def acquire_data_point(self, *args, **kw):
        # self.HM.set_sources('On')

        frequencies = self.determine_frequencies(self.loopcnt)

        # Resonator
        print('\nScanning for resonator.' +
              'range: {fmin} - {fmax} GHz   span {span} MHz'.format(
                  fmin=frequencies['f_resonator_start'],
                  fmax=frequencies['f_resonator_end'],
                  span=(frequencies['f_resonator_end'] -
                        frequencies['f_resonator_start'])))

        # if self.alternate_t_int:
        #     self.HM.set_t_int(self.resonator_t_int)
        #     self.HM.init(optimize=True)

        freqs_res = np.arange(frequencies['f_resonator_start'],
                              frequencies['f_resonator_end'],
                              self.resonator_stepsize)
        f_resonator = self.qubit.find_resonator_frequency(
            MC=self.nested_MC,
            freqs=freqs_res, update=False,
            use_min=self.resonator_use_min)*1e9  # to correct for fit
        # FIXME: remove the 1e9 after reloading the qubit object

        # FIXME not returned in newest version
        # self.resonator_frequency = f_resonator  # in 2nd loop value is updated
        # f_resonator_stderr = resonator_scan['f_resonator_stderr']
        # Q_resonator = resonator_scan['quality_factor']
        # Q_resonator_stderr = resonator_scan['quality_factor_stderr']
        print('Finished resonator scan. Readout frequency: ', f_resonator)

        # Qubit
        print('Scanning for qubit.' +
              'range: {fmin} - {fmax} GHz   span {span} MHz'.format(
                  fmin=frequencies['f_qubit_start'],
                  fmax=frequencies['f_qubit_end'],
                  span=(frequencies['f_qubit_end'] -
                        frequencies['f_qubit_start'])))

        self.qubit.f_RO(f_resonator)
        freqs_qub = np.arange(frequencies['f_qubit_start'],
                              frequencies['f_qubit_end'],
                              self.qubit_stepsize)

        self.qubit.measure_spectroscopy(
            freqs=freqs_qub,
            MC=self.nested_MC,
            pulsed=self.pulsed)
        a = ma.Qubit_Spectroscopy_Analysis(label=self.qubit.msmt_suffix)
        f_qubit, std_err_f_qubit = a.get_frequency_estimate()
        # f_qubit = qubit_scan['f_qubit']
        # f_qubit_stderr = qubit_scan['f_qubit_stderr']
        # qubit_linewidth = qubit_scan['qubit_linewidth']
        # self.qubit_frequency = f_qubit
        self.qubit_frequency = f_qubit
        print('Measured Qubit frequency: ', f_qubit)

        self.qubit.set_current_frequency(f_qubit)
        # self.resonator_linewidth = f_resonator / Q_resonator
        # self.qubit_linewidth = qubit_linewidth

        if self.loopcnt == 1:
            self.resonator_span = max(min(5*self.resonator_linewidth, 0.005),
                                      self.resonator_span)

        # print('Resonator width = {linewidth}, span = {span}'.format(
        #     linewidth=self.resonator_linewidth, span=self.resonator_span))
        # print('Qubit width = {}'.format(self.qubit_linewidth))

        self.resonator_frequencies[self.loopcnt] = f_resonator
        self.qubit_frequencies[self.loopcnt] = f_qubit

        # self.HM.set_sources('Off')
        self.loopcnt += 1
        return_vals = [f_resonator, f_qubit]
        # return_vals = [f_resonator, f_resonator_stderr,
        #                f_qubit, f_qubit_stderr]
        return return_vals

    def finish(self, **kw):
        # self.HM.set_sources('Off')
        pass


class FluxTrack(det.Soft_Detector):
    '''
    '''

    def __init__(self, qubit, device, MC, AWG, cal_points=False, **kw):
        self.detector_control = 'soft'
        self.name = 'FluxTrack'
        self.cal_points = cal_points
        self.value_names = [r' +/- $F |1\rangle$',
                            r' + $F |1\rangle$', r' - $F |1\rangle$']
        self.value_units = ['', '', '']
        self.qubit = qubit
        self.AWG = AWG
        self.MC = MC
        self.operations_dict = device.get_operation_dict()
        self.dist_dict = qubit.dist_dict()
        self.nested_MC = MC

        self.FluxTrack_swf = awg_swf.awg_seq_swf(
            fsqs.FluxTrack,
            # parameter_name='Amplitude',
            unit='V',
            AWG=self.AWG,
            fluxing_channels=[self.qubit.fluxing_channel()],
            awg_seq_func_kwargs={'operation_dict': self.operations_dict,
                                 'q0': self.qubit.name,
                                 'cal_points': self.cal_points,
                                 'distortion_dict': self.dist_dict,
                                 'upload': True})

    def prepare(self, **kw):
        self.FluxTrack_swf.prepare()
        self.FluxTrack_swf.upload = False

    def acquire_data_point(self, *args, **kw):
            # acquire with MC_nested
        self.MC.set_sweep_function(self.FluxTrack_swf)
        self.MC.set_sweep_points(np.arange(2+4*self.cal_points))
        if self.cal_points:
            d = self.qubit.int_avg_det_rot
        else:
            d = self.qubit.int_avg_det

        self.MC.set_detector_function(d)
        self.MC.run('FluxTrack_point_%s' % self.qubit.name)

        ma_obj = ma.MeasurementAnalysis(auto=True, label='FluxTrack_point')
        y = np.mean(ma_obj.measured_values[0, :2])
        y_p = ma_obj.measured_values[0, 0]
        y_m = ma_obj.measured_values[0, 1]
        y_mean = np.mean([y_p, y_m])
        return (y_mean, y_p, y_m)<|MERGE_RESOLUTION|>--- conflicted
+++ resolved
@@ -324,14 +324,8 @@
                                                      arm=False, acquisition_time=0.01,
                                                      timeout=100)
                 data = np.array([data_raw[key] for key in data_raw.keys()])
-<<<<<<< HEAD
-
-                # calculating transients
-
-=======
 
                 #calculating transients
->>>>>>> b9aed1f9
                 transient1_I = data[0]
                 transient1_Q = data[1]
 
