"""
Module for handling HDF5 data within qcodes.
Based on hdf5 datawrapper from qtlab originally by Reinier Heeres and
Wolfgang Pfaff.

Contains:
- a data class (HDF5Data) which is essentially a wrapper of a h5py data
  object, adapted for usage with qcodes
- name generators in the style of qtlab Data objects
- functions to create standard data sets
"""

import os
import logging
import time
import h5py
import numpy as np
from uuid import getnode as get_mac
# Hardcoded datadir, not cool :)
try:
    qc_config
<<<<<<< HEAD
except NameError:
    from pycqed.init.config import setup_dict
    mac = get_mac()
    setup_name = setup_dict.mac_dict[str(mac)]
    logging.warning('Creating qc_config for datadir')
    # logging.warning('Data directory set to:',
    #                 setup_dict.data_dir_dict[setup_name])
    qc_config = {'datadir': setup_dict.data_dir_dict[setup_name]}
=======
except:
    try:
        mac = get_mac()
        try:
            setup_name = setup_dict.mac_dict[str(mac)]
            datadir = setup_dict.data_dir_dict[setup_name]
        except:
            datadir = None
        print('Data directory set to:', datadir)
    except:
        # Stores data in the default data location (pycqed_py3/data/)
        datadir = os.path.join(os.path.dirname(pq.__file__), os.pardir, 'data')
        logging.warning('Creating qc_config for datadir')
        qc_config = {'datadir': datadir}
>>>>>>> 357b3a9a


class DateTimeGenerator:
    '''
    Class to generate filenames / directories based on the date and time.
    '''

    def __init__(self):
        pass

    def create_data_dir(self, datadir, name=None, ts=None,
                        datesubdir=True, timesubdir=True):
        '''
        Create and return a new data directory.

        Input:
            datadir (string): base directory
            name (string): optional name of measurement
            ts (time.localtime()): timestamp which will be used if timesubdir=True
            datesubdir (bool): whether to create a subdirectory for the date
            timesubdir (bool): whether to create a subdirectory for the time

        Output:
            The directory to place the new file in
        '''

        path = datadir
        if ts is None:
            ts = time.localtime()
        if datesubdir:
            path = os.path.join(path, time.strftime('%Y%m%d', ts))
        if timesubdir:
            tsd = time.strftime('%H%M%S', ts)
            timestamp_verified = False
            counter = 0
            # Verify if timestamp is unique by seeing if the folder exists
            while not timestamp_verified:
                counter += 1
                try:
                    measdirs = [d for d in os.listdir(path)
                                if d[:6] == tsd]
                    if len(measdirs) == 0:
                        timestamp_verified = True
                    else:
                        # if timestamp not unique, add one second
                        # This is quite a hack
                        ts = time.localtime((time.mktime(ts)+1))
                        tsd = time.strftime('%H%M%S', ts)
                    if counter >= 3600:
                        raise Exception()
                except OSError as err:
                    if 'cannot find the path specified' in str(err):
                        timestamp_verified = True
                    elif 'No such file or directory' in str(err):
                        timestamp_verified = True
                    else:
                        raise err
            if name is not None:
                path = os.path.join(path, tsd+'_'+name)
            else:
                path = os.path.join(path, tsd)

        return path, tsd

    def new_filename(self, data_obj):
        '''Return a new filename, based on name and timestamp.'''
        path, tstr = self.create_data_dir(qc_config['datadir'],
                                          name=data_obj._name,
                                          ts=data_obj._localtime)
        filename = '%s_%s.hdf5' % (tstr, data_obj._name)
        return os.path.join(path, filename)


class Data(h5py.File):

    # _data_list = data.Data._data_list
    _filename_generator = DateTimeGenerator()

    def __init__(self, name='None', filepath=None, *args, **kwargs):
        """
        Creates an empty data set including the file, for which the currently
        set file name generator is used.

        kwargs:
            name (string) : default is 'data' (%timemark is interpreted as
            its timemark)
        """
        # FIXME: the name generation here is a bit nasty
        # name = data.Data._data_list.new_item_name(self, name)
        self._name = name

        self._localtime = time.localtime()
        self._timestamp = time.asctime(self._localtime)
        self._timemark = time.strftime('%H%M%S', self._localtime)
        self._datemark = time.strftime('%Y%m%d', self._localtime)

        if filepath:
            self.filepath = filepath
        else:
            self.filepath = self._filename_generator.new_filename(self)

        self.filepath = self.filepath.replace("%timemark", self._timemark)

        self.folder, self._filename = os.path.split(self.filepath)
        if not os.path.isdir(self.folder):
            os.makedirs(self.folder)
        super(Data, self).__init__(self.filepath, 'a')
        self.flush()


def encode_to_utf8(s):
    '''
    Required because h5py does not support python3 strings
    '''
    # converts byte type to string because of h5py datasaving
    if type(s) == str:
        s = s.encode('utf-8')
    # If it is an array of value decodes individual entries
    elif type(s) == np.ndarray or list:
        s = [s.encode('utf-8') for s in s]
    return s<|MERGE_RESOLUTION|>--- conflicted
+++ resolved
@@ -19,16 +19,6 @@
 # Hardcoded datadir, not cool :)
 try:
     qc_config
-<<<<<<< HEAD
-except NameError:
-    from pycqed.init.config import setup_dict
-    mac = get_mac()
-    setup_name = setup_dict.mac_dict[str(mac)]
-    logging.warning('Creating qc_config for datadir')
-    # logging.warning('Data directory set to:',
-    #                 setup_dict.data_dir_dict[setup_name])
-    qc_config = {'datadir': setup_dict.data_dir_dict[setup_name]}
-=======
 except:
     try:
         mac = get_mac()
@@ -43,7 +33,6 @@
         datadir = os.path.join(os.path.dirname(pq.__file__), os.pardir, 'data')
         logging.warning('Creating qc_config for datadir')
         qc_config = {'datadir': datadir}
->>>>>>> 357b3a9a
 
 
 class DateTimeGenerator:
