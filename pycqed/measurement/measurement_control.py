import types
import logging
import time
import numpy as np
import collections
from scipy.optimize import fmin_powell
from pycqed.measurement import hdf5_data as h5d
from pycqed.utilities import general
from pycqed.utilities.general import (
    dict_to_ordered_tuples,
    delete_keys_from_dict,
    check_keyboard_interrupt,
    KeyboardFinish,
)
from pycqed.utilities.get_default_datadir import get_default_datadir

# Used for auto qcodes parameter wrapping
from pycqed.measurement import sweep_functions as swf
from pycqed.measurement.mc_parameter_wrapper import wrap_par_to_swf
from pycqed.measurement.mc_parameter_wrapper import wrap_par_to_det
from pycqed.analysis.tools.data_manipulation import get_generation_means

from pycqed.analysis.tools.plot_interpolation import interpolate_heatmap

from qcodes.instrument.base import Instrument
from qcodes.instrument.parameter import ManualParameter
from qcodes.utils import validators as vals
from qcodes.plots.colors import color_cycle

# Used for adaptive sampling
from adaptive.learner import BaseLearner
from adaptive.learner import Learner1D
from adaptive.learner import Learner2D
from adaptive.learner import LearnerND

# In the future should be replaced by `adaptive.learner.SKOptLearner`
# SKOptLearnerND is a modified version of SKOptLearner
# to fix a data type matching problem
# [Victor 2019-12-04] my pull request should be merged soon
# when an adaptive stable version 0.10.0+ is available replace all
# SKOptLearnerND with `adaptive.learner.SKOptLearner` and
# cleanup the comments about this
from pycqed.measurement.optimization import SKOptLearnerND
from skopt import Optimizer  # imported for checking types
from adaptive import runner

try:
    import msvcrt  # used on windows to catch keyboard input
except:
    print("Could not import msvcrt (used for detecting keystrokes)")

try:
    import PyQt5
    from qcodes.plots.pyqtgraph import QtPlot, TransformState
except Exception:
    print(
        "pyqtgraph plotting not supported, "
        'try "from qcodes.plots.pyqtgraph import QtPlot" '
        "to see the full error"
    )
    print("When instantiating an MC object," " be sure to set live_plot_enabled=False")


def is_subclass(obj, test_obj):
    """
    Extra check to ensure test_obj is a class before
    checking for whether it is a subclass. Prevents Python from
    throwing an error if test_obj is not a class but a function
    """
    return isinstance(obj, type) and issubclass(obj, test_obj)


class MeasurementControl(Instrument):

    """
    New version of Measurement Control that allows for adaptively determining
    data points.
<<<<<<< HEAD
    '''

    def __init__(self, name: str,
                 plotting_interval: float = 3,
                 datadir: str = get_default_datadir(),
                 live_plot_enabled: bool = True, verbose: bool = True):
        super().__init__(name=name)
=======
    """

    def __init__(
        self,
        name: str,
        plotting_interval: float = 3,
        datadir: str = get_default_datadir(),
        live_plot_enabled: bool = True,
        verbose: bool = True,
    ):
        super().__init__(name=name, server_name=None)
>>>>>>> 39623f70

        self.add_parameter(
            "datadir",
            initial_value=datadir,
            vals=vals.Strings(),
            parameter_class=ManualParameter,
        )
        # Soft average does not work with adaptive measurements.
        self.add_parameter(
            "soft_avg",
            label="Number of soft averages",
            parameter_class=ManualParameter,
            vals=vals.Ints(1, int(1e8)),
            initial_value=1,
        )

        self.add_parameter(
            "plotting_max_pts",
            label="Maximum number of live plotting points",
            parameter_class=ManualParameter,
            vals=vals.Ints(1),
            initial_value=4000,
        )
        self.add_parameter(
            "verbose",
            parameter_class=ManualParameter,
            vals=vals.Bool(),
            initial_value=verbose,
        )
        self.add_parameter(
            "live_plot_enabled",
            parameter_class=ManualParameter,
            vals=vals.Bool(),
            initial_value=live_plot_enabled,
        )
        self.add_parameter(
            "plotting_interval",
            unit="s",
            vals=vals.Numbers(min_value=0.001),
            set_cmd=self._set_plotting_interval,
            get_cmd=self._get_plotting_interval,
        )
        self.add_parameter(
            "persist_mode",
            vals=vals.Bool(),
            parameter_class=ManualParameter,
            initial_value=True,
        )

        self.add_parameter(
            "on_progress_callback",
            vals=vals.Callable(),
            docstring="A callback to communicate progress. This should be a "
            "Callable accepting ints between 0 and 100 indicating percdone.",
            parameter_class=ManualParameter,
            initial_value=None,
        )

        self.add_parameter(
            "cfg_clipping_mode",
            vals=vals.Bool(),
            docstring="Clipping mode, when True ignores ValueErrors  when "
            "setting parameters. This can be useful when running optimizations",
            parameter_class=ManualParameter,
            initial_value=False,
        )

        self.add_parameter(
            "instrument_monitor",
            parameter_class=ManualParameter,
            initial_value=None,
            vals=vals.Strings(),
        )

        # pyqtgraph plotting process is reused for different measurements.
        if self.live_plot_enabled():
            self.create_plot_monitor()
        self.plotting_interval(plotting_interval)

        self.soft_iteration = 0  # used as a counter for soft_avg
        self._persist_dat = None
        self._persist_xlabs = None
        self._persist_ylabs = None

    ##############################################
    # Functions used to control the measurements #
    ##############################################

<<<<<<< HEAD
    def run(self, name: str = None, exp_metadata: dict = None,
            mode: str = '1D', disable_snapshot_metadata: bool = False, **kw):
        '''
=======
    def run(
        self,
        name: str = None,
        exp_metadata: dict = None,
        mode: str = "1D",
        disable_snapshot_metadata: bool = False,
        **kw
    ):
        """
>>>>>>> 39623f70
        Core of the Measurement control.

        Args:
            name (string):
                    Name of the measurement. This name is included in the
                    name of the data files.
            exp_metadata (dict):
                    Dictionary containing experimental metadata that is saved
                    to the data file at the location
                        file['Experimental Data']['Experimental Metadata']
                bins (list):
                    If bins is specified in exp_metadata this is used to
                    average data in specific bins for live plotting.
                    This is useful when it is required to take data in single
                    shot mode.


            mode (str):
                    Measurement mode. Can '1D', '2D', or 'adaptive'.
            disable_snapshot_metadata (bool):
                    Disables metadata saving of the instrument snapshot.
                    This can be useful for performance reasons.
                    N.B. Do not use this unless you know what you are doing!
                    Except for special cases instrument settings should always
                    be saved in the datafile.
                    This is an argument instead of a parameter because this
                    should always be explicitly diabled in order to prevent
                    accidentally leaving it off.

        """
        # Setting to zero at the start of every run, used in soft avg
        self.soft_iteration = 0
        self.set_measurement_name(name)
        self.print_measurement_start_msg()

        self.mode = mode
        # used in determining data writing indices (deprecated?)
        self.iteration = 0

        # used for determining data writing indices and soft averages
        self.total_nr_acquired_values = 0

        # needs to be defined here because of the with statement below
        return_dict = {}
        self.last_sweep_pts = None  # used to prevent resetting same value

        with h5d.Data(
            name=self.get_measurement_name(), datadir=self.datadir()
        ) as self.data_object:
            try:

                check_keyboard_interrupt()
                self.get_measurement_begintime()
                if not disable_snapshot_metadata:
                    self.save_instrument_settings(self.data_object)
                self.create_experimentaldata_dataset()

                self.plotting_bins = None
                if exp_metadata is not None:
                    self.save_exp_metadata(exp_metadata, self.data_object)
                    if "bins" in exp_metadata.keys():
                        self.plotting_bins = exp_metadata["bins"]

                if mode is not "adaptive":
                    try:
                        # required for 2D plotting and data storing.
                        # try except because some swf get the sweep points in the
                        # prepare statement. This needs a proper fix
                        self.xlen = len(self.get_sweep_points())
                    except:
                        self.xlen = 1
                if self.mode == "1D":
                    self.measure()
                elif self.mode == "2D":
                    self.measure_2D()
                elif self.mode == "adaptive":
                    self.measure_soft_adaptive()
                else:
                    raise ValueError('Mode "{}" not recognized.'.format(self.mode))
            except KeyboardFinish as e:
                print(e)
            result = self.dset[()]
            self.get_measurement_endtime()
            self.save_MC_metadata(self.data_object)  # timing labels etc

            return_dict = self.create_experiment_result_dict()

        self.finish(result)
        return return_dict

    def measure(self, *kw):
        if self.live_plot_enabled():
            self.initialize_plot_monitor()

        for sweep_function in self.sweep_functions:
            sweep_function.prepare()

        if (
            self.sweep_functions[0].sweep_control == "soft"
            and self.detector_function.detector_control == "soft"
        ):
            self.detector_function.prepare()
            self.get_measurement_preparetime()
            self.measure_soft_static()

        elif self.detector_function.detector_control == "hard":
            self.get_measurement_preparetime()
            sweep_points = self.get_sweep_points()

            while self.get_percdone() < 100:
                start_idx = self.get_datawriting_start_idx()
                if len(self.sweep_functions) == 1:
                    self.sweep_functions[0].set_parameter(sweep_points[start_idx])
                    self.detector_function.prepare(sweep_points=self.get_sweep_points())
                    self.measure_hard()
                else:  # If mode is 2D
                    for i, sweep_function in enumerate(self.sweep_functions):
                        swf_sweep_points = sweep_points[:, i]
                        val = swf_sweep_points[start_idx]
                        sweep_function.set_parameter(val)
                    self.detector_function.prepare(
                        sweep_points=sweep_points[start_idx : start_idx + self.xlen, 0]
                    )
                    self.measure_hard()
        else:
            raise Exception(
                "Sweep and Detector functions not "
                + "of the same type. \nAborting measurement"
            )
            print(self.sweep_function.sweep_control)
            print(self.detector_function.detector_control)

        check_keyboard_interrupt()
        self.update_instrument_monitor()
        self.update_plotmon(force_update=True)
        if self.mode == "2D":
            self.update_plotmon_2D(force_update=True)
        elif self.mode == "adaptive":
            self.update_plotmon_adaptive(force_update=True)
        for sweep_function in self.sweep_functions:
            sweep_function.finish()
        self.detector_function.finish()

        return

    def measure_soft_static(self):
        for self.soft_iteration in range(self.soft_avg()):
            for i, sweep_point in enumerate(self.sweep_points):
                self.measurement_function(sweep_point)

    def measure_soft_adaptive(self, method=None):
        """
        Uses the adaptive function and keywords for that function as
        specified in self.af_pars()
        """
        self.save_optimization_settings()
        self.adaptive_function = self.af_pars.pop("adaptive_function")
        if self.live_plot_enabled():
            self.initialize_plot_monitor_adaptive()
        for sweep_function in self.sweep_functions:
            sweep_function.prepare()
        self.detector_function.prepare()
        self.get_measurement_preparetime()

        if self.adaptive_function == "Powell":
            self.adaptive_function = fmin_powell
        if is_subclass(self.adaptive_function, BaseLearner):
            Learner = self.adaptive_function
            # Pass the rigth parameters two each type of learner
            if issubclass(self.adaptive_function, Learner1D):
                self.learner = Learner(
                    self.optimization_function,
                    bounds=self.af_pars["bounds"],
                    loss_per_interval=self.af_pars.get("loss_per_interval", None),
                )
            elif issubclass(self.adaptive_function, Learner2D):
                self.learner = Learner(
                    self.optimization_function,
                    bounds=self.af_pars["bounds"],
                    loss_per_triangle=self.af_pars.get("loss_per_triangle", None),
                )
            elif issubclass(self.adaptive_function, LearnerND):
                self.learner = Learner(
                    self.optimization_function,
                    bounds=self.af_pars["bounds"],
                    loss_per_simplex=self.af_pars.get("loss_per_simplex", None),
                )
            elif issubclass(self.adaptive_function, SKOptLearnerND):
                # NB: SKOptLearnerND is a modified version of SKOptLearner
                # to fix a data type matching problem
                # NB2: This learner expects the `optimization_function`
                # to be scalar
                self.learner = Learner(
                    self.optimization_function,
                    dimensions=self.af_pars["dimensions"],
                    base_estimator=self.af_pars.get("base_estimator", "gp"),
                    n_initial_points=self.af_pars.get("n_initial_points", 10),
                    acq_func=self.af_pars.get("acq_func", "gp_hedge"),
                    acq_optimizer=self.af_pars.get("acq_optimizer", "auto"),
                    n_random_starts=self.af_pars.get("n_random_starts", None),
                    random_state=self.af_pars.get("random_state", None),
                    acq_func_kwargs=self.af_pars.get("acq_func_kwargs", None),
                    acq_optimizer_kwargs=self.af_pars.get("acq_optimizer_kwargs", None),
                )
            else:
                raise NotImplementedError("Learner subclass type not supported.")

            # N.B. the runner that is used is not an `adaptive.Runner` object
            # rather it is the `adaptive.runner.simple` function. This
            # ensures that everything runs in a single process, as is
            # required by QCoDeS (May 2018) and makes things simpler.
            self.runner = runner.simple(learner=self.learner, goal=self.af_pars["goal"])
            if issubclass(self.adaptive_function, SKOptLearnerND):
                # NB: Having an optmizer that also complies with the adaptive
                # interface breaks a bit the previous structure
                # now there are many checks for this case
                # Because this is also an optimizer we save the result
                # Pass the learner because it contains all the points
                self.save_optimization_results(self.adaptive_function, self.learner)

        elif isinstance(self.adaptive_function, types.FunctionType) or isinstance(
            self.adaptive_function, np.ufunc
        ):
            try:
                # exists so it is possible to extract the result
                # of an optimization post experiment
                self.adaptive_result = self.adaptive_function(
                    self.optimization_function, **self.af_pars
                )
            except StopIteration:
                print("Reached f_termination: %s" % (self.f_termination))
            self.save_optimization_results(
                self.adaptive_function, result=self.adaptive_result
            )
        else:
            raise Exception(
                'optimization function: "%s" not recognized' % self.adaptive_function
            )

        for sweep_function in self.sweep_functions:
            sweep_function.finish()
        self.detector_function.finish()
        check_keyboard_interrupt()
        self.update_instrument_monitor()
        self.update_plotmon(force_update=True)
        self.update_plotmon_adaptive(force_update=True)
        return

    def measure_hard(self):
        new_data = np.array(self.detector_function.get_values()).T

        ###########################
        # Shape determining block #
        ###########################

        datasetshape = self.dset.shape
        start_idx, stop_idx = self.get_datawriting_indices_update_ctr(new_data)

        new_datasetshape = (np.max([datasetshape[0], stop_idx]), datasetshape[1])
        self.dset.resize(new_datasetshape)
        len_new_data = stop_idx - start_idx
        if len(np.shape(new_data)) == 1:
            old_vals = self.dset[start_idx:stop_idx, len(self.sweep_functions)]
            new_vals = (new_data + old_vals * self.soft_iteration) / (
                1 + self.soft_iteration
            )

            self.dset[start_idx:stop_idx, len(self.sweep_functions)] = new_vals
        else:
            old_vals = self.dset[start_idx:stop_idx, len(self.sweep_functions) :]
            new_vals = (new_data + old_vals * self.soft_iteration) / (
                1 + self.soft_iteration
            )

            self.dset[start_idx:stop_idx, len(self.sweep_functions) :] = new_vals
        sweep_len = len(self.get_sweep_points().T)

        ######################
        # DATA STORING BLOCK #
        ######################
        if sweep_len == len_new_data:  # 1D sweep
            self.dset[:, 0] = self.get_sweep_points().T
        else:
            try:
                if len(self.sweep_functions) != 1:
                    relevant_swp_points = self.get_sweep_points()[
                        start_idx : start_idx + len_new_data :
                    ]
                    self.dset[
                        start_idx:, 0 : len(self.sweep_functions)
                    ] = relevant_swp_points
                else:
                    self.dset[start_idx:, 0] = self.get_sweep_points()[
                        start_idx : start_idx + len_new_data :
                    ].T
            except Exception:
                # There are some cases where the sweep points are not
                # specified that you don't want to crash (e.g. on -off seq)
                pass

        check_keyboard_interrupt()
        self.update_instrument_monitor()
        self.update_plotmon()
        if self.mode == "2D":
            self.update_plotmon_2D_hard()
        self.iteration += 1
        self.print_progress(stop_idx)
        return new_data

    def measurement_function(self, x):
        """
        Core measurement function used for soft sweeps
        """
        if np.size(x) == 1:
            x = [x]
        if np.size(x) != len(self.sweep_functions):
            raise ValueError('size of x "%s" not equal to # sweep functions' % x)
        for i, sweep_function in enumerate(self.sweep_functions[::-1]):
            # If statement below tests if the value is different from the
            # last value that was set, if it is the same the sweep function
            # will not be called. This is important when setting a parameter
            # is either expensive (e.g., loading a waveform) or has adverse
            # effects (e.g., phase scrambling when setting a MW frequency.

            # x[::-1] changes the order in which the parameters are set, so
            # it is first the outer sweep point and then the inner.This
            # is generally not important except for specifics: f.i. the phase
            # of an agilent generator is reset to 0 when the frequency is set.
            swp_pt = x[::-1][i]
            # The value that was actually set. Returned by the sweep
            # function if known.
            set_val = None
            if self.iteration == 0:
                # always set the first point
                set_val = sweep_function.set_parameter(swp_pt)
            else:
                # start_idx -1 refers to the last written value
                prev_swp_pt = self.last_sweep_pts[::-1][i]
                if swp_pt != prev_swp_pt:
                    # only set if not equal to previous point
                    try:
                        set_val = sweep_function.set_parameter(swp_pt)
                    except ValueError as e:
                        if self.cfg_clipping_mode():
                            logging.warning("MC clipping mode caught exception:")
                            logging.warning(e)
                        else:
                            raise e
            if isinstance(set_val, float):
                # The Value in x is overwritten by the value that the
                # sweep function returns. This allows saving the value
                # that was actually set rather than the one that was
                # intended. This does require custom support from
                # a sweep function.
                x[-i - 1] = set_val

        # used for next iteration
        self.last_sweep_pts = x

        datasetshape = self.dset.shape

        vals = self.detector_function.acquire_data_point()
        start_idx, stop_idx = self.get_datawriting_indices_update_ctr(vals)
        # Resizing dataset and saving
        new_datasetshape = (np.max([datasetshape[0], stop_idx]), datasetshape[1])
        self.dset.resize(new_datasetshape)
        new_data = np.append(x, vals)

        old_vals = self.dset[start_idx:stop_idx, :]
        new_vals = (new_data + old_vals * self.soft_iteration) / (
            1 + self.soft_iteration
        )

        self.dset[start_idx:stop_idx, :] = new_vals
        # update plotmon
        check_keyboard_interrupt()
        self.update_instrument_monitor()
        self.update_plotmon()
        if self.mode == "2D":
            self.update_plotmon_2D()
        elif self.mode == "adaptive":
            self.update_plotmon_adaptive()
        self.iteration += 1
        if self.mode != "adaptive":
            self.print_progress(stop_idx)
        else:
            self.print_progress_adaptive()
        return vals

    def optimization_function(self, x):
        """
        A wrapper around the measurement function.
        It takes the following actions based on parameters specified
        in self.af_pars:
        - Rescales the function using the "x_scale" parameter, default is 1
        - Inverts the measured values if "minimize"==False
        - Compares measurement value with "f_termination" and raises an
        exception, that gets caught outside of the optimization loop, if
        the measured value is smaller than this f_termination.

        Measurement function with scaling to correct physical value
        """
        if self.x_scale is not None:
            for i in range(len(x)):
                x[i] = float(x[i]) / float(self.x_scale[i])

        vals = self.measurement_function(x)
        # This takes care of data that comes from a "single" segment of a
        # detector for a larger shape such as the UFHQC single int avg detector
        # that gives back data in the shape [[I_val_seg0, Q_val_seg0]]
        if len(np.shape(vals)) == 2:
            vals = np.array(vals)[:, 0]
        if self.minimize_optimization:
            if self.f_termination is not None:
                if vals < self.f_termination:
                    raise StopIteration()
        else:
            # when maximizing interrupt when larger than condition before
            # inverting
            if self.f_termination is not None:
                if vals > self.f_termination:
                    raise StopIteration()
            vals = np.multiply(-1, vals)

        # to check if vals is an array with multiple values
        if isinstance(vals, collections.abc.Iterable):
            vals = vals[self.par_idx]
        return vals

    def finish(self, result):
        """
        Deletes arrays to clean up memory and avoid memory related mistakes
        """
        # this data can be plotted by enabling persist_mode
        self._persist_dat = result
        self._persist_xlabs = self.sweep_par_names
        self._persist_ylabs = self.detector_function.value_names

        for attr in [
            "TwoD_array",
            "dset",
            "sweep_points",
            "sweep_points_2D",
            "sweep_functions",
            "xlen",
            "ylen",
            "iteration",
            "soft_iteration",
        ]:
            try:
                delattr(self, attr)
            except AttributeError:
                pass

    ###################
    # 2D-measurements #
    ###################

    def run_2D(self, name=None, **kw):
        self.run(name=name, mode="2D", **kw)

    def tile_sweep_pts_for_2D(self):
        self.xlen = len(self.get_sweep_points())
        self.ylen = len(self.sweep_points_2D)
        if np.size(self.get_sweep_points()[0]) == 1:
            # create inner loop pts
            self.sweep_pts_x = self.get_sweep_points()
            x_tiled = np.tile(self.sweep_pts_x, self.ylen)
            # create outer loop
            self.sweep_pts_y = self.sweep_points_2D
            y_rep = np.repeat(self.sweep_pts_y, self.xlen)
            c = np.column_stack((x_tiled, y_rep))
            self.set_sweep_points(c)
            self.initialize_plot_monitor_2D()
        return

    def measure_2D(self, **kw):
        """
        Sweeps over two parameters set by sweep_function and sweep_function_2D.
        The outer loop is set by sweep_function_2D, the inner loop by the
        sweep_function.

        Soft(ware) controlled sweep functions require soft detectors.
        Hard(ware) controlled sweep functions require hard detectors.
        """

        self.tile_sweep_pts_for_2D()
        self.measure(**kw)
        return

    def set_sweep_function_2D(self, sweep_function):
        # If it is not a sweep function, assume it is a qc.parameter
        # and try to auto convert it it
        if not isinstance(sweep_function, swf.Sweep_function):
            sweep_function = wrap_par_to_swf(sweep_function)

        if len(self.sweep_functions) != 1:
            raise KeyError(
                "Specify sweepfunction 1D before specifying sweep_function 2D"
            )
        else:
            self.sweep_functions.append(sweep_function)
            self.sweep_function_names.append(str(sweep_function.__class__.__name__))

    def set_sweep_points_2D(self, sweep_points_2D):
        self.sweep_functions[1].sweep_points = sweep_points_2D
        self.sweep_points_2D = sweep_points_2D

    ###########
    # Plotmon #
    ###########
    """
    There are (will be) three kinds of plotmons, the regular plotmon,
    the 2D plotmon (which does a heatmap) and the adaptive plotmon.
    """

    def create_plot_monitor(self):
        """
        Creates new PyQTgraph plotting monitor.
        Can also be used to recreate these when plotting has crashed.
        """
        if hasattr(self, "main_QtPlot"):
            del self.main_QtPlot
        if hasattr(self, "secondary_QtPlot"):
            del self.secondary_QtPlot

        self.main_QtPlot = QtPlot(
            window_title="Main plotmon of {}".format(self.name), figsize=(600, 400)
        )
        self.secondary_QtPlot = QtPlot(
            window_title="Secondary plotmon of {}".format(self.name), figsize=(600, 400)
        )

    def initialize_plot_monitor(self):
        # new code
        if self.main_QtPlot.traces != []:
            self.main_QtPlot.clear()
        self.curves = []
        xlabels = self.sweep_par_names
        xunits = self.sweep_par_units
        ylabels = self.detector_function.value_names
        yunits = self.detector_function.value_units

        j = 0
        if (
            self._persist_ylabs == ylabels and self._persist_xlabs == xlabels
        ) and self.persist_mode():
            persist = True
        else:
            persist = False
        for yi, ylab in enumerate(ylabels):
            for xi, xlab in enumerate(xlabels):
                if persist:  # plotting persist first so new data on top
                    yp = self._persist_dat[:, yi + len(self.sweep_function_names)]
                    xp = self._persist_dat[:, xi]
                    if len(xp) < self.plotting_max_pts():
                        self.main_QtPlot.add(
                            x=xp,
                            y=yp,
                            subplot=j + 1,
                            color=0.75,  # a grayscale value
                            pen=None,
                            symbol="o",
                            symbolSize=5,
                        )
                if self.mode == "adaptive":
                    kw = {"pen": None}
                else:
                    kw = {}
                self.main_QtPlot.add(
                    x=[0],
                    y=[0],
                    xlabel=xlab,
                    xunit=xunits[xi],
                    ylabel=ylab,
                    yunit=yunits[yi],
                    subplot=j + 1,
                    color=color_cycle[j % len(color_cycle)],
                    # pen=None,
                    symbol="o",
                    symbolSize=5,
                    **kw
                )
                self.curves.append(self.main_QtPlot.traces[-1])
                j += 1
            self.main_QtPlot.win.nextRow()

    def update_plotmon(self, force_update=False):
        # Note: plotting_max_pts takes precendence over force update
        if self.live_plot_enabled() and (
            self.dset.shape[0] < self.plotting_max_pts()
            or (self.plotting_bins is not None)
        ):
            i = 0
            try:
                time_since_last_mon_update = time.time() - self._mon_upd_time
            except:
                # creates the time variables if they did not exists yet
                self._mon_upd_time = time.time()
                time_since_last_mon_update = 1e9
            try:
                if (
                    time_since_last_mon_update > self.plotting_interval()
                    or force_update
                ):

                    nr_sweep_funcs = len(self.sweep_function_names)
                    for y_ind in range(len(self.detector_function.value_names)):
                        for x_ind in range(nr_sweep_funcs):
                            x = self.dset[:, x_ind]
                            y = self.dset[:, nr_sweep_funcs + y_ind]

                            # used to average e.g., single shot measuremnts
                            # can be specified in MC.run(exp_metadata['bins'])
                            if self.plotting_bins is not None:
                                x = self.plotting_bins
                                if len(y) % len(x) != 0:
                                    # nan's are appended if shapes do not match
                                    missing_vals = missing_vals = int(
                                        len(x) - len(y) % len(x)
                                    )
                                    y_ext = np.concatenate(
                                        [y, np.ones(missing_vals) * np.nan]
                                    )
                                else:
                                    y_ext = y

                                y = np.nanmean(
                                    y_ext.reshape(
                                        (len(self.plotting_bins), -1), order="F"
                                    ),
                                    axis=1,
                                )

                            self.curves[i]["config"]["x"] = x
                            self.curves[i]["config"]["y"] = y
                            i += 1
                    self._mon_upd_time = time.time()
                    self.main_QtPlot.update_plot()
            except Exception as e:
                logging.warning(e)

    def initialize_plot_monitor_2D(self):
        """
        Preallocates a data array to be used for the update_plotmon_2D command.

        Made to work with at most 2 2D arrays (as this is how the labview code
        works). It should be easy to extend this function for more vals.
        """
        if self.live_plot_enabled():
            self.time_last_2Dplot_update = time.time()
            n = len(self.sweep_pts_y)
            m = len(self.sweep_pts_x)
            self.TwoD_array = np.empty([n, m, len(self.detector_function.value_names)])
            self.TwoD_array[:] = np.NAN
            self.secondary_QtPlot.clear()
            slabels = self.sweep_par_names
            sunits = self.sweep_par_units
            zlabels = self.detector_function.value_names
            zunits = self.detector_function.value_units

            for j in range(len(self.detector_function.value_names)):
                self.secondary_QtPlot.add(
                    x=self.sweep_pts_x,
                    y=self.sweep_pts_y,
                    z=self.TwoD_array[:, :, j],
                    xlabel=slabels[0],
                    xunit=sunits[0],
                    ylabel=slabels[1],
                    yunit=sunits[1],
                    zlabel=zlabels[j],
                    zunit=zunits[j],
                    subplot=j + 1,
                    cmap="viridis",
                )

    def update_plotmon_2D(self, force_update=False):
        """
        Adds latest measured value to the TwoD_array and sends it
        to the QC_QtPlot.
        """
        if self.live_plot_enabled():
            try:
                i = int((self.iteration) % (self.xlen * self.ylen))
                x_ind = int(i % self.xlen)
                y_ind = int(i / self.xlen)
                for j in range(len(self.detector_function.value_names)):
                    z_ind = len(self.sweep_functions) + j
                    self.TwoD_array[y_ind, x_ind, j] = self.dset[i, z_ind]
                self.secondary_QtPlot.traces[j]["config"]["z"] = self.TwoD_array[
                    :, :, j
                ]
                if (
                    time.time() - self.time_last_2Dplot_update
                    > self.plotting_interval()
                    or self.iteration == len(self.sweep_points)
                    or force_update
                ):
                    self.time_last_2Dplot_update = time.time()
                    self.secondary_QtPlot.update_plot()
            except Exception as e:
                logging.warning(e)

    def initialize_plot_monitor_2D_interp(self, ld=0):
        """
        Initialize a 2D plot monitor for interpolated (adaptive) plots
        """
        if self.live_plot_enabled() and len(self.sweep_function_names) == 2:
            self.time_last_2Dplot_update = time.time()

            # self.secondary_QtPlot.clear()
            slabels = self.sweep_par_names
            sunits = self.sweep_par_units
            zlabels = self.detector_function.value_names
            zunits = self.detector_function.value_units

            self.im_plots = []
            self.im_plot_scatters = []

            for j in range(len(self.detector_function.value_names)):
                self.secondary_QtPlot.add(
                    x=[0, 1],
                    y=[0, 1],
                    z=np.zeros([2, 2]),
                    xlabel=slabels[0],
                    xunit=sunits[0],
                    ylabel=slabels[1],
                    yunit=sunits[1],
                    zlabel=zlabels[j],
                    zunit=zunits[j],
                    subplot=j + 1,
                    cmap="viridis",
                )

                self.im_plots.append(self.secondary_QtPlot.traces[-1])
                self.secondary_QtPlot.add(
                    x=[0],
                    y=[0],
                    pen=None,
                    color=1.0,
                    width=0,
                    symbol="o",
                    symbolSize=2,
                    subplot=j + 1,
                )
                self.im_plot_scatters.append(self.secondary_QtPlot.traces[-1])

    def update_plotmon_2D_interp(self, force_update=False):
        """
        Updates the interpolated 2D heatmap
        """
        if self.live_plot_enabled() and len(self.sweep_function_names) == 2:
            try:
                if (
                    time.time() - self.time_last_2Dplot_update
                    > self.plotting_interval()
                    or force_update
                ):
                    # exists to force reset the x- and y-axis scale
                    new_sc = TransformState(0, 1, True)

                    x_vals = self.dset[:, 0]
                    y_vals = self.dset[:, 1]
                    for j in range(len(self.detector_function.value_names)):
                        z_ind = len(self.sweep_functions) + j
                        z_vals = self.dset[:, z_ind]

                        # Interpolate points
                        x_grid, y_grid, z_grid = interpolate_heatmap(
                            x_vals, y_vals, z_vals
                        )
                        # trace = self.secondary_QtPlot.traces[j]
                        trace = self.im_plots[j]
                        trace["config"]["x"] = x_grid
                        trace["config"]["y"] = y_grid
                        trace["config"]["z"] = z_grid
                        # force rescale the axes
                        trace["plot_object"]["scales"]["x"] = new_sc
                        trace["plot_object"]["scales"]["y"] = new_sc

                        # Mark all measured points on which the interpolation
                        # is based
                        trace = self.im_plot_scatters[j]
                        trace["config"]["x"] = x_vals
                        trace["config"]["y"] = y_vals

                    self.time_last_2Dplot_update = time.time()
                    self.secondary_QtPlot.update_plot()
            except Exception as e:
                logging.warning(e)

    def initialize_plot_monitor_adaptive(self):
        """
        Uses the Qcodes plotting windows for plotting adaptive plot updates
        """
        if self.adaptive_function.__module__ == "cma.evolution_strategy":
            self.initialize_plot_monitor_adaptive_cma()
            self.secondary_QtPlot.clear()
            self.initialize_plot_monitor_2D_interp()

        else:
            self.initialize_plot_monitor()
            self.time_last_ad_plot_update = time.time()
            self.secondary_QtPlot.clear()
            self.initialize_plot_monitor_2D_interp()

            zlabels = self.detector_function.value_names
            zunits = self.detector_function.value_units

            self.iter_traces = []

            # Because of a bug in QCoDes pytqtgraph backend we don't
            # want line plots and heatmaps in the same plotmon
            # this if statement prevents that from happening
            if len(self.sweep_functions) == 2:
                iter_plotmon = self.main_QtPlot
                iter_start_idx = len(self.sweep_functions) * len(zlabels)
            else:
                iter_plotmon = self.secondary_QtPlot
                iter_start_idx = 0

            for j in range(len(zlabels)):
                iter_plotmon.add(
                    x=[0],
                    y=[0],
                    xlabel="iteration",
                    ylabel=zlabels[j],
                    yunit=zunits[j],
                    subplot=j + 1 + iter_start_idx,
                    symbol="o",
                    symbolSize=5,
                )
                self.iter_traces.append(iter_plotmon.traces[-1])

    def update_plotmon_adaptive(self, force_update=False):
        if self.adaptive_function.__module__ == "cma.evolution_strategy":
            return self.update_plotmon_adaptive_cma(force_update=force_update)
        else:
            self.update_plotmon(force_update=force_update)
        if self.live_plot_enabled():
            try:
                if (
                    time.time() - self.time_last_ad_plot_update
                    > self.plotting_interval()
                    or force_update
                ):
                    for j in range(len(self.detector_function.value_names)):
                        y_ind = len(self.sweep_functions) + j
                        y = self.dset[:, y_ind]
                        x = range(len(y))
                        self.iter_traces[j]["config"]["x"] = x
                        self.iter_traces[j]["config"]["y"] = y
                        self.time_last_ad_plot_update = time.time()
                        self.secondary_QtPlot.update_plot()
            except Exception as e:
                logging.warning(e)
        self.update_plotmon_2D_interp(force_update=force_update)

    def initialize_plot_monitor_adaptive_cma(self):
        """
        Uses the Qcodes plotting windows for plotting adaptive plot updates
        """
        # new code
        if self.main_QtPlot.traces != []:
            self.main_QtPlot.clear()

        self.curves = []
        self.curves_best_ever = []
        self.curves_distr_mean = []

        xlabels = self.sweep_par_names
        xunits = self.sweep_par_units
        ylabels = self.detector_function.value_names
        yunits = self.detector_function.value_units

        j = 0
        if (
            self._persist_ylabs == ylabels and self._persist_xlabs == xlabels
        ) and self.persist_mode():
            persist = True
        else:
            persist = False

        ##########################################
        # Main plotmon
        ##########################################
        for yi, ylab in enumerate(ylabels):
            for xi, xlab in enumerate(xlabels):
                if persist:  # plotting persist first so new data on top
                    yp = self._persist_dat[:, yi + len(self.sweep_function_names)]
                    xp = self._persist_dat[:, xi]
                    if len(xp) < self.plotting_max_pts():
                        self.main_QtPlot.add(
                            x=xp,
                            y=yp,
                            subplot=j + 1,
                            color=0.75,  # a grayscale value
                            symbol="o",
                            pen=None,  # makes it a scatter
                            symbolSize=5,
                        )

                self.main_QtPlot.add(
                    x=[0],
                    y=[0],
                    xlabel=xlab,
                    xunit=xunits[xi],
                    ylabel=ylab,
                    yunit=yunits[yi],
                    subplot=j + 1,
                    pen=None,
                    color=color_cycle[0],
                    symbol="o",
                    symbolSize=5,
                )
                self.curves.append(self.main_QtPlot.traces[-1])

                self.main_QtPlot.add(
                    x=[0],
                    y=[0],
                    xlabel=xlab,
                    xunit=xunits[xi],
                    ylabel=ylab,
                    yunit=yunits[yi],
                    subplot=j + 1,
                    color=color_cycle[2],
                    symbol="o",
                    symbolSize=5,
                )
                self.curves_distr_mean.append(self.main_QtPlot.traces[-1])

                self.main_QtPlot.add(
                    x=[0],
                    y=[0],
                    xlabel=xlab,
                    xunit=xunits[xi],
                    ylabel=ylab,
                    yunit=yunits[yi],
                    subplot=j + 1,
                    pen=None,
                    color=color_cycle[1],
                    symbol="star",
                    symbolSize=10,
                )
                self.curves_best_ever.append(self.main_QtPlot.traces[-1])

                j += 1
            self.main_QtPlot.win.nextRow()

        ##########################################
        # Secondary plotmon
        ##########################################

        # self.secondary_QtPlot.clear()
        self.iter_traces = []
        self.iter_bever_traces = []
        self.iter_mean_traces = []

        plot_num = j
        iter_plotmon = self.main_QtPlot
        for j in range(len(self.detector_function.value_names)):
            iter_plotmon.add(
                x=[0],
                y=[0],
                name="Measured values",
                xlabel="Iteration",
                x_unit="#",
                color=color_cycle[0],
                ylabel=ylabels[j],
                yunit=yunits[j],
                subplot=plot_num + 1,
                symbol="o",
                symbolSize=5,
            )
            self.iter_traces.append(iter_plotmon.traces[-1])

            iter_plotmon.add(
                x=[0],
                y=[0],
                symbol="star",
                symbolSize=15,
                name="Best ever measured",
                color=color_cycle[1],
                xlabel="iteration",
                x_unit="#",
                ylabel=ylabels[j],
                yunit=yunits[j],
                subplot=plot_num + 1,
            )
            self.iter_bever_traces.append(iter_plotmon.traces[-1])
            iter_plotmon.add(
                x=[0],
                y=[0],
                color=color_cycle[2],
                name="Generational mean",
                symbol="o",
                symbolSize=8,
                xlabel="iteration",
                x_unit="#",
                ylabel=ylabels[j],
                yunit=yunits[j],
                subplot=plot_num + 1,
            )
            self.iter_mean_traces.append(iter_plotmon.traces[-1])
            plot_num += 1

        # required for the first update call to work
        self.time_last_ad_plot_update = time.time()

    def update_plotmon_adaptive_cma(self, force_update=False):
        """
        Special adaptive plotmon for
        """

        if self.live_plot_enabled():
            try:
                if (
                    time.time() - self.time_last_ad_plot_update
                    > self.plotting_interval()
                    or force_update
                ):
                    ##########################################
                    # Main plotmon
                    ##########################################
                    i = 0
                    nr_sweep_funcs = len(self.sweep_function_names)

                    # best_idx -1 as we count from 0 and best eval
                    # counts from 1.
                    best_index = int(self.opt_res_dset[-1, -1] - 1)

                    for j in range(len(self.detector_function.value_names)):
                        y_ind = nr_sweep_funcs + j

                        ##########################################
                        # Main plotmon
                        ##########################################
                        for x_ind in range(nr_sweep_funcs):

                            x = self.dset[:, x_ind]
                            y = self.dset[:, y_ind]

                            self.curves[i]["config"]["x"] = x
                            self.curves[i]["config"]["y"] = y

                            best_x = x[best_index]
                            best_y = y[best_index]
                            self.curves_best_ever[i]["config"]["x"] = [best_x]
                            self.curves_best_ever[i]["config"]["y"] = [best_y]
                            mean_x = self.opt_res_dset[:, 2 + x_ind]
                            # std_x is needed to implement errorbars on X
                            # std_x = self.opt_res_dset[:, 2+nr_sweep_funcs+x_ind]
                            # to be replaced with an actual mean
                            mean_y = self.opt_res_dset[:, 2 + 2 * nr_sweep_funcs]
                            mean_y = get_generation_means(self.opt_res_dset[:, 1], y)
                            # TODO: turn into errorbars
                            self.curves_distr_mean[i]["config"]["x"] = mean_x
                            self.curves_distr_mean[i]["config"]["y"] = mean_y
                            i += 1
                        ##########################################
                        # Secondary plotmon
                        ##########################################
                        # Measured value vs function evaluation
                        y = self.dset[:, y_ind]
                        x = range(len(y))
                        self.iter_traces[j]["config"]["x"] = x
                        self.iter_traces[j]["config"]["y"] = y

                        # generational means
                        gen_idx = self.opt_res_dset[:, 1]
                        self.iter_mean_traces[j]["config"]["x"] = gen_idx
                        self.iter_mean_traces[j]["config"]["y"] = mean_y

                        # This plots the best ever measured value vs iteration
                        # number of evals column
                        best_evals_idx = (self.opt_res_dset[:, -1] - 1).astype(int)
                        best_func_val = y[best_evals_idx]
                        self.iter_bever_traces[j]["config"]["x"] = best_evals_idx
                        self.iter_bever_traces[j]["config"]["y"] = best_func_val

                    self.main_QtPlot.update_plot()
                    self.update_plotmon_2D_interp(force_update=True)

                    self.time_last_ad_plot_update = time.time()

            except Exception as e:
                logging.warning(e)

    def update_plotmon_2D_hard(self):
        """
        Adds latest datarow to the TwoD_array and send it
        to the QC_QtPlot.
        Note that the plotmon only supports evenly spaced lattices.
        """
        try:
            if self.live_plot_enabled():
                i = int((self.iteration) % self.ylen)
                y_ind = i
                for j in range(len(self.detector_function.value_names)):
                    z_ind = len(self.sweep_functions) + j
                    self.TwoD_array[y_ind, :, j] = self.dset[
                        i * self.xlen : (i + 1) * self.xlen, z_ind
                    ]
                    self.secondary_QtPlot.traces[j]["config"]["z"] = self.TwoD_array[
                        :, :, j
                    ]

                if (
                    time.time() - self.time_last_2Dplot_update
                    > self.plotting_interval()
                    or self.iteration == len(self.sweep_points) / self.xlen
                ):
                    self.time_last_2Dplot_update = time.time()
                    self.secondary_QtPlot.update_plot()
        except Exception as e:
            logging.warning(e)

    def _set_plotting_interval(self, plotting_interval):
        if hasattr(self, "main_QtPlot"):
            self.main_QtPlot.interval = plotting_interval
            self.secondary_QtPlot.interval = plotting_interval
        self._plotting_interval = plotting_interval

    def _get_plotting_interval(self):
        return self._plotting_interval

    def clear_persitent_plot(self):
        self._persist_dat = None
        self._persist_xlabs = None
        self._persist_ylabs = None

    def update_instrument_monitor(self):
        if self.instrument_monitor() is not None:
            inst_mon = self.find_instrument(self.instrument_monitor())
            inst_mon.update()

    ##################################
    # Small helper/utility functions #
    ##################################

    def get_data_object(self):
        """
        Used for external functions to write to a datafile.
        This is used in time_domain_measurement as a hack and is not
        recommended.
        """
        return self.data_object

    def get_column_names(self):
        self.column_names = []
        self.sweep_par_names = []
        self.sweep_par_units = []

        for sweep_function in self.sweep_functions:
            self.column_names.append(
                sweep_function.parameter_name + " (" + sweep_function.unit + ")"
            )

            self.sweep_par_names.append(sweep_function.parameter_name)
            self.sweep_par_units.append(sweep_function.unit)

        for i, val_name in enumerate(self.detector_function.value_names):
            self.column_names.append(
                val_name + " (" + self.detector_function.value_units[i] + ")"
            )
        return self.column_names

    def create_experimentaldata_dataset(self):
        data_group = self.data_object.create_group("Experimental Data")
        self.dset = data_group.create_dataset(
            "Data",
            (0, len(self.sweep_functions) + len(self.detector_function.value_names)),
            maxshape=(
                None,
                len(self.sweep_functions) + len(self.detector_function.value_names),
            ),
            dtype="float64",
        )
        self.get_column_names()
        self.dset.attrs["column_names"] = h5d.encode_to_utf8(self.column_names)
        # Added to tell analysis how to extract the data
        data_group.attrs["datasaving_format"] = h5d.encode_to_utf8("Version 2")
        data_group.attrs["sweep_parameter_names"] = h5d.encode_to_utf8(
            self.sweep_par_names
        )
        data_group.attrs["sweep_parameter_units"] = h5d.encode_to_utf8(
            self.sweep_par_units
        )

        data_group.attrs["value_names"] = h5d.encode_to_utf8(
            self.detector_function.value_names
        )
        data_group.attrs["value_units"] = h5d.encode_to_utf8(
            self.detector_function.value_units
        )

    def create_experiment_result_dict(self):
        try:
            # only exists as an open dataset when running an
            # optimization
            opt_res_dset = self.opt_res_dset[()]
        except (ValueError, AttributeError) as e:
            opt_res_dset = None

        result_dict = {
            "dset": self.dset[()],
            "opt_res_dset": opt_res_dset,
            "sweep_parameter_names": self.sweep_par_names,
            "sweep_parameter_units": self.sweep_par_units,
            "value_names": self.detector_function.value_names,
            "value_units": self.detector_function.value_units,
        }
        return result_dict

    def save_optimization_settings(self):
        """
        Saves the parameters used for optimization
        """
        opt_sets_grp = self.data_object.create_group("Optimization settings")
        param_list = dict_to_ordered_tuples(self.af_pars)
        for (param, val) in param_list:
            opt_sets_grp.attrs[param] = str(val)

    def save_cma_optimization_results(self, es):
        """
        This function is to be used as the callback when running cma.fmin.
        It get's handed an instance of an EvolutionaryStrategy (es).
        From here it extracts the results and stores these in the hdf5 file
        of the experiment.
        """
        # code extra verbose to understand what is going on
        generation = es.result.iterations
        evals = es.result.evaluations  # number of evals at start of each gen
        xfavorite = es.result.xfavorite  # center of distribution, best est
        stds = es.result.stds  # stds of distribution, stds of xfavorite
        fbest = es.result.fbest  # best ever measured
        xbest = es.result.xbest  # coordinates of best ever measured
        evals_best = es.result.evals_best  # index of best measurement

        if not self.minimize_optimization:
            fbest = -fbest

        results_array = np.concatenate(
            [[generation, evals], xfavorite, stds, [fbest], xbest, [evals_best]]
        )
        if not "optimization_result" in self.data_object["Experimental Data"].keys():
            opt_res_grp = self.data_object["Experimental Data"]
            self.opt_res_dset = opt_res_grp.create_dataset(
                "optimization_result",
                (0, len(results_array)),
                maxshape=(None, len(results_array)),
                dtype="float64",
            )

            # FIXME: Jan 2018, add the names of the parameters to column names
            self.opt_res_dset.attrs["column_names"] = h5d.encode_to_utf8(
                "generation, "
                + "evaluations, "
                + "xfavorite, " * len(xfavorite)
                + "stds, " * len(stds)
                + "fbest, "
                + "xbest, " * len(xbest)
                + "best evaluation,"
            )

        old_shape = self.opt_res_dset.shape
        new_shape = (old_shape[0] + 1, old_shape[1])
        self.opt_res_dset.resize(new_shape)
        self.opt_res_dset[-1, :] = results_array

    def save_optimization_results(self, adaptive_function, result):
        """
        Saves the result of an adaptive measurement (optimization) to
        the hdf5 file.

        Contains some hardcoded data reshufling based on known adaptive
        functions.
        """
        opt_res_grp = self.data_object.create_group("Optimization_result")

        if adaptive_function.__module__ == "cma.evolution_strategy":
            res_dict = {
                "xopt": result[0],
                "fopt": result[1],
                "evalsopt": result[2],
                "evals": result[3],
                "iterations": result[4],
                "xmean": result[5],
                "stds": result[6],
                "stop": result[-3],
            }
            # entries below cannot be stored
            # 'cmaes': result[-2],
            # 'logger': result[-1]}
        elif is_subclass(adaptive_function, Optimizer):
            # Because MC saves all the datapoints we save only the best point
            # for convenience
            opt_idx_selector = np.argmin if self.minimize_optimization else np.argmax
            opt_indx = opt_idx_selector(result.yi)
            res_dict = {"xopt": result.Xi[opt_indx], "fopt": result.yi[opt_indx]}
        elif adaptive_function.__module__ == "pycqed.measurement.optimization":
            res_dict = {"xopt": result[0], "fopt": result[1]}
        else:
            res_dict = {"opt": result}
        h5d.write_dict_to_hdf5(res_dict, entry_point=opt_res_grp)

    def save_instrument_settings(self, data_object=None, *args):
        """
        Store the last known value of all parameters in the datafile.

        Datasaving is based on the snapshot of the QCoDeS station object.
        """
        if data_object is None:
            data_object = self.data_object
        if not hasattr(self, "station"):
            logging.warning(
                "No station object specified, could not save", " instrument settings"
            )
        else:
            # This saves the snapshot of the entire setup
            snap_grp = data_object.create_group("Snapshot")
            snap = self.station.snapshot()
            exclude_keys = {
                "inter_delay",
                "post_delay",
                "vals",
                "instrument",
                "functions",
                "__class__",
                "raw_value",
                "instrument_name",
                "full_name",
                "val_mapping",
            }
            cleaned_snapshot = delete_keys_from_dict(snap, exclude_keys)

            h5d.write_dict_to_hdf5(cleaned_snapshot, entry_point=snap_grp)

            # Below is old style saving of snapshot, exists for the sake of
            # preserving deprecated functionality
            set_grp = data_object.create_group("Instrument settings")
            inslist = dict_to_ordered_tuples(self.station.components)
            for (iname, ins) in inslist:
                instrument_grp = set_grp.create_group(iname)
                par_snap = ins.snapshot()["parameters"]
                parameter_list = dict_to_ordered_tuples(par_snap)
                for (p_name, p) in parameter_list:
                    try:
                        val = str(p["value"])
                    except KeyError:
                        val = ""
                    instrument_grp.attrs[p_name] = str(val)

    def save_MC_metadata(self, data_object=None, *args):
        """
        Save metadata on the MC (such as timings)
        """
        set_grp = data_object.create_group("MC settings")

        bt = set_grp.create_dataset("begintime", (9, 1))
        bt[:, 0] = np.array(time.localtime(self.begintime))
        pt = set_grp.create_dataset("preparetime", (9, 1))
        pt[:, 0] = np.array(time.localtime(self.preparetime))
        et = set_grp.create_dataset("endtime", (9, 1))
        et[:, 0] = np.array(time.localtime(self.endtime))

        set_grp.attrs["mode"] = self.mode
        set_grp.attrs["measurement_name"] = self.measurement_name
        set_grp.attrs["live_plot_enabled"] = self.live_plot_enabled()

    @classmethod
    def save_exp_metadata(self, metadata: dict, data_object):
        """
        Saves experiment metadata to the data file. The metadata is saved at
            file['Experimental Data']['Experimental Metadata']

        Args:
            metadata (dict):
                    Simple dictionary without nesting. An attribute will be
                    created for every key in this dictionary.
            data_object:
                    An open hdf5 data object.
        """
        if "Experimental Data" in data_object:
            data_group = data_object["Experimental Data"]
        else:
            data_group = data_object.create_group("Experimental Data")

        if "Experimental Metadata" in data_group:
            metadata_group = data_group["Experimental Metadata"]
        else:
            metadata_group = data_group.create_group("Experimental Metadata")

        h5d.write_dict_to_hdf5(metadata, entry_point=metadata_group)

    def get_percdone(self):
        percdone = (
            (self.total_nr_acquired_values)
            / (np.shape(self.get_sweep_points())[0] * self.soft_avg())
            * 100
        )
        return percdone

    def print_progress(self, stop_idx=None):
        if self.verbose():
            percdone = self.get_percdone()
            elapsed_time = time.time() - self.begintime
            progress_message = (
                "\r {percdone}% completed \telapsed time: "
                "{t_elapsed}s \ttime left: {t_left}s".format(
                    percdone=int(percdone),
                    t_elapsed=round(elapsed_time, 1),
                    t_left=round((100.0 - percdone) / (percdone) * elapsed_time, 1)
                    if percdone != 0
                    else "",
                )
            )
            if self.on_progress_callback() is not None:
                self.on_progress_callback()(percdone)
            if percdone != 100:
                end_char = ""
            else:
                end_char = "\n"
            print("\r", progress_message, end=end_char)

    def print_progress_adaptive(self):
        if self.verbose():
            acquired_points = self.dset.shape[0]

            elapsed_time = time.time() - self.begintime
            progress_message = (
                "\rAcquired {acquired_points} points, \telapsed time: "
                "{t_elapsed}s".format(
                    acquired_points=acquired_points, t_elapsed=round(elapsed_time, 1)
                )
            )
            end_char = ""
            print("\r", progress_message, end=end_char)

    def is_complete(self):
        """
        Returns True if enough data has been acquired.
        """
        acquired_points = self.dset.shape[0]
        total_nr_pts = np.shape(self.get_sweep_points())[0]
        if acquired_points < total_nr_pts:
            return False
        elif acquired_points >= total_nr_pts:
            if self.soft_avg() != 1 and self.soft_iteration == 0:
                return False
            else:
                return True

    def print_measurement_start_msg(self):
        if self.verbose():
            if len(self.sweep_functions) == 1:
                print("Starting measurement: %s" % self.get_measurement_name())
                print("Sweep function: %s" % self.get_sweep_function_names()[0])
                print("Detector function: %s" % self.get_detector_function_name())
            else:
                print("Starting measurement: %s" % self.get_measurement_name())
                for i, sweep_function in enumerate(self.sweep_functions):
                    print("Sweep function %d: %s" % (i, self.sweep_function_names[i]))
                print("Detector function: %s" % self.get_detector_function_name())

    def get_datetimestamp(self):
        return time.strftime("%Y%m%d_%H%M%S", time.localtime())

    def get_datawriting_start_idx(self):
        if self.mode == "adaptive":
            max_sweep_points = np.inf
        else:
            max_sweep_points = np.shape(self.get_sweep_points())[0]

        start_idx = int(self.total_nr_acquired_values % max_sweep_points)

        self.soft_iteration = int(self.total_nr_acquired_values // max_sweep_points)

        return start_idx

<<<<<<< HEAD
    def get_datawriting_indices_update_ctr(self, new_data,
                                           update: bool = True):
=======
    def get_datawriting_indices_update_ctr(self, new_data, update: bool = True):
>>>>>>> 39623f70
        """
        Calculates the start and stop indices required for
        storing a hard measurement.

        N.B. this also updates the "total_nr_acquired_values" counter.
        """

        # This is the case if the detector returns a simple float or int
        if len(np.shape(new_data)) == 0:
            xlen = 1
        # This is the case for a 1D hard detector or an N-D soft detector
        elif len(np.shape(new_data)) == 1:
            # Soft detector (returns values 1 by 1)
            if len(self.detector_function.value_names) == np.shape(new_data)[0]:
                xlen = 1
            else:  # 1D Hard detector (returns values in chunks)
                xlen = len(new_data)
        else:
            if self.detector_function.detector_control == "soft":
                # FIXME: this is an inconsistency that should not be there.
                xlen = np.shape(new_data)[1]
            else:
                # in case of an N-D Hard detector dataset
                xlen = np.shape(new_data)[0]

        start_idx = self.get_datawriting_start_idx()
        stop_idx = start_idx + xlen

        if update:
            # Sometimes one wants to know the start/stop idx without
            self.total_nr_acquired_values += xlen

        return start_idx, stop_idx

    ####################################
    # Non-parameter get/set functions  #
    ####################################

    def set_sweep_function(self, sweep_function):
        """
        Used if only 1 sweep function is set.
        """
        # If it is not a sweep function, assume it is a qc.parameter
        # and try to auto convert it it
        if not isinstance(sweep_function, swf.Sweep_function):
            sweep_function = wrap_par_to_swf(sweep_function)
        self.sweep_functions = [sweep_function]
        self.set_sweep_function_names([str(sweep_function.name)])

    def get_sweep_function(self):
        return self.sweep_functions[0]

    def set_sweep_functions(self, sweep_functions):
        """
        Used to set an arbitrary number of sweep functions.
        """
        sweep_function_names = []
        for i, sweep_func in enumerate(sweep_functions):
            # If it is not a sweep function, assume it is a qc.parameter
            # and try to auto convert it it
            if not hasattr(sweep_func, "sweep_control"):
                sweep_func = wrap_par_to_swf(sweep_func)
                sweep_functions[i] = sweep_func
            sweep_function_names.append(str(sweep_func.name))
        self.sweep_functions = sweep_functions
        self.set_sweep_function_names(sweep_function_names)

    def get_sweep_functions(self):
        return self.sweep_functions

    def set_sweep_function_names(self, swfname):
        self.sweep_function_names = swfname

    def get_sweep_function_names(self):
        return self.sweep_function_names

    def set_detector_function(self, detector_function, wrapped_det_control="soft"):
        """
        Sets the detector function. If a parameter is passed instead it
        will attempt to wrap it to a detector function.
        """
        if not hasattr(detector_function, "detector_control"):
            detector_function = wrap_par_to_det(detector_function, wrapped_det_control)
        self.detector_function = detector_function
        self.set_detector_function_name(detector_function.name)

    def get_detector_function(self):
        return self.detector_function

    def set_detector_function_name(self, dfname):
        self._dfname = dfname

    def get_detector_function_name(self):
        return self._dfname

    ################################
    # Parameter get/set functions  #
    ################################

    def get_git_hash(self):
        self.git_hash = general.get_git_revision_hash()
        return self.git_hash

    def get_measurement_begintime(self):
        self.begintime = time.time()
        return time.strftime("%Y-%m-%d %H:%M:%S")

    def get_measurement_endtime(self):
        self.endtime = time.time()
        return time.strftime("%Y-%m-%d %H:%M:%S")

    def get_measurement_preparetime(self):
        self.preparetime = time.time()
        return time.strftime("%Y-%m-%d %H:%M:%S")

    def set_sweep_points(self, sweep_points):
        self.sweep_points = np.array(sweep_points)
        # line below is because some sweep funcs have their own sweep points
        # attached
        # This is a mighty bad line! Should be adding sweep points to the
        # individual sweep funcs
        if len(np.shape(sweep_points)) == 1:
            self.sweep_functions[0].sweep_points = np.array(sweep_points)

    def get_sweep_points(self):
        if hasattr(self, "sweep_points"):
            return self.sweep_points
        else:
            return self.sweep_functions[0].sweep_points

    def set_adaptive_function_parameters(self, adaptive_function_parameters):
        """
        adaptive_function_parameters: Dictionary containing options for
            running adaptive mode.

        The following arguments are reserved keywords. All other entries in
        the dictionary get passed to the adaptive function in the measurement
        loop.

        Reserved keywords:
            "adaptive_function":    function
            "x_scale": (array)     rescales sweep parameters for
                adaptive function, defaults to None (no rescaling).
                Each sweep_function/parameter is rescaled by dividing by
                the respective component of x_scale.
            "minimize": True        Bool, inverts value to allow minimizing
                                    or maximizing
            "f_termination" None    terminates the loop if the measured value
                                    is smaller than this value
            "par_idx": 0            If a parameter returns multiple values,
                                    specifies which one to use.

        Common keywords (used in python nelder_mead implementation):
            "x0":                   list of initial values
            "initial_step"
            "no_improv_break"
            "maxiter"
        """
        self.af_pars = adaptive_function_parameters

        # x_scale is expected to be an array or list.
        self.x_scale = self.af_pars.pop("x_scale", None)
        self.par_idx = self.af_pars.pop("par_idx", 0)
        # Determines if the optimization will minimize or maximize
        self.minimize_optimization = self.af_pars.pop("minimize", True)
        self.f_termination = self.af_pars.pop("f_termination", None)

        # ensures the cma optimization results are saved during the experiment
        if (
            self.af_pars["adaptive_function"].__module__ == "cma.evolution_strategy"
            and "callback" not in self.af_pars
        ):
            self.af_pars["callback"] = self.save_cma_optimization_results

    def get_adaptive_function_parameters(self):
        return self.af_pars

    def set_measurement_name(self, measurement_name):
        if measurement_name is None:
            self.measurement_name = "Measurement"
        else:
            self.measurement_name = measurement_name

    def get_measurement_name(self):
        return self.measurement_name

    def set_optimization_method(self, optimization_method):
        self.optimization_method = optimization_method

    def get_optimization_method(self):
        return self.optimization_method

    ################################
    # Actual parameters            #
    ################################

    def get_idn(self):
        """
        Required as a standard interface for QCoDeS instruments.
        """
<<<<<<< HEAD
        return {'vendor': 'PycQED', 'model': 'MeasurementControl',
                'serial': '', 'firmware': '2.0'}
=======
        return {
            "vendor": "PycQED",
            "model": "MeasurementControl",
            "serial": "",
            "firmware": "2.0",
        }
>>>>>>> 39623f70
<|MERGE_RESOLUTION|>--- conflicted
+++ resolved
@@ -75,7 +75,6 @@
     """
     New version of Measurement Control that allows for adaptively determining
     data points.
-<<<<<<< HEAD
     '''
 
     def __init__(self, name: str,
@@ -83,19 +82,6 @@
                  datadir: str = get_default_datadir(),
                  live_plot_enabled: bool = True, verbose: bool = True):
         super().__init__(name=name)
-=======
-    """
-
-    def __init__(
-        self,
-        name: str,
-        plotting_interval: float = 3,
-        datadir: str = get_default_datadir(),
-        live_plot_enabled: bool = True,
-        verbose: bool = True,
-    ):
-        super().__init__(name=name, server_name=None)
->>>>>>> 39623f70
 
         self.add_parameter(
             "datadir",
@@ -184,21 +170,9 @@
     # Functions used to control the measurements #
     ##############################################
 
-<<<<<<< HEAD
     def run(self, name: str = None, exp_metadata: dict = None,
             mode: str = '1D', disable_snapshot_metadata: bool = False, **kw):
         '''
-=======
-    def run(
-        self,
-        name: str = None,
-        exp_metadata: dict = None,
-        mode: str = "1D",
-        disable_snapshot_metadata: bool = False,
-        **kw
-    ):
-        """
->>>>>>> 39623f70
         Core of the Measurement control.
 
         Args:
@@ -1679,12 +1653,8 @@
 
         return start_idx
 
-<<<<<<< HEAD
     def get_datawriting_indices_update_ctr(self, new_data,
                                            update: bool = True):
-=======
-    def get_datawriting_indices_update_ctr(self, new_data, update: bool = True):
->>>>>>> 39623f70
         """
         Calculates the start and stop indices required for
         storing a hard measurement.
@@ -1885,14 +1855,5 @@
         """
         Required as a standard interface for QCoDeS instruments.
         """
-<<<<<<< HEAD
         return {'vendor': 'PycQED', 'model': 'MeasurementControl',
                 'serial': '', 'firmware': '2.0'}
-=======
-        return {
-            "vendor": "PycQED",
-            "model": "MeasurementControl",
-            "serial": "",
-            "firmware": "2.0",
-        }
->>>>>>> 39623f70
