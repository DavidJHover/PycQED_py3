import types
import logging
import time
import numpy as np
import collections
import operator
from scipy.optimize import fmin_powell
from pycqed.measurement import hdf5_data as h5d
from pycqed.utilities.general import (
    dict_to_ordered_tuples,
    delete_keys_from_dict,
    check_keyboard_interrupt,
    KeyboardFinish,
    flatten,
    get_git_revision_hash,
)
from pycqed.utilities.get_default_datadir import get_default_datadir
from pycqed.utilities.general import get_module_name

# Used for auto qcodes parameter wrapping
from pycqed.measurement import sweep_functions as swf
from pycqed.measurement.mc_parameter_wrapper import wrap_par_to_swf
from pycqed.measurement.mc_parameter_wrapper import wrap_par_to_det
from pycqed.analysis.tools.data_manipulation import get_generation_means

from pycqed.analysis.tools.plot_interpolation import interpolate_heatmap

from qcodes.instrument.base import Instrument
from qcodes.instrument.parameter import ManualParameter
from qcodes.utils import validators as vals
from qcodes.plots.colors import color_cycle

# Used for adaptive sampling
from adaptive import runner
from adaptive.learner import BaseLearner, Learner1D, Learner2D, LearnerND

# SKOptLearner Notes
# NB: This optimizer can be slow and is intended for very, very costly
# functions compared to the computation time of the optimizer itself

# NB2: One of the cool things is that it can do hyper-parameter
# optimizations e.g. if the parameters are integers

# NB3: The optimizer comes with several options and might require
# some wise choices for your particular case
from adaptive.learner import SKOptLearner

# Optimizer based on adaptive sampling
from pycqed.utilities.learner1D_minimizer import Learner1D_Minimizer
from pycqed.utilities.learnerND_optimize import LearnerND_Optimize
from pycqed.utilities.learnerND_minimizer import LearnerND_Minimizer
from pycqed.utilities.learner_utils import evaluate_X

from skopt import Optimizer  # imported for checking types

try:
    import msvcrt  # used on windows to catch keyboard input
except:
    print("Could not import msvcrt (used for detecting keystrokes)")

try:
    import PyQt5

    # For reference:
    # from pycqed.measurement import qcodes_QtPlot_monkey_patching
    # The line above was (and still is but keep rading) necessary
    # for the plotmon_2D to be able to set colorscales from
    # `qcodes_QtPlot_colors_override.py` and be able to set the
    # colorbar range when the plots are created
    # See also `MC.plotmon_2D_cmaps`, `MC.plotmon_2D_zranges` below
    # That line was moved into the `__init__.py` of pycqed so that
    # `QtPlot` can be imported from qcodes with all the modifications

    from qcodes.plots.pyqtgraph import QtPlot, TransformState
except Exception:
    print(
        "pyqtgraph plotting not supported, "
        'try "from qcodes.plots.pyqtgraph import QtPlot" '
        "to see the full error"
    )
    print("When instantiating an MC object," " be sure to set live_plot_enabled=False")

log = logging.getLogger(__name__)


def is_subclass(obj, test_obj):
    """
    Extra check to ensure test_obj is a class before
    checking for whether it is a subclass. Prevents Python from
    throwing an error if test_obj is not a class but a function
    """
    return isinstance(obj, type) and issubclass(obj, test_obj)


def get_module_name(obj):
    """
    Get the lowest level module of `obj`
    """
    return obj.__module__.split(".")[-1]


class MeasurementControl(Instrument):

    """
    New version of Measurement Control that allows for adaptively determining
    data points.
    """

    def __init__(
        self,
        name: str,
        plotting_interval: float = 3,
        datadir: str = get_default_datadir(),
        live_plot_enabled: bool = True,
        verbose: bool = True,
    ):
        super().__init__(name=name)

        self.add_parameter(
            "datadir",
            initial_value=datadir,
            vals=vals.Strings(),
            parameter_class=ManualParameter,
        )
        # Soft average does not work with adaptive measurements.
        self.add_parameter(
            "soft_avg",
            label="Number of soft averages",
            parameter_class=ManualParameter,
            vals=vals.Ints(1, int(1e8)),
            initial_value=1,
        )

        self.add_parameter(
            "plotting_max_pts",
            label="Maximum number of live plotting points",
            parameter_class=ManualParameter,
            vals=vals.Ints(1),
            initial_value=4000,
        )
        self.add_parameter(
            "verbose",
            parameter_class=ManualParameter,
            vals=vals.Bool(),
            initial_value=verbose,
        )
        self.add_parameter(
            "live_plot_enabled",
            parameter_class=ManualParameter,
            vals=vals.Bool(),
            initial_value=live_plot_enabled,
        )
        self.add_parameter(
            "plotting_interval",
            unit="s",
            vals=vals.Numbers(min_value=0.001),
            set_cmd=self._set_plotting_interval,
            get_cmd=self._get_plotting_interval,
        )
        self.add_parameter(
            "persist_mode",
            vals=vals.Bool(),
            parameter_class=ManualParameter,
            initial_value=True,
        )

        self.add_parameter(
            "on_progress_callback",
            vals=vals.Callable(),
            docstring="A callback to communicate progress. This should be a "
            "Callable accepting ints between 0 and 100 indicating percdone.",
            parameter_class=ManualParameter,
            initial_value=None,
        )

        self.add_parameter(
            "cfg_clipping_mode",
            vals=vals.Bool(),
            docstring="Clipping mode, when True ignores ValueErrors  when "
            "setting parameters. This can be useful when running optimizations",
            parameter_class=ManualParameter,
            initial_value=False,
        )

        self.add_parameter(
            "instrument_monitor",
            parameter_class=ManualParameter,
            initial_value=None,
            vals=vals.Strings(),
        )

        # pyqtgraph plotting process is reused for different measurements.
        if self.live_plot_enabled():
            self.create_plot_monitor()
        self.plotting_interval(plotting_interval)

        self.soft_iteration = 0  # used as a counter for soft_avg
        self._persist_dat = None
        self._persist_xlabs = None
        self._persist_ylabs = None

        # plotmon_2D colorbar color mapping and ranges
        # Change this to your preferences when using the plotmon_2D
        # This could be a parameter but it doesn't seem to be worth saving
        # See `choose_MC_cmap_zrange` in this file to know how this is used
        # e.g. self.plotmon_2D_cmaps = {"Phase": "anglemap45"}
        # see pycqed.measurment.qcodes_QtPlot_colors_override for more cmaps
        self.plotmon_2D_cmaps = {}
        # e.g. self.plotmon_2D_zranges = {"Phase": (0.0, 180.0)}
        self.plotmon_2D_zranges = {}

        # Flag used to create a specific plot trace for LearnerND_Minimizer
<<<<<<< HEAD
        # and Learner1D_Minimizer. `self.af_is_Learner_Minimizer()` is used
        # for plot updating
=======
        # and Learner1D_Minimizer.
>>>>>>> 0b8dc3b2
        self.Learner_Minimizer_detected = False
        self.CMA_detected = False

    ##############################################
    # Functions used to control the measurements #
    ##############################################

    def run(
        self,
        name: str = None,
        exp_metadata: dict = None,
        mode: str = "1D",
        disable_snapshot_metadata: bool = False,
        **kw
    ):
        """
        Core of the Measurement control.

        Args:
            name (string):
                    Name of the measurement. This name is included in the
                    name of the data files.
            exp_metadata (dict):
                    Dictionary containing experimental metadata that is saved
                    to the data file at the location
                        file['Experimental Data']['Experimental Metadata']
                bins (list):
                    If bins is specified in exp_metadata this is used to
                    average data in specific bins for live plotting.
                    This is useful when it is required to take data in single
                    shot mode.
            mode (str):
                    Measurement mode. Can '1D', '2D', or 'adaptive'.
            disable_snapshot_metadata (bool):
                    Disables metadata saving of the instrument snapshot.
                    This can be useful for performance reasons.
                    N.B. Do not use this unless you know what you are doing!
                    Except for special cases instrument settings should always
                    be saved in the datafile.
                    This is an argument instead of a parameter because this
                    should always be explicitly diabled in order to prevent
                    accidentally leaving it off.

        """
        # Setting to zero at the start of every run, used in soft avg
        self.soft_iteration = 0

        if mode != "adaptive":
            # Certain adaptive visualization features leave undesired effects
            # on the plots of non-adaptive plots
            self.clean_previous_adaptive_run()

        self.set_measurement_name(name)
        self.print_measurement_start_msg()

        self.mode = mode
        # used in determining data writing indices (deprecated?)
        self.iteration = 0

        # used for determining data writing indices and soft averages
        self.total_nr_acquired_values = 0

        # needs to be defined here because of the with statement below
        return_dict = {}
        self.last_sweep_pts = None  # used to prevent resetting same value

        with h5d.Data(
            name=self.get_measurement_name(), datadir=self.datadir()
        ) as self.data_object:
            try:

                check_keyboard_interrupt()
                self.get_measurement_begintime()
                if not disable_snapshot_metadata:
                    self.save_instrument_settings(self.data_object)
                self.create_experimentaldata_dataset()

                self.plotting_bins = None
                if exp_metadata is not None:
                    self.save_exp_metadata(exp_metadata, self.data_object)
                    if "bins" in exp_metadata.keys():
                        self.plotting_bins = exp_metadata["bins"]

                if mode is not "adaptive":
                    try:
                        # required for 2D plotting and data storing.
                        # try except because some swf get the sweep points in the
                        # prepare statement. This needs a proper fix
                        self.xlen = len(self.get_sweep_points())
                    except:
                        self.xlen = 1
                if self.mode == "1D":
                    self.measure()
                elif self.mode == "2D":
                    self.measure_2D()
                elif self.mode == "adaptive":
                    self.measure_soft_adaptive()
                else:
                    raise ValueError('Mode "{}" not recognized.'.format(self.mode))
            except KeyboardFinish as e:
                print(e)
            result = self.dset[()]
            self.get_measurement_endtime()
            self.save_MC_metadata(self.data_object)  # timing labels etc

            return_dict = self.create_experiment_result_dict()

        self.finish(result)
        return return_dict

    def measure(self, *kw):
        if self.live_plot_enabled():
            self.initialize_plot_monitor()

        for sweep_function in self.sweep_functions:
            sweep_function.prepare()

        if (
            self.sweep_functions[0].sweep_control == "soft"
            and self.detector_function.detector_control == "soft"
        ):
            self.detector_function.prepare()
            self.get_measurement_preparetime()
            self.measure_soft_static()

        elif self.detector_function.detector_control == "hard":
            self.get_measurement_preparetime()
            sweep_points = self.get_sweep_points()

            while self.get_percdone() < 100:
                start_idx = self.get_datawriting_start_idx()
                if len(self.sweep_functions) == 1:
                    self.sweep_functions[0].set_parameter(sweep_points[start_idx])
                    self.detector_function.prepare(
                        sweep_points=self.get_sweep_points().astype(np.float64)
                    )
                    self.measure_hard()
                else:  # If mode is 2D
                    for i, sweep_function in enumerate(self.sweep_functions):
                        swf_sweep_points = sweep_points[:, i]
                        val = swf_sweep_points[start_idx]
                        sweep_function.set_parameter(val)
                    self.detector_function.prepare(
                        sweep_points=sweep_points[
                            start_idx : start_idx + self.xlen, 0
                        ].astype(np.float64)
                    )
                    self.measure_hard()
        else:
            raise Exception(
                "Sweep and Detector functions not "
                + "of the same type. \nAborting measurement"
            )
            print(self.sweep_function.sweep_control)
            print(self.detector_function.detector_control)

        check_keyboard_interrupt()
        self.update_instrument_monitor()
        self.update_plotmon(force_update=True)
        if self.mode == "2D":
            self.update_plotmon_2D(force_update=True)
        elif self.mode == "adaptive":
            self.update_plotmon_adaptive(force_update=True)
        for sweep_function in self.sweep_functions:
            sweep_function.finish()
        self.detector_function.finish()

        return

    def measure_soft_static(self):
        for self.soft_iteration in range(self.soft_avg()):
            for i, sweep_point in enumerate(self.sweep_points):
                self.measurement_function(sweep_point)

    def measure_soft_adaptive(self, method=None):
        """
        Uses the adaptive function and keywords for that function as
        specified in self.af_pars()
        """
        self.save_optimization_settings()

        # This allows to use adaptive samplers with distinct setting and
        # keep the data in the same dataset. E.g. sample a segment of the
        # positive axis and a segment of the negative axis
        multi_adaptive_single_dset = self.af_pars.get(
            "multi_adaptive_single_dset", False
        )
        if multi_adaptive_single_dset:
            af_pars_list = self.af_pars.pop("adaptive_pars_list")
        else:
            af_pars_list = [self.af_pars]

        for sweep_function in self.sweep_functions:
            sweep_function.prepare()
        self.detector_function.prepare()
        self.get_measurement_preparetime()

        # ######################################################################
        # BEGIN loop of pnts in extra dims
        # ######################################################################
        # Used to (re)initialize the plot monitor only betwen the iterations
        # of this for loop
        last_i_af_pars = -1

        Xs = self.af_pars.get("extra_dims_sweep_pnts", [None])
        for X in Xs:
            # ##################################################################
            # BEGIN loop of adaptive samplers with distinct settings
            # ##################################################################

            for i_af_pars, af_pars in enumerate(af_pars_list):
                # We detect the type of adaptive function here so that the right
                # adaptive plot monitor is initialized
                self.Learner_Minimizer_detected = False
                self.CMA_detected = False
                # Used to update plots specific to this type of optimizers
                module_name = get_module_name(af_pars.get("adaptive_function", self))
<<<<<<< HEAD
                self.Learner_Minimizer_detected = self.Learner_Minimizer_detected or (
                    module_name == "learner1D_minimizer"
                    or module_name == "learnerND_minimizer")
                self.CMA_detected = (self.CMA_detected or
                    module_name == "cma.evolution_strategy")
=======
                self.Learner_Minimizer_detected = (
                    self.Learner_Minimizer_detected
                    or (
                        module_name == "learner1D_minimizer"
                        and hasattr(af_pars.get("loss_per_interval", self), "threshold")
                    )
                    or (
                        module_name == "learnerND_minimizer"
                        and hasattr(af_pars.get("loss_per_simplex", self), "threshold")
                    )
                )

                self.CMA_detected = (
                    self.CMA_detected or module_name == "cma.evolution_strategy"
                )
>>>>>>> 0b8dc3b2

                # Determines if the optimization will minimize or maximize
                self.minimize_optimization = af_pars.get("minimize", True)
                self.f_termination = af_pars.get("f_termination", None)

                self.adaptive_besteval_indxs = [0]

                if self.live_plot_enabled() and i_af_pars > last_i_af_pars:
                    self.initialize_plot_monitor_adaptive()
                last_i_af_pars = i_af_pars

                self.adaptive_function = af_pars.get("adaptive_function")

                if self.adaptive_function == "Powell":
                    self.adaptive_function = fmin_powell

                if len(Xs) > 1 and X is not None:
<<<<<<< HEAD
                    opt_func = lambda x: self.mk_optimization_function()(flatten([x, X]))
                else:
                    opt_func = self.mk_optimization_function()

                if is_subclass(self.adaptive_function, BaseLearner):
                    Learner = self.adaptive_function
                    # Pass the rigth parameters two each type of learner
                    if issubclass(Learner, Learner1D):
                        self.learner = Learner(
                            opt_func,
                            bounds=af_pars["bounds"],
                            loss_per_interval=af_pars.get("loss_per_interval", None),
                        )
                    elif issubclass(Learner, Learner2D):
                        self.learner = Learner(
                            opt_func,
                            bounds=af_pars["bounds"],
                            loss_per_triangle=af_pars.get("loss_per_triangle", None),
                        )
                    elif issubclass(Learner, LearnerND):
                        self.learner = Learner(
                            opt_func,
                            bounds=af_pars["bounds"],
                            loss_per_simplex=af_pars.get("loss_per_simplex", None),
                        )
                    elif issubclass(Learner, SKOptLearner):
                        # NB: This learner expects the `optimization_function`
                        # to be scalar
                        # See https://scikit-optimize.github.io/modules/generated/skopt.optimizer.gp_minimize.html#skopt.optimizer.gp_minimize
                        self.learner = Learner(
                            opt_func,
                            dimensions=af_pars["dimensions"],
                            base_estimator=af_pars.get("base_estimator", "gp"),
                            n_initial_points=af_pars.get("n_initial_points", 10),
                            acq_func=af_pars.get("acq_func", "gp_hedge"),
                            acq_optimizer=af_pars.get("acq_optimizer", "auto"),
                            n_random_starts=af_pars.get("n_random_starts", None),
                            random_state=af_pars.get("random_state", None),
                            acq_func_kwargs=af_pars.get("acq_func_kwargs", None),
                            acq_optimizer_kwargs=af_pars.get(
                                "acq_optimizer_kwargs", None
                            ),
                        )
                    else:
                        raise NotImplementedError(
                            "Learner subclass type not supported."
                        )

                    if "X0" in af_pars:
                        # Teach the learner the initial point if provided
                        evaluate_X(self.learner, af_pars["X0"])

                    # N.B. the runner that is used is not an `adaptive.Runner` object
                    # rather it is the `adaptive.runner.simple` function. This
                    # ensures that everything runs in a single process, as is
                    # required by QCoDeS (May 2018) and makes things simpler.
                    self.runner = runner.simple(
                        learner=self.learner, goal=af_pars["goal"]
                    )

                    # Only save optimization results if the sampling is a single
                    # adaptive run
                    # Needs more elaborated developments
                    if not multi_adaptive_single_dset and Xs[0] is None:
                        # NB: If you reload the optimizer module, `issubclass` will fail
                        # This is because the reloaded class is a new distinct object
                        if issubclass(self.adaptive_function, SKOptLearner):
                            # NB: Having an optmizer that also complies with the adaptive
                            # interface breaks a bit the previous structure
                            # now there are many checks for this case
                            # Because this is also an optimizer we save the result
                            # Pass the learner because it contains all the points
                            self.save_optimization_results(
                                self.adaptive_function, self.learner
                            )
                        elif (
                            issubclass(self.adaptive_function, LearnerND_Optimize)
                            or issubclass(self.adaptive_function, Learner1D_Minimizer)
                            or issubclass(self.adaptive_function, LearnerND_Minimizer)
                        ):
                            # Because this is also an optimizer we save the result
                            # Pass the learner because it contains all the points
                            self.save_optimization_results(
                                self.adaptive_function, self.learner
                            )

                elif isinstance(self.adaptive_function, types.FunctionType) or isinstance(
                    self.adaptive_function, np.ufunc
                ):
=======
                    opt_func = lambda x: self.mk_optimization_function()(
                        flatten([x, X])
                    )
                else:
                    opt_func = self.mk_optimization_function()

                if is_subclass(self.adaptive_function, BaseLearner):
                    Learner = self.adaptive_function
                    # Pass the rigth parameters two each type of learner
                    if issubclass(Learner, Learner1D):
                        self.learner = Learner(
                            opt_func,
                            bounds=af_pars["bounds"],
                            loss_per_interval=af_pars.get("loss_per_interval", None),
                        )
                    elif issubclass(Learner, Learner2D):
                        self.learner = Learner(
                            opt_func,
                            bounds=af_pars["bounds"],
                            loss_per_triangle=af_pars.get("loss_per_triangle", None),
                        )
                    elif issubclass(Learner, LearnerND):
                        self.learner = Learner(
                            opt_func,
                            bounds=af_pars["bounds"],
                            loss_per_simplex=af_pars.get("loss_per_simplex", None),
                        )
                    elif issubclass(Learner, SKOptLearner):
                        # NB: This learner expects the `optimization_function`
                        # to be scalar
                        # See https://scikit-optimize.github.io/modules/generated/skopt.optimizer.gp_minimize.html#skopt.optimizer.gp_minimize
                        self.learner = Learner(
                            opt_func,
                            dimensions=af_pars["dimensions"],
                            base_estimator=af_pars.get("base_estimator", "gp"),
                            n_initial_points=af_pars.get("n_initial_points", 10),
                            acq_func=af_pars.get("acq_func", "gp_hedge"),
                            acq_optimizer=af_pars.get("acq_optimizer", "auto"),
                            n_random_starts=af_pars.get("n_random_starts", None),
                            random_state=af_pars.get("random_state", None),
                            acq_func_kwargs=af_pars.get("acq_func_kwargs", None),
                            acq_optimizer_kwargs=af_pars.get(
                                "acq_optimizer_kwargs", None
                            ),
                        )
                    else:
                        raise NotImplementedError(
                            "Learner subclass type not supported."
                        )

                    if "X0" in af_pars:
                        # Teach the learner the initial point if provided
                        evaluate_X(self.learner, af_pars["X0"])

                    # N.B. the runner that is used is not an `adaptive.Runner` object
                    # rather it is the `adaptive.runner.simple` function. This
                    # ensures that everything runs in a single process, as is
                    # required by QCoDeS (May 2018) and makes things simpler.
                    self.runner = runner.simple(
                        learner=self.learner, goal=af_pars["goal"]
                    )

                    # Only save optimization results if the sampling is a single
                    # adaptive run
                    # Needs more elaborated developments
                    if not multi_adaptive_single_dset and Xs[0] is None:
                        # NB: If you reload the optimizer module, `issubclass` will fail
                        # This is because the reloaded class is a new distinct object
                        if issubclass(self.adaptive_function, SKOptLearner):
                            # NB: Having an optmizer that also complies with the adaptive
                            # interface breaks a bit the previous structure
                            # now there are many checks for this case
                            # Because this is also an optimizer we save the result
                            # Pass the learner because it contains all the points
                            self.save_optimization_results(
                                self.adaptive_function, self.learner
                            )
                        elif (
                            issubclass(self.adaptive_function, LearnerND_Optimize)
                            or issubclass(self.adaptive_function, Learner1D_Minimizer)
                            or issubclass(self.adaptive_function, LearnerND_Minimizer)
                        ):
                            # Because this is also an optimizer we save the result
                            # Pass the learner because it contains all the points
                            self.save_optimization_results(
                                self.adaptive_function, self.learner
                            )

                elif isinstance(
                    self.adaptive_function, types.FunctionType
                ) or isinstance(self.adaptive_function, np.ufunc):
>>>>>>> 0b8dc3b2
                    try:
                        # exists so it is possible to extract the result
                        # of an optimization post experiment
                        af_pars_copy = dict(af_pars)
<<<<<<< HEAD
                        non_used_pars = ["adaptive_function", "minimize", "f_termination"]
=======
                        non_used_pars = [
                            "adaptive_function",
                            "minimize",
                            "f_termination",
                        ]
>>>>>>> 0b8dc3b2
                        for non_used_par in non_used_pars:
                            af_pars_copy.pop(non_used_par, None)
                        self.adaptive_result = self.adaptive_function(
                            self.mk_optimization_function(), **af_pars_copy
                        )
                    except StopIteration:
                        print("Reached f_termination: %s" % (self.f_termination))

<<<<<<< HEAD
                    if not multi_adaptive_single_dset and Xs[0] is None:
=======
                    if (
                        not multi_adaptive_single_dset
                        and Xs[0] is None
                        and hasattr(self, "adaptive_result")
                    ):
>>>>>>> 0b8dc3b2
                        self.save_optimization_results(
                            self.adaptive_function, result=self.adaptive_result
                        )
                else:
                    raise Exception(
                        'optimization function: "%s" not recognized'
                        % self.adaptive_function
                    )
            # ##################################################################
            # END loop of adaptive samplers with distinct settings
            # ##################################################################

        # ######################################################################
        # END loop of pnts in extra dims
        # ######################################################################

        for sweep_function in self.sweep_functions:
            sweep_function.finish()
        self.detector_function.finish()
        check_keyboard_interrupt()
        self.update_instrument_monitor()
        self.update_plotmon(force_update=True)
        self.update_plotmon_adaptive(force_update=True)
        return

    def measure_hard(self):
        new_data = np.array(self.detector_function.get_values()).astype(np.float64).T

        ###########################
        # Shape determining block #
        ###########################

        datasetshape = self.dset.shape
        start_idx, stop_idx = self.get_datawriting_indices_update_ctr(new_data)

        new_datasetshape = (np.max([datasetshape[0], stop_idx]), datasetshape[1])
        self.dset.resize(new_datasetshape)
        len_new_data = stop_idx - start_idx
        if len(np.shape(new_data)) == 1:
            old_vals = self.dset[start_idx:stop_idx, len(self.sweep_functions)]
            new_vals = (new_data + old_vals * self.soft_iteration) / (
                1 + self.soft_iteration
            )

            self.dset[start_idx:stop_idx, len(self.sweep_functions)] = new_vals.astype(
                np.float64
            )
        else:
            old_vals = self.dset[start_idx:stop_idx, len(self.sweep_functions) :]
            new_vals = (new_data + old_vals * self.soft_iteration) / (
                1 + self.soft_iteration
            )

            self.dset[
                start_idx:stop_idx, len(self.sweep_functions) :
            ] = new_vals.astype(np.float64)
        sweep_len = len(self.get_sweep_points().T)

        ######################
        # DATA STORING BLOCK #
        ######################
        if sweep_len == len_new_data:  # 1D sweep
            self.dset[:, 0] = self.get_sweep_points().T.astype(np.float64)
        else:
            try:
                if len(self.sweep_functions) != 1:
                    relevant_swp_points = self.get_sweep_points()[
                        start_idx : start_idx + len_new_data :
                    ]
                    self.dset[
                        start_idx:, 0 : len(self.sweep_functions)
                    ] = relevant_swp_points.astype(np.float64)
                else:
                    self.dset[start_idx:, 0] = self.get_sweep_points()[
                        start_idx : start_idx + len_new_data :
                    ].T.astype(np.float64)
            except Exception:
                # There are some cases where the sweep points are not
                # specified that you don't want to crash (e.g. on -off seq)
                pass

        check_keyboard_interrupt()
        self.update_instrument_monitor()
        self.update_plotmon()
        if self.mode == "2D":
            self.update_plotmon_2D_hard()
        self.iteration += 1
        self.print_progress(stop_idx)
        return new_data

    def measurement_function(self, x):
        """
        Core measurement function used for soft sweeps
        """
        if np.size(x) == 1:
            x = [x]
        if np.size(x) != len(self.sweep_functions):
            raise ValueError('size of x "%s" not equal to # sweep functions' % x)
        for i, sweep_function in enumerate(self.sweep_functions[::-1]):
            # If statement below tests if the value is different from the
            # last value that was set, if it is the same the sweep function
            # will not be called. This is important when setting a parameter
            # is either expensive (e.g., loading a waveform) or has adverse
            # effects (e.g., phase scrambling when setting a MW frequency.

            # x[::-1] changes the order in which the parameters are set, so
            # it is first the outer sweep point and then the inner.This
            # is generally not important except for specifics: f.i. the phase
            # of an agilent generator is reset to 0 when the frequency is set.
            swp_pt = x[::-1][i]
            # The value that was actually set. Returned by the sweep
            # function if known.
            set_val = None
            if self.iteration == 0:
                # always set the first point
                set_val = sweep_function.set_parameter(swp_pt)
            else:
                # start_idx -1 refers to the last written value
                prev_swp_pt = self.last_sweep_pts[::-1][i]
                if swp_pt != prev_swp_pt:
                    # only set if not equal to previous point
                    try:
                        set_val = sweep_function.set_parameter(swp_pt)
                    except ValueError as e:
                        if self.cfg_clipping_mode():
                            log.warning("MC clipping mode caught exception:")
                            log.warning(e)
                        else:
                            raise e
            if isinstance(set_val, float):
                # The Value in x is overwritten by the value that the
                # sweep function returns. This allows saving the value
                # that was actually set rather than the one that was
                # intended. This does require custom support from
                # a sweep function.
                x[-i - 1] = set_val

        # used for next iteration
        self.last_sweep_pts = x

        datasetshape = self.dset.shape

        vals = self.detector_function.acquire_data_point()
        start_idx, stop_idx = self.get_datawriting_indices_update_ctr(vals)
        # Resizing dataset and saving
        new_datasetshape = (np.max([datasetshape[0], stop_idx]), datasetshape[1])
        self.dset.resize(new_datasetshape)
        new_data = np.append(x, vals)

        old_vals = self.dset[start_idx:stop_idx, :]
        new_vals = (new_data + old_vals * self.soft_iteration) / (
            1 + self.soft_iteration
        )

        self.dset[start_idx:stop_idx, :] = new_vals.astype(np.float64)
        # update plotmon
        check_keyboard_interrupt()
        self.update_instrument_monitor()
        self.update_plotmon()
        if self.mode == "2D":
            self.update_plotmon_2D()
        elif self.mode == "adaptive":
            self.update_plotmon_adaptive()
        self.iteration += 1
        if self.mode != "adaptive":
            self.print_progress(stop_idx)
        else:
            self.print_progress_adaptive()
        return vals

    def mk_optimization_function(self):
        """
        Returns a wrapper around the measurement function
        This construction is necessary to be able to run several adaptive
        samplers with distinct settings in the same dataset
        """
<<<<<<< HEAD
=======

>>>>>>> 0b8dc3b2
        def func(x):
            """
            A wrapper around the measurement function.
            It takes the following actions based on parameters specified
            in self.af_pars:
            - Rescales the function using the "x_scale" parameter, default is 1
            - Inverts the measured values if "minimize"==False
            - Compares measurement value with "f_termination" and raises an
            exception, that gets caught outside of the optimization loop, if
            the measured value is smaller than this f_termination.

            Measurement function with scaling to correct physical value
            """
            if self.x_scale is not None:
<<<<<<< HEAD
                for i in range(len(x)):
                    x[i] = float(x[i]) / float(self.x_scale[i])
=======
                x_ = np.array(x, dtype=np.float64)
                scale_ = np.array(self.x_scale, dtype=np.float64)
                x = type(x)(x_ / scale_)
>>>>>>> 0b8dc3b2

            vals = self.measurement_function(x)
            # This takes care of data that comes from a "single" segment of a
            # detector for a larger shape such as the UFHQC single int avg detector
            # that gives back data in the shape [[I_val_seg0, Q_val_seg0]]
            if len(np.shape(vals)) == 2:
                vals = np.array(vals)[:, 0]

            # to check if vals is an array with multiple values
            if isinstance(vals, collections.abc.Iterable):
                vals = vals[self.par_idx]

            if self.mode == "adaptive":
                # Keep track of the best seen points so far so that they can be
                # plotted as stars, need to be done before inverting `vals`
                col_indx = len(self.sweep_function_names) + self.par_idx
                comp_op = operator.lt if self.minimize_optimization else operator.gt
                if comp_op(vals, self.dset[self.adaptive_besteval_indxs[-1], col_indx]):
                    self.adaptive_besteval_indxs.append(len(self.dset) - 1)

            if self.minimize_optimization:
                if self.f_termination is not None:
                    if vals < self.f_termination:
                        raise StopIteration()
            else:
                # when maximizing interrupt when larger than condition before
                # inverting
                if self.f_termination is not None:
                    if vals > self.f_termination:
                        raise StopIteration()
                vals = np.multiply(-1, vals)
<<<<<<< HEAD

            return vals
=======

            return vals

>>>>>>> 0b8dc3b2
        return func

    def finish(self, result):
        """
        Deletes arrays to clean up memory and avoid memory related mistakes
        """
        # this data can be plotted by enabling persist_mode
        self._persist_dat = result
        self._persist_xlabs = self.sweep_par_names
        self._persist_ylabs = self.detector_function.value_names

        for attr in [
            "TwoD_array",
            "dset",
            "sweep_points",
            "sweep_points_2D",
            "sweep_functions",
            "xlen",
            "ylen",
            "iteration",
            "soft_iteration",
        ]:
            try:
                delattr(self, attr)
            except AttributeError:
                pass

    ###################
    # 2D-measurements #
    ###################

    def run_2D(self, name=None, **kw):
        self.run(name=name, mode="2D", **kw)

    def tile_sweep_pts_for_2D(self):
        self.xlen = len(self.get_sweep_points())
        self.ylen = len(self.sweep_points_2D)
        if np.size(self.get_sweep_points()[0]) == 1:
            # create inner loop pts
            self.sweep_pts_x = self.get_sweep_points()
            x_tiled = np.tile(self.sweep_pts_x, self.ylen)
            # create outer loop
            self.sweep_pts_y = self.sweep_points_2D
            y_rep = np.repeat(self.sweep_pts_y, self.xlen)
            # 2020-02-09, This does not preserve types, e.g. integer parameters
            # and rises validators exceptions
            if np.issubdtype(type(self.sweep_pts_x[0]), np.integer) or np.issubdtype(
                type(self.sweep_points_2D[0]), np.integer
            ):
                c = np.column_stack(
                    (x_tiled.astype(np.object), y_rep)
                )  # this preserves types
            else:
                c = np.column_stack((x_tiled, y_rep))
            self.set_sweep_points(c)
            self.initialize_plot_monitor_2D()
        return

    def measure_2D(self, **kw):
        """
        Sweeps over two parameters set by sweep_function and sweep_function_2D.
        The outer loop is set by sweep_function_2D, the inner loop by the
        sweep_function.

        Soft(ware) controlled sweep functions require soft detectors.
        Hard(ware) controlled sweep functions require hard detectors.
        """

        self.tile_sweep_pts_for_2D()
        self.measure(**kw)
        return

    def set_sweep_function_2D(self, sweep_function):
        # If it is not a sweep function, assume it is a qc.parameter
        # and try to auto convert it it
        if not isinstance(sweep_function, swf.Sweep_function):
            sweep_function = wrap_par_to_swf(sweep_function)

        if len(self.sweep_functions) != 1:
            raise KeyError(
                "Specify sweepfunction 1D before specifying sweep_function 2D"
            )
        else:
            self.sweep_functions.append(sweep_function)
            self.sweep_function_names.append(str(sweep_function.__class__.__name__))

    def set_sweep_points_2D(self, sweep_points_2D):
        self.sweep_functions[1].sweep_points = sweep_points_2D
        self.sweep_points_2D = sweep_points_2D

    ###########
    # Plotmon #
    ###########
    """
    There are three kinds of plotmons, the regular plotmon,
    the 2D plotmon (which does a heatmap) and the adaptive plotmon.
    """

    def create_plot_monitor(self):
        """
        Creates new PyQtGraph plotting monitor.
        Can also be used to recreate these when plotting has crashed.
        """
        if hasattr(self, "main_QtPlot"):
            del self.main_QtPlot
        if hasattr(self, "secondary_QtPlot"):
            del self.secondary_QtPlot

        self.main_QtPlot = QtPlot(
            window_title="Main plotmon of {}".format(self.name), figsize=(600, 400)
        )
        self.secondary_QtPlot = QtPlot(
            window_title="Secondary plotmon of {}".format(self.name), figsize=(600, 400)
        )

    def initialize_plot_monitor(self):
        if self.main_QtPlot.traces != []:
            self.main_QtPlot.clear()
        self.curves = []
        self.curves_mv_thresh = []
        xlabels = self.sweep_par_names
        xunits = self.sweep_par_units
        ylabels = self.detector_function.value_names
        yunits = self.detector_function.value_units

        j = 0
        if (
            self._persist_ylabs == ylabels and self._persist_xlabs == xlabels
        ) and self.persist_mode():
            persist = True
        else:
            persist = False
        for yi, ylab in enumerate(ylabels):
            for xi, xlab in enumerate(xlabels):
                if persist:  # plotting persist first so new data on top
                    yp = self._persist_dat[:, yi + len(self.sweep_function_names)]
                    xp = self._persist_dat[:, xi]
                    if len(xp) < self.plotting_max_pts():
                        self.main_QtPlot.add(
                            x=xp,
                            y=yp,
                            subplot=j + 1,
                            color=0.75,  # a grayscale value
                            pen=None,
                            symbol="o",
                            symbolSize=5,
                        )

                if self.mode == "adaptive":
                    kw = {"pen": None}
                else:
                    kw = {}
                self.main_QtPlot.add(
                    x=[0],
                    y=[0],
                    xlabel=xlab,
                    xunit=xunits[xi],
                    ylabel=ylab,
                    yunit=yunits[yi],
                    subplot=j + 1,
                    color=color_cycle[j % len(color_cycle)],
                    symbol="o",
                    symbolSize=5,
                    **kw
                )
                self.curves.append(self.main_QtPlot.traces[-1])

                if self.Learner_Minimizer_detected and yi == 0:
                    self.main_QtPlot.add(
                        x=[0],
                        y=[0],
                        xlabel=xlab,
                        xunit=xunits[xi],
                        ylabel=ylab,
                        yunit=yunits[yi],
                        subplot=j + 1,
                        color=color_cycle[3],
                        symbol="s",
                        symbolSize=3,
                    )
                    self.curves_mv_thresh.append(self.main_QtPlot.traces[-1])

                j += 1
            self.main_QtPlot.win.nextRow()

    def update_plotmon(self, force_update=False):
        # Note: plotting_max_pts takes precendence over force update
        if self.live_plot_enabled() and (
            self.dset.shape[0] < self.plotting_max_pts()
            or (self.plotting_bins is not None)
        ):
            i = 0
            try:
                time_since_last_mon_update = time.time() - self._mon_upd_time
            except Exception:
                # creates the time variables if they did not exists yet
                self._mon_upd_time = time.time()
                time_since_last_mon_update = 1e9
            try:
                if (
                    time_since_last_mon_update > self.plotting_interval()
                    or force_update
                ):

                    nr_sweep_funcs = len(self.sweep_function_names)
                    for y_ind in range(len(self.detector_function.value_names)):
                        for x_ind in range(nr_sweep_funcs):
                            x = self.dset[:, x_ind]
                            y = self.dset[:, nr_sweep_funcs + y_ind]

                            # used to average e.g., single shot measuremnts
                            # can be specified in MC.run(exp_metadata['bins'])
                            if self.plotting_bins is not None:
                                x = self.plotting_bins
                                if len(y) % len(x) != 0:
                                    # nan's are appended if shapes do not match
                                    missing_vals = missing_vals = int(
                                        len(x) - len(y) % len(x)
                                    )
                                    y_ext = np.concatenate(
                                        [y, np.ones(missing_vals) * np.nan]
                                    )
                                else:
                                    y_ext = y

                                y = np.nanmean(
                                    y_ext.reshape(
                                        (len(self.plotting_bins), -1), order="F"
                                    ),
                                    axis=1,
                                )

                            self.curves[i]["config"]["x"] = x
                            self.curves[i]["config"]["y"] = y
                            i += 1
                            if self.Learner_Minimizer_detected and y_ind == 0:
                                min_x = np.min(x)
                                max_x = np.max(x)
                                threshold = (
                                    self.learner.moving_threshold
                                    if self.learner.threshold is None
                                    else self.learner.threshold
                                )
                                if threshold < np.inf:
                                    threshold = (
                                        threshold
                                        if self.minimize_optimization
                                        else -threshold
                                    )
                                    self.curves_mv_thresh[x_ind]["config"]["x"] = [
                                        min_x,
                                        max_x,
                                    ]
                                    self.curves_mv_thresh[x_ind]["config"]["y"] = [
                                        threshold,
                                        threshold,
                                    ]
                    self._mon_upd_time = time.time()
                    self.main_QtPlot.update_plot()
            except Exception as e:
                log.warning(e)

    def initialize_plot_monitor_2D(self):
        """
        Preallocates a data array to be used for the update_plotmon_2D command.

        Made to work with at most 2 2D arrays (as this is how the labview code
        works). It should be easy to extend this function for more vals.
        """
        if self.live_plot_enabled():
            self.time_last_2Dplot_update = time.time()
            n = len(self.sweep_pts_y)
            m = len(self.sweep_pts_x)
            self.TwoD_array = np.empty([n, m, len(self.detector_function.value_names)])
            self.TwoD_array[:] = np.NAN
            self.secondary_QtPlot.clear()
            slabels = self.sweep_par_names
            sunits = self.sweep_par_units
            zlabels = self.detector_function.value_names
            zunits = self.detector_function.value_units

            for j in range(len(self.detector_function.value_names)):
                cmap, zrange = self.choose_MC_cmap_zrange(zlabels[j], zunits[j])
                config_dict = {
                    "x": self.sweep_pts_x,
                    "y": self.sweep_pts_y,
                    "z": self.TwoD_array[:, :, j],
                    "xlabel": slabels[0],
                    "xunit": sunits[0],
                    "ylabel": slabels[1],
                    "yunit": sunits[1],
                    "zlabel": zlabels[j],
                    "zunit": zunits[j],
                    "subplot": j + 1,
                    "cmap": cmap,
                }
                if zrange is not None:
                    config_dict["zrange"] = zrange
                self.secondary_QtPlot.add(**config_dict)

    def update_plotmon_2D(self, force_update=False):
        """
        Adds latest measured value to the TwoD_array and sends it
        to the QC_QtPlot.
        """
        if self.live_plot_enabled():
            try:
                i = int((self.iteration) % (self.xlen * self.ylen))
                x_ind = int(i % self.xlen)
                y_ind = int(i / self.xlen)
                for j in range(len(self.detector_function.value_names)):
                    z_ind = len(self.sweep_functions) + j
                    self.TwoD_array[y_ind, x_ind, j] = self.dset[i, z_ind]
                self.secondary_QtPlot.traces[j]["config"]["z"] = self.TwoD_array[
                    :, :, j
                ]
                if (
                    time.time() - self.time_last_2Dplot_update
                    > self.plotting_interval()
                    or self.iteration == len(self.sweep_points)
                    or force_update
                ):
                    self.time_last_2Dplot_update = time.time()
                    self.secondary_QtPlot.update_plot()
            except Exception as e:
                log.warning(e)

    def initialize_plot_monitor_2D_interp(self, ld=0):
        """
        Initialize a 2D plot monitor for interpolated (adaptive) plots
        """
        if self.live_plot_enabled() and len(self.sweep_function_names) == 2:
            self.time_last_2Dplot_update = time.time()

            # self.secondary_QtPlot.clear()
            slabels = self.sweep_par_names
            sunits = self.sweep_par_units
            zlabels = self.detector_function.value_names
            zunits = self.detector_function.value_units

            self.im_plots = []
            self.im_plot_scatters = []
            self.im_plot_scatters_last = []
            self.im_plot_scatters_last_one = []

            for j in range(len(self.detector_function.value_names)):
                cmap, zrange = self.choose_MC_cmap_zrange(
                    # force the choice of clipped cmap because we are likely
                    # running an optimization
                    "cost" if self.mode == "adaptive" and j == 0 else zlabels[j],
                    zunits[j],
                )
                config_dict = {
                    "x": [0, 1],
                    "y": [0, 1],
                    "z": np.zeros([2, 2]),
                    "xlabel": slabels[0],
                    "xunit": sunits[0],
                    "ylabel": slabels[1],
                    "yunit": sunits[1],
                    "zlabel": zlabels[j],
                    "zunit": zunits[j],
                    "subplot": j + 1,
                    "cmap": cmap,
                }
                if zrange is not None:
                    config_dict["zrange"] = zrange
                self.secondary_QtPlot.add(**config_dict)
                self.im_plots.append(self.secondary_QtPlot.traces[-1])

                self.secondary_QtPlot.add(
                    x=[0],
                    y=[0],
                    pen=None,
                    color=1.0,
                    width=0,
                    symbol="o",
                    symbolSize=4,
                    subplot=j + 1,
                )
                self.im_plot_scatters.append(self.secondary_QtPlot.traces[-1])

                # Used to show the position of the last sampled points
                self.secondary_QtPlot.add(
                    x=[0],
                    y=[0],
                    # pen=None,
                    color=1.0,
                    width=0,
                    symbol="o",
                    symbolSize=4,
                    subplot=j + 1,
                )
                self.im_plot_scatters_last.append(self.secondary_QtPlot.traces[-1])
                self.secondary_QtPlot.add(
                    x=[0],
                    y=[0],
                    pen=None,
                    color=color_cycle[3],  # Make the last one red
                    width=0,
                    symbol="o",
                    symbolSize=7,  # and larger than the rest
                    subplot=j + 1,
                )
                self.im_plot_scatters_last_one.append(self.secondary_QtPlot.traces[-1])

    def update_plotmon_2D_interp(self, force_update=False):
        """
        Updates the interpolated 2D heatmap
        """
        if self.live_plot_enabled() and len(self.sweep_function_names) == 2:
            try:
                if (
                    time.time() - self.time_last_2Dplot_update
                    > self.plotting_interval()
                    # and avoid warning due to too little points
                    and len(self.dset) > 4
                ) or force_update:
                    # exists to force reset the x- and y-axis scale
                    new_sc = TransformState(0, 1, True)

                    x_vals = self.dset[:, 0]
                    y_vals = self.dset[:, 1]
                    for j in range(len(self.detector_function.value_names)):
                        z_ind = len(self.sweep_functions) + j
                        z_vals = self.dset[:, z_ind]

                        # Interpolate points
                        x_grid, y_grid, z_grid = interpolate_heatmap(
                            x_vals, y_vals, z_vals
                        )
                        # trace = self.secondary_QtPlot.traces[j]
                        trace = self.im_plots[j]
                        trace["config"]["x"] = x_grid
                        trace["config"]["y"] = y_grid
                        trace["config"]["z"] = z_grid
                        # force rescale the axes
                        trace["plot_object"]["scales"]["x"] = new_sc
                        trace["plot_object"]["scales"]["y"] = new_sc

                        # Mark all measured points on which the interpolation
                        # is based
                        trace = self.im_plot_scatters[j]
                        trace["config"]["x"] = x_vals
                        trace["config"]["y"] = y_vals
                        # Mark the last sampled points
                        pnts_num = 4
                        if len(x_vals) > pnts_num:
                            trace = self.im_plot_scatters_last[j]
                            trace["config"]["x"] = x_vals[-pnts_num:]
                            trace["config"]["y"] = y_vals[-pnts_num:]
                        trace = self.im_plot_scatters_last_one[j]
                        trace["config"]["x"] = x_vals[-1:]
                        trace["config"]["y"] = y_vals[-1:]

                    self.time_last_2Dplot_update = time.time()
                    self.secondary_QtPlot.update_plot()
            except Exception as e:
                log.warning(e)

    def initialize_plot_monitor_adaptive(self):
        """
        Uses the Qcodes plotting windows for plotting adaptive plot updates
        """
        if self.CMA_detected:
            self.initialize_plot_monitor_adaptive_cma()
            self.initialize_plot_monitor_2D_interp()

        else:
            self.initialize_plot_monitor()
            self.time_last_ad_plot_update = time.time()
            self.secondary_QtPlot.clear()
            self.initialize_plot_monitor_2D_interp()

            value_names = self.detector_function.value_names
            xlabels = self.sweep_par_names
            zunits = self.detector_function.value_units

            self.iter_traces = []
            self.iter_bever_traces = []
            self.iter_bever_x_traces = []

            # Because of a bug in QCoDes pytqtgraph backend we don't
            # want line plots and heatmaps in the same plotmon
            # this if statement prevents that from happening
            if len(self.sweep_functions) == 2:
                iter_plotmon = self.main_QtPlot
                iter_start_idx = len(self.sweep_functions) * len(value_names)
            else:
                iter_plotmon = self.secondary_QtPlot
                iter_start_idx = 0

            if (
                self._persist_ylabs == value_names
                and self._persist_xlabs == xlabels
                and self.persist_mode()
            ):
                persist = True
            else:
                persist = False

            # Add evolution of parameters over iterations
            xunits = self.sweep_par_units
            xlabels_num = len(xlabels)
            for k in range(xlabels_num):
                if persist:
                    yp = self._persist_dat[:, k]
                    xp = range(len(yp))
                    if len(xp) < self.plotting_max_pts():
                        iter_plotmon.add(
                            x=xp,
                            y=yp,
                            subplot=k + 1 + iter_start_idx,
                            color=0.75,  # a grayscale value
                            pen=None,
                            symbol="o",
                            symbolSize=5,
                        )
                iter_plotmon.add(
                    x=[0],
                    y=[0],
                    xlabel="iteration",
                    ylabel=xlabels[k],
                    yunit=xunits[k],
                    subplot=k + 1 + iter_start_idx,
                    symbol="o",
                    symbolSize=5,
                    color=color_cycle[2],
                )
                self.iter_traces.append(iter_plotmon.traces[-1])

                iter_plotmon.add(
                    x=[0],
                    y=[0],
                    xlabel="iteration",
                    subplot=k + 1 + iter_start_idx,
                    symbol="star",
                    symbolSize=12,
                    color=color_cycle[1],
                )
                self.iter_bever_x_traces.append(iter_plotmon.traces[-1])

            iter_plotmon.win.nextRow()

            zlables_num = len(value_names)
            for j in range(zlables_num):
                if persist:
                    yp = self._persist_dat[:, j + xlabels_num]
                    xp = range(len(yp))
                    if len(xp) < self.plotting_max_pts():
                        iter_plotmon.add(
                            x=xp,
                            y=yp,
                            subplot=xlabels_num + j + 1 + iter_start_idx,
                            color=0.75,  # a grayscale value
                            pen=None,
                            symbol="o",
                            symbolSize=5,
                        )

                iter_plotmon.add(
                    x=[0],
                    y=[0],
                    xlabel="iteration",
                    ylabel=value_names[j],
                    yunit=zunits[j],
                    subplot=xlabels_num + j + 1 + iter_start_idx,
                    symbol="o",
                    symbolSize=5,
                    color=color_cycle[j],
                )
                self.iter_traces.append(iter_plotmon.traces[-1])

                iter_plotmon.add(
                    x=[0],
                    y=[0],
                    xlabel="iteration",
                    subplot=xlabels_num + j + 1 + iter_start_idx,
                    symbol="star",
                    symbolSize=12,
                    color=color_cycle[1],
                )
                self.iter_bever_traces.append(iter_plotmon.traces[-1])

                # We want to plot a line that indicates the moving threshold
                # for the cost function when we use the `LearnerND_Minimizer` or
                # the `Learner1D_Minimizer` samplers
                if self.Learner_Minimizer_detected and j == 0:
                    iter_plotmon.add(
                        x=[0],
                        y=[0],
                        name="Thresh max priority pnts",
                        xlabel="iteration",
                        subplot=xlabels_num + j + 1 + iter_start_idx,
                        symbol="s",
                        symbolSize=3,
                        color=color_cycle[3],
                    )
                    self.iter_mv_threshold = iter_plotmon.traces[-1]

    def update_plotmon_adaptive(self, force_update=False):
        if self.CMA_detected:
            return self.update_plotmon_adaptive_cma(force_update=force_update)
        else:
            self.update_plotmon(force_update=force_update)
        if self.live_plot_enabled():
            try:
                if (
                    time.time() - self.time_last_ad_plot_update
                    > self.plotting_interval()
                    or force_update
                ):
                    sweep_functions_num = len(self.sweep_functions)
                    detector_function_num = len(self.detector_function.value_names)

                    # In case the dset is not complete yet
                    # besteval_idxs = np.array(self.adaptive_besteval_indxs)
                    len_dset = len(self.dset)
                    # besteval_idxs = besteval_idxs[besteval_idxs < len(self.dset)]
                    # Update parameters' iterations
                    for k in range(sweep_functions_num):
                        y = self.dset[:, k]
                        x = range(len_dset)
                        besteval_idxs = np.array(self.adaptive_besteval_indxs)
                        y_besteval = y[besteval_idxs]
                        self.iter_traces[k]["config"]["x"] = x
                        self.iter_traces[k]["config"]["y"] = y
                        self.iter_bever_x_traces[k]["config"]["x"] = besteval_idxs
                        self.iter_bever_x_traces[k]["config"]["y"] = y_besteval
                        self.time_last_ad_plot_update = time.time()
                    self.secondary_QtPlot.update_plot()

                    for j in range(detector_function_num):
                        y_ind = sweep_functions_num + j
                        y = self.dset[:, y_ind]
                        x = range(len_dset)
                        besteval_idxs = np.array(self.adaptive_besteval_indxs)
                        y_besteval = y[besteval_idxs]
                        iter_traces_idx = j + sweep_functions_num
                        self.iter_traces[iter_traces_idx]["config"]["x"] = x
                        self.iter_traces[iter_traces_idx]["config"]["y"] = y
                        self.iter_bever_traces[j]["config"]["x"] = besteval_idxs
                        self.iter_bever_traces[j]["config"]["y"] = y_besteval
                        if self.Learner_Minimizer_detected:
                            # We want just a line from the first pnt to the last
                            threshold = (
                                self.learner.moving_threshold
                                if self.learner.threshold is None
                                else self.learner.threshold
                            )
                            if threshold < np.inf:
                                threshold = (
                                    threshold
                                    if self.minimize_optimization
                                    else -threshold
                                )
                                self.iter_mv_threshold["config"]["x"] = [
                                    0,
                                    len_dset - 1,
                                ]
                                self.iter_mv_threshold["config"]["y"] = [
                                    threshold,
                                    threshold,
                                ]
                        self.time_last_ad_plot_update = time.time()
                    self.secondary_QtPlot.update_plot()
            except Exception as e:
                log.warning(e)
        self.update_plotmon_2D_interp(force_update=force_update)

    def initialize_plot_monitor_adaptive_cma(self):
        """
        Uses the Qcodes plotting windows for plotting adaptive plot updates
        """

        # new code
        if self.main_QtPlot.traces != []:
            self.main_QtPlot.clear()

        if self.secondary_QtPlot.traces != []:
            self.secondary_QtPlot.clear()

        self.curves = []
        self.curves_best_ever = []
        self.curves_distr_mean = []

        xlabels = self.sweep_par_names
        xunits = self.sweep_par_units
        ylabels = self.detector_function.value_names
        yunits = self.detector_function.value_units

        j = 0
        if (
            self._persist_ylabs == ylabels and self._persist_xlabs == xlabels
        ) and self.persist_mode():
            persist = True
        else:
            persist = False

        ##########################################
        # Main plotmon
        ##########################################
        for yi, ylab in enumerate(ylabels):
            for xi, xlab in enumerate(xlabels):
                if persist:  # plotting persist first so new data on top
                    yp = self._persist_dat[:, yi + len(self.sweep_function_names)]
                    xp = self._persist_dat[:, xi]
                    if len(xp) < self.plotting_max_pts():
                        self.main_QtPlot.add(
                            x=xp,
                            y=yp,
                            subplot=j + 1,
                            color=0.75,  # a grayscale value
                            symbol="o",
                            pen=None,  # makes it a scatter
                            symbolSize=5,
                        )

                self.main_QtPlot.add(
                    x=[0],
                    y=[0],
                    xlabel=xlab,
                    xunit=xunits[xi],
                    ylabel=ylab,
                    yunit=yunits[yi],
                    subplot=j + 1,
                    pen=None,
                    color=color_cycle[0],
                    symbol="o",
                    symbolSize=5,
                )
                self.curves.append(self.main_QtPlot.traces[-1])

                self.main_QtPlot.add(
                    x=[0],
                    y=[0],
                    xlabel=xlab,
                    xunit=xunits[xi],
                    ylabel=ylab,
                    yunit=yunits[yi],
                    subplot=j + 1,
                    color=color_cycle[2],
                    symbol="o",
                    symbolSize=5,
                )
                self.curves_distr_mean.append(self.main_QtPlot.traces[-1])

                self.main_QtPlot.add(
                    x=[0],
                    y=[0],
                    xlabel=xlab,
                    xunit=xunits[xi],
                    ylabel=ylab,
                    yunit=yunits[yi],
                    subplot=j + 1,
                    pen=None,
                    color=color_cycle[1],
                    symbol="star",
                    symbolSize=10,
                )
                self.curves_best_ever.append(self.main_QtPlot.traces[-1])

                j += 1
            self.main_QtPlot.win.nextRow()

        ##########################################
        # Secondary or Main plotmon
        ##########################################

        self.iter_traces = []
        self.iter_bever_traces = []
        self.iter_bever_x_traces = []
        self.iter_mean_traces = []

        # Use the secondary plot for iterations if not in 2D mode
        if len(self.sweep_functions) == 2:
            iter_plotmon = self.main_QtPlot
            plot_num = j
        else:
            iter_plotmon = self.secondary_QtPlot
            plot_num = 0

        # Add evolution of parameters over iterations
        xlabels_num = len(xlabels)
        for k in range(xlabels_num):
            if persist:
                yp = self._persist_dat[:, k]
                xp = range(len(yp))
                if len(xp) < self.plotting_max_pts():
                    iter_plotmon.add(
                        x=xp,
                        y=yp,
                        subplot=k + 1 + plot_num,
                        color=0.75,  # a grayscale value
                        pen=None,
                        symbol="o",
                        symbolSize=5,
                    )
            iter_plotmon.add(
                x=[0],
                y=[0],
                xlabel="iteration",
                ylabel=xlabels[k],
                yunit=xunits[k],
                subplot=k + 1 + plot_num,
                symbol="o",
                symbolSize=5,
                color=color_cycle[2],
            )
            self.iter_traces.append(iter_plotmon.traces[-1])

            iter_plotmon.add(
                x=[0],
                y=[0],
                xlabel="iteration",
                ylabel=xlabels[k],
                yunit=xunits[k],
                subplot=k + 1 + plot_num,
                symbol="star",
                symbolSize=12,
                color=color_cycle[1],
            )
            self.iter_bever_x_traces.append(iter_plotmon.traces[-1])

        iter_plotmon.win.nextRow()

        for j in range(len(self.detector_function.value_names)):
            if persist:
                yp = self._persist_dat[:, j + len(xlabels)]
                xp = range(len(yp))
                if len(xp) < self.plotting_max_pts():
                    iter_plotmon.add(
                        x=xp,
                        y=yp,
                        subplot=xlabels_num + plot_num + 1,
                        color=0.75,  # a grayscale value
                        symbol="o",
                        pen=None,  # makes it a scatter
                        symbolSize=5,
                    )

            iter_plotmon.add(
                x=[0],
                y=[0],
                name="Measured values",
                xlabel="iteration",
                x_unit="#",
                color=color_cycle[0],
                ylabel=ylabels[j],
                yunit=yunits[j],
                subplot=xlabels_num + plot_num + 1,
                symbol="o",
                symbolSize=5,
            )
            self.iter_traces.append(iter_plotmon.traces[-1])

            iter_plotmon.add(
                x=[0],
                y=[0],
                symbol="star",
                symbolSize=15,
                name="Best ever measured",
                color=color_cycle[1],
                xlabel="iteration",
                x_unit="#",
                ylabel=ylabels[j],
                yunit=yunits[j],
                subplot=xlabels_num + plot_num + 1,
            )
            self.iter_bever_traces.append(iter_plotmon.traces[-1])
            iter_plotmon.add(
                x=[0],
                y=[0],
                color=color_cycle[2],
                name="Generational mean",
                symbol="o",
                symbolSize=8,
                xlabel="iteration",
                x_unit="#",
                ylabel=ylabels[j],
                yunit=yunits[j],
                subplot=xlabels_num + plot_num + 1,
            )
            self.iter_mean_traces.append(iter_plotmon.traces[-1])
            plot_num += 1

        # required for the first update call to work
        self.time_last_ad_plot_update = time.time()

    def update_plotmon_adaptive_cma(self, force_update=False):
        """
        Special adaptive plotmon for
        """

        if self.live_plot_enabled():
            try:
                if (
                    time.time() - self.time_last_ad_plot_update
                    > self.plotting_interval()
                    or force_update
                ):
                    ##########################################
                    # Main plotmon
                    ##########################################
                    i = 0
                    nr_sweep_funcs = len(self.sweep_function_names)

                    # best_idx -1 as we count from 0 and best eval
                    # counts from 1.
                    best_index = int(self.opt_res_dset[-1, -1] - 1)

                    # Update parameters' iterations
                    best_evals_idx = (self.opt_res_dset[:, -1] - 1).astype(int)
                    sweep_functions_num = len(self.sweep_functions)
                    for k in range(sweep_functions_num):
                        y = self.dset[:, k]
                        x = range(len(y))
                        self.iter_traces[k]["config"]["x"] = x
                        self.iter_traces[k]["config"]["y"] = y

                        self.iter_bever_x_traces[k]["config"]["x"] = best_evals_idx
                        self.iter_bever_x_traces[k]["config"]["y"] = y[best_evals_idx]

                        self.time_last_ad_plot_update = time.time()

                    for j in range(len(self.detector_function.value_names)):
                        y_ind = nr_sweep_funcs + j

                        ##########################################
                        # Main plotmon
                        ##########################################
                        for x_ind in range(nr_sweep_funcs):

                            x = self.dset[:, x_ind]
                            y = self.dset[:, y_ind]

                            self.curves[i]["config"]["x"] = x
                            self.curves[i]["config"]["y"] = y

                            best_x = x[best_index]
                            best_y = y[best_index]
                            self.curves_best_ever[i]["config"]["x"] = [best_x]
                            self.curves_best_ever[i]["config"]["y"] = [best_y]
                            mean_x = self.opt_res_dset[:, 2 + x_ind]
                            # std_x is needed to implement errorbars on X
                            # std_x = self.opt_res_dset[:, 2+nr_sweep_funcs+x_ind]
                            # to be replaced with an actual mean
                            mean_y = self.opt_res_dset[:, 2 + 2 * nr_sweep_funcs]
                            mean_y = get_generation_means(self.opt_res_dset[:, 1], y)
                            # TODO: turn into errorbars
                            self.curves_distr_mean[i]["config"]["x"] = mean_x
                            self.curves_distr_mean[i]["config"]["y"] = mean_y
                            i += 1
                        ##########################################
                        # Secondary plotmon
                        ##########################################
                        # Measured value vs function evaluation
                        y = self.dset[:, y_ind]
                        x = range(len(y))
                        self.iter_traces[j + sweep_functions_num]["config"]["x"] = x
                        self.iter_traces[j + sweep_functions_num]["config"]["y"] = y

                        # generational means
                        gen_idx = self.opt_res_dset[:, 1]
                        self.iter_mean_traces[j]["config"]["x"] = gen_idx
                        self.iter_mean_traces[j]["config"]["y"] = mean_y

                        # This plots the best ever measured value vs iteration
                        # number of evals column
                        best_func_val = y[best_evals_idx]
                        self.iter_bever_traces[j]["config"]["x"] = best_evals_idx
                        self.iter_bever_traces[j]["config"]["y"] = best_func_val

                    self.main_QtPlot.update_plot()
                    self.secondary_QtPlot.update_plot()
                    self.update_plotmon_2D_interp(force_update=True)

                    self.time_last_ad_plot_update = time.time()

            except Exception as e:
                log.warning(e)

    def update_plotmon_2D_hard(self):
        """
        Adds latest datarow to the TwoD_array and send it
        to the QC_QtPlot.
        Note that the plotmon only supports evenly spaced lattices.
        """
        try:
            if self.live_plot_enabled():
                i = int((self.iteration) % self.ylen)
                y_ind = i
                for j in range(len(self.detector_function.value_names)):
                    z_ind = len(self.sweep_functions) + j
                    self.TwoD_array[y_ind, :, j] = self.dset[
                        i * self.xlen : (i + 1) * self.xlen, z_ind
                    ]
                    self.secondary_QtPlot.traces[j]["config"]["z"] = self.TwoD_array[
                        :, :, j
                    ]

                if (
                    time.time() - self.time_last_2Dplot_update
                    > self.plotting_interval()
                    or self.iteration == len(self.sweep_points) / self.xlen
                ):
                    self.time_last_2Dplot_update = time.time()
                    self.secondary_QtPlot.update_plot()
        except Exception as e:
            log.warning(e)

    def _set_plotting_interval(self, plotting_interval):
        if hasattr(self, "main_QtPlot"):
            self.main_QtPlot.interval = plotting_interval
            self.secondary_QtPlot.interval = plotting_interval
        self._plotting_interval = plotting_interval

    def _get_plotting_interval(self):
        return self._plotting_interval

    def clear_persitent_plot(self):
        self._persist_dat = None
        self._persist_xlabs = None
        self._persist_ylabs = None

    def update_instrument_monitor(self):
        if self.instrument_monitor() is not None:
            inst_mon = self.find_instrument(self.instrument_monitor())
            inst_mon.update()

    ##################################
    # Small helper/utility functions #
    ##################################

    def get_data_object(self):
        """
        Used for external functions to write to a datafile.
        This is used in time_domain_measurement as a hack and is not
        recommended.
        """
        return self.data_object

    def get_column_names(self):
        self.column_names = []
        self.sweep_par_names = []
        self.sweep_par_units = []

        for sweep_function in self.sweep_functions:
            self.column_names.append(
                sweep_function.parameter_name + " (" + sweep_function.unit + ")"
            )

            self.sweep_par_names.append(sweep_function.parameter_name)
            self.sweep_par_units.append(sweep_function.unit)

        for i, val_name in enumerate(self.detector_function.value_names):
            self.column_names.append(
                val_name + " (" + self.detector_function.value_units[i] + ")"
            )
        return self.column_names

    def create_experimentaldata_dataset(self):
        data_group = self.data_object.create_group("Experimental Data")
        self.dset = data_group.create_dataset(
            "Data",
            (0, len(self.sweep_functions) + len(self.detector_function.value_names)),
            maxshape=(
                None,
                len(self.sweep_functions) + len(self.detector_function.value_names),
            ),
            dtype="float64",
        )
        self.get_column_names()
        self.dset.attrs["column_names"] = h5d.encode_to_utf8(self.column_names)
        # Added to tell analysis how to extract the data
        data_group.attrs["datasaving_format"] = h5d.encode_to_utf8("Version 2")
        data_group.attrs["sweep_parameter_names"] = h5d.encode_to_utf8(
            self.sweep_par_names
        )
        data_group.attrs["sweep_parameter_units"] = h5d.encode_to_utf8(
            self.sweep_par_units
        )

        data_group.attrs["value_names"] = h5d.encode_to_utf8(
            self.detector_function.value_names
        )
        data_group.attrs["value_units"] = h5d.encode_to_utf8(
            self.detector_function.value_units
        )

    def create_experiment_result_dict(self):
        try:
            # only exists as an open dataset when running an
            # optimization
            opt_res_dset = self.opt_res_dset[()]
        except (ValueError, AttributeError) as e:
            opt_res_dset = None

        # Include best seen optimization
        opt_res = getattr(self, "opt_res", None)

        result_dict = {
            "dset": self.dset[()],
            "opt_res_dset": opt_res_dset,
            "sweep_parameter_names": self.sweep_par_names,
            "sweep_parameter_units": self.sweep_par_units,
            "value_names": self.detector_function.value_names,
            "value_units": self.detector_function.value_units,
            "opt_res": opt_res,
        }
        return result_dict

    def save_optimization_settings(self):
        """
        Saves the parameters used for optimization
        """
        opt_sets_grp = self.data_object.create_group("Optimization settings")
        param_list = dict_to_ordered_tuples(self.af_pars)
        for (param, val) in param_list:
            opt_sets_grp.attrs[param] = str(val)

    def save_cma_optimization_results(self, es):
        """
        This function is to be used as the callback when running cma.fmin.
        It get's handed an instance of an EvolutionaryStrategy (es).
        From here it extracts the results and stores these in the hdf5 file
        of the experiment.
        """
        # code extra verbose to understand what is going on
        generation = es.result.iterations
        evals = es.result.evaluations  # number of evals at start of each gen
        xfavorite = es.result.xfavorite  # center of distribution, best est
        stds = es.result.stds  # stds of distribution, stds of xfavorite
        fbest = es.result.fbest  # best ever measured
        xbest = es.result.xbest  # coordinates of best ever measured
        evals_best = es.result.evals_best  # index of best measurement

        if not self.minimize_optimization:
            fbest = -fbest

        results_array = np.concatenate(
            [[generation, evals], xfavorite, stds, [fbest], xbest, [evals_best]]
        )
        if not "optimization_result" in self.data_object["Experimental Data"].keys():
            opt_res_grp = self.data_object["Experimental Data"]
            self.opt_res_dset = opt_res_grp.create_dataset(
                "optimization_result",
                (0, len(results_array)),
                maxshape=(None, len(results_array)),
                dtype="float64",
            )

            # FIXME: Jan 2018, add the names of the parameters to column names
            self.opt_res_dset.attrs["column_names"] = h5d.encode_to_utf8(
                "generation, "
                + "evaluations, "
                + "xfavorite, " * len(xfavorite)
                + "stds, " * len(stds)
                + "fbest, "
                + "xbest, " * len(xbest)
                + "best evaluation,"
            )

        old_shape = self.opt_res_dset.shape
        new_shape = (old_shape[0] + 1, old_shape[1])
        self.opt_res_dset.resize(new_shape)
        self.opt_res_dset[-1, :] = results_array

    def save_optimization_results(self, adaptive_function, result):
        """
        Saves the result of an adaptive measurement (optimization) to
        the hdf5 file and adds it to self as well.

        Contains some hardcoded data reshufling based on known adaptive
        functions.
        """
        opt_res_grp = self.data_object.create_group("Optimization_result")

        if self.CMA_detected:
            res_dict = {
                "xopt": result[0],
                "fopt": result[1],
                "evalsopt": result[2],
                "evals": result[3],
                "iterations": result[4],
                "xmean": result[5],
                "stds": result[6],
                "stop": result[-3],
            }
            # entries below cannot be stored
            # 'cmaes': result[-2],
            # 'logger': result[-1]}
        elif is_subclass(adaptive_function, Optimizer):
            # result = learner
            # Because MC saves all the datapoints we save only the best point
            # for convenience
            opt_idx_selector = np.argmin if self.minimize_optimization else np.argmax
            opt_indx = opt_idx_selector(result.yi)
            res_dict = {"xopt": result.Xi[opt_indx], "fopt": result.yi[opt_indx]}
        elif (
            is_subclass(adaptive_function, Learner1D_Minimizer)
            or is_subclass(adaptive_function, LearnerND_Optimize)
            or is_subclass(adaptive_function, LearnerND_Minimizer)
        ):
            # result = learner
            # Because MC saves all the datapoints we save only the best point
            # for convenience
            # Only works for a function that returns a scalar
            opt_idx_selector = np.argmin if self.minimize_optimization else np.argmax
            X = list(result.data.keys())
            Y = list(result.data.values())
            opt_indx = opt_idx_selector(Y)
            xopt = X[opt_indx]
            res_dict = {
                "xopt": np.array(xopt)
                if is_subclass(adaptive_function, LearnerND_Optimize)
                or is_subclass(adaptive_function, Learner1D_Minimizer)
                else xopt,
                "fopt": Y[opt_indx],
            }
        elif adaptive_function.__module__ == "pycqed.measurement.optimization":
            res_dict = {"xopt": result[0], "fopt": result[1]}
        else:
            res_dict = {"opt": result}
        self.opt_res = res_dict
        h5d.write_dict_to_hdf5(res_dict, entry_point=opt_res_grp)

    def save_instrument_settings(self, data_object=None, *args):
        """
        Store the last known value of all parameters in the datafile.

        Datasaving is based on the snapshot of the QCoDeS station object.
        """
        if data_object is None:
            data_object = self.data_object
        if not hasattr(self, "station"):
            log.warning(
                "No station object specified, could not save", " instrument settings"
            )
        else:
            # This saves the snapshot of the entire setup
            snap_grp = data_object.create_group("Snapshot")
            snap = self.station.snapshot()
            exclude_keys = {
                "inter_delay",
                "post_delay",
                "vals",
                "instrument",
                "functions",
                "__class__",
                "raw_value",
                "instrument_name",
                "full_name",
                "val_mapping",
            }
            cleaned_snapshot = delete_keys_from_dict(snap, exclude_keys)

            h5d.write_dict_to_hdf5(cleaned_snapshot, entry_point=snap_grp)

            # Below is old style saving of snapshot, exists for the sake of
            # preserving deprecated functionality
            set_grp = data_object.create_group("Instrument settings")
            inslist = dict_to_ordered_tuples(self.station.components)
            for (iname, ins) in inslist:
                instrument_grp = set_grp.create_group(iname)
                par_snap = ins.snapshot()["parameters"]
                parameter_list = dict_to_ordered_tuples(par_snap)
                for (p_name, p) in parameter_list:
                    try:
                        val = str(p["value"])
                    except KeyError:
                        val = ""
                    instrument_grp.attrs[p_name] = str(val)

    def save_MC_metadata(self, data_object=None, *args):
        """
        Save metadata on the MC (such as timings)
        """
        set_grp = data_object.create_group("MC settings")

        bt = set_grp.create_dataset("begintime", (9, 1))
        bt[:, 0] = np.array(time.localtime(self.begintime))
        pt = set_grp.create_dataset("preparetime", (9, 1))
        pt[:, 0] = np.array(time.localtime(self.preparetime))
        et = set_grp.create_dataset("endtime", (9, 1))
        et[:, 0] = np.array(time.localtime(self.endtime))

        set_grp.attrs["mode"] = self.mode
        set_grp.attrs["measurement_name"] = self.measurement_name
        set_grp.attrs["live_plot_enabled"] = self.live_plot_enabled()

    @classmethod
    def save_exp_metadata(self, metadata: dict, data_object):
        """
        Saves experiment metadata to the data file. The metadata is saved at
            file['Experimental Data']['Experimental Metadata']

        Args:
            metadata (dict):
                    Simple dictionary without nesting. An attribute will be
                    created for every key in this dictionary.
            data_object:
                    An open hdf5 data object.
        """
        if "Experimental Data" in data_object:
            data_group = data_object["Experimental Data"]
        else:
            data_group = data_object.create_group("Experimental Data")

        if "Experimental Metadata" in data_group:
            metadata_group = data_group["Experimental Metadata"]
        else:
            metadata_group = data_group.create_group("Experimental Metadata")

        h5d.write_dict_to_hdf5(metadata, entry_point=metadata_group)

    def get_percdone(self):
        percdone = (
            (self.total_nr_acquired_values)
            / (np.shape(self.get_sweep_points())[0] * self.soft_avg())
            * 100
        )
        return percdone

    def print_progress(self, stop_idx=None):
        if self.verbose():
            percdone = self.get_percdone()
            elapsed_time = time.time() - self.begintime
            progress_message = (
                "\r {percdone}% completed \telapsed time: "
                "{t_elapsed}s \ttime left: {t_left}s".format(
                    percdone=int(percdone),
                    t_elapsed=round(elapsed_time, 1),
                    t_left=round((100.0 - percdone) / (percdone) * elapsed_time, 1)
                    if percdone != 0
                    else "",
                )
            )
            if self.on_progress_callback() is not None:
                self.on_progress_callback()(percdone)
            if percdone != 100:
                end_char = ""
            else:
                end_char = "\n"
            print("\r", progress_message, end=end_char)

    def print_progress_adaptive(self):
        if self.verbose():
            acquired_points = self.dset.shape[0]

            elapsed_time = time.time() - self.begintime
            progress_message = (
                "\rAcquired {acquired_points} points, \telapsed time: "
                "{t_elapsed}s".format(
                    acquired_points=acquired_points, t_elapsed=round(elapsed_time, 1)
                )
            )
            end_char = ""
            print("\r", progress_message, end=end_char)

    def is_complete(self):
        """
        Returns True if enough data has been acquired.
        """
        acquired_points = self.dset.shape[0]
        total_nr_pts = np.shape(self.get_sweep_points())[0]
        if acquired_points < total_nr_pts:
            return False
        elif acquired_points >= total_nr_pts:
            if self.soft_avg() != 1 and self.soft_iteration == 0:
                return False
            else:
                return True

    def print_measurement_start_msg(self):
        if self.verbose():
            if len(self.sweep_functions) == 1:
                print("Starting measurement: %s" % self.get_measurement_name())
                print("Sweep function: %s" % self.get_sweep_function_names()[0])
                print("Detector function: %s" % self.get_detector_function_name())
            else:
                print("Starting measurement: %s" % self.get_measurement_name())
                for i, sweep_function in enumerate(self.sweep_functions):
                    print("Sweep function %d: %s" % (i, self.sweep_function_names[i]))
                print("Detector function: %s" % self.get_detector_function_name())

    def get_datetimestamp(self):
        return time.strftime("%Y%m%d_%H%M%S", time.localtime())

    def get_datawriting_start_idx(self):
        if self.mode == "adaptive":
            max_sweep_points = np.inf
        else:
            max_sweep_points = np.shape(self.get_sweep_points())[0]

        start_idx = int(self.total_nr_acquired_values % max_sweep_points)

        self.soft_iteration = int(self.total_nr_acquired_values // max_sweep_points)

        return start_idx

    def get_datawriting_indices_update_ctr(self, new_data, update: bool = True):
        """
        Calculates the start and stop indices required for
        storing a hard measurement.

        N.B. this also updates the "total_nr_acquired_values" counter.
        """

        # This is the case if the detector returns a simple float or int
        if len(np.shape(new_data)) == 0:
            xlen = 1
        # This is the case for a 1D hard detector or an N-D soft detector
        elif len(np.shape(new_data)) == 1:
            # Soft detector (returns values 1 by 1)
            if len(self.detector_function.value_names) == np.shape(new_data)[0]:
                xlen = 1
            else:  # 1D Hard detector (returns values in chunks)
                xlen = len(new_data)
        else:
            if self.detector_function.detector_control == "soft":
                # FIXME: this is an inconsistency that should not be there.
                xlen = np.shape(new_data)[1]
            else:
                # in case of an N-D Hard detector dataset
                xlen = np.shape(new_data)[0]

        start_idx = self.get_datawriting_start_idx()
        stop_idx = start_idx + xlen

        if update:
            # Sometimes one wants to know the start/stop idx without
            self.total_nr_acquired_values += xlen

        return start_idx, stop_idx

    ####################################
    # Non-parameter get/set functions  #
    ####################################

    def set_sweep_function(self, sweep_function):
        """
        Used if only 1 sweep function is set.
        """
        # If it is not a sweep function, assume it is a qc.parameter
        # and try to auto convert it it
        if not isinstance(sweep_function, swf.Sweep_function):
            sweep_function = wrap_par_to_swf(sweep_function)
        self.sweep_functions = [sweep_function]
        self.set_sweep_function_names([str(sweep_function.name)])

    def get_sweep_function(self):
        return self.sweep_functions[0]

    def set_sweep_functions(self, sweep_functions):
        """
        Used to set an arbitrary number of sweep functions.
        """
        sweep_function_names = []
        for i, sweep_func in enumerate(sweep_functions):
            # If it is not a sweep function, assume it is a qc.parameter
            # and try to auto convert it it
            if not hasattr(sweep_func, "sweep_control"):
                sweep_func = wrap_par_to_swf(sweep_func)
                sweep_functions[i] = sweep_func
            sweep_function_names.append(str(sweep_func.name))
        self.sweep_functions = sweep_functions
        self.set_sweep_function_names(sweep_function_names)

    def get_sweep_functions(self):
        return self.sweep_functions

    def set_sweep_function_names(self, swfname):
        self.sweep_function_names = swfname

    def get_sweep_function_names(self):
        return self.sweep_function_names

    def set_detector_function(self, detector_function, wrapped_det_control="soft"):
        """
        Sets the detector function. If a parameter is passed instead it
        will attempt to wrap it to a detector function.
        """
        if not hasattr(detector_function, "detector_control"):
            detector_function = wrap_par_to_det(detector_function, wrapped_det_control)
        self.detector_function = detector_function
        self.set_detector_function_name(detector_function.name)

    def get_detector_function(self):
        return self.detector_function

    def set_detector_function_name(self, dfname):
        self._dfname = dfname

    def get_detector_function_name(self):
        return self._dfname

    ################################
    # Parameter get/set functions  #
    ################################

    def get_git_hash(self):
        self.git_hash = get_git_revision_hash()
        return self.git_hash

    def get_measurement_begintime(self):
        self.begintime = time.time()
        return time.strftime("%Y-%m-%d %H:%M:%S")

    def get_measurement_endtime(self):
        self.endtime = time.time()
        return time.strftime("%Y-%m-%d %H:%M:%S")

    def get_measurement_preparetime(self):
        self.preparetime = time.time()
        return time.strftime("%Y-%m-%d %H:%M:%S")

    def set_sweep_points(self, sweep_points):
        self.sweep_points = np.array(sweep_points)
        # line below is because some sweep funcs have their own sweep points
        # attached
        # This is a mighty bad line! Should be adding sweep points to the
        # individual sweep funcs
        if len(np.shape(sweep_points)) == 1:
            self.sweep_functions[0].sweep_points = np.array(sweep_points)

    def get_sweep_points(self):
        if hasattr(self, "sweep_points"):
            return self.sweep_points
        else:
            return self.sweep_functions[0].sweep_points

    def set_adaptive_function_parameters(self, adaptive_function_parameters):
        """
        adaptive_function_parameters: Dictionary containing options for
            running adaptive mode.

        The following arguments are reserved keywords. All other entries in
        the dictionary get passed to the adaptive function in the measurement
        loop.

        Reserved keywords:
            "adaptive_function":    function
            "x_scale": (array)     rescales sweep parameters for
                adaptive function, defaults to None (no rescaling).
                Each sweep_function/parameter is rescaled by dividing by
                the respective component of x_scale.
            "minimize": True        Bool, inverts value to allow minimizing
                                    or maximizing
            "f_termination" None    terminates the loop if the measured value
                                    is smaller than this value
            "par_idx": 0            If a parameter returns multiple values,
                                    specifies which one to use.

        Common keywords (used in python nelder_mead implementation):
            "x0":                   list of initial values
            "initial_step"
            "no_improv_break"
            "maxiter"
        """
        self.af_pars = adaptive_function_parameters

        # x_scale is expected to be an array or list.
        self.x_scale = self.af_pars.pop("x_scale", None)
        self.par_idx = self.af_pars.pop("par_idx", 0)

        # [2020-03-07] these flags were moved in the loop in measure_soft_adaptive
        # # Determines if the optimization will minimize or maximize
        # self.minimize_optimization = self.af_pars.pop("minimize", True)
        # self.f_termination = self.af_pars.pop("f_termination", None)

<<<<<<< HEAD
        # self.adaptive_besteval_indxs = [0]

        # ensures the cma optimization results are saved during the experiment
        if (self.CMA_detected and "callback" not in self.af_pars):
=======
        module_name = get_module_name(self.af_pars.get("adaptive_function", self))
        self.CMA_detected = module_name == "cma.evolution_strategy"

        # ensures the cma optimization results are saved during the experiment
        if self.CMA_detected and "callback" not in self.af_pars:
>>>>>>> 0b8dc3b2
            self.af_pars["callback"] = self.save_cma_optimization_results

    def get_adaptive_function_parameters(self):
        return self.af_pars

    def set_measurement_name(self, measurement_name):
        if measurement_name is None:
            self.measurement_name = "Measurement"
        else:
            self.measurement_name = measurement_name

    def get_measurement_name(self):
        return self.measurement_name

    def set_optimization_method(self, optimization_method):
        self.optimization_method = optimization_method

    def get_optimization_method(self):
        return self.optimization_method

    def clean_previous_adaptive_run(self):
        """
        Performs a reset of variables and parameters used in the previous run
        that are not relevant or even conflicting with the current one.
        """
        self.learner = None
        self.Learner_Minimizer_detected = False
        self.CMA_detected = False
        self.af_pars = dict()

    def choose_MC_cmap_zrange(self, zlabel: str, zunit: str):
        cost_func_names = ["cost", "cost func", "cost function"]
        cmap = None
        zrange = None
        cmaps = self.plotmon_2D_cmaps
        zranges = self.plotmon_2D_zranges

        # WARNING!!! If this ever gives problems see `__init__.py` in `pycqed`
        # module folder

        if cmaps and zlabel in cmaps.keys():
            cmap = cmaps[zlabel]
        elif zunit == "%":
            cmap = "hot"
        elif zunit.lower() == "deg":
            cmap = "anglemap45"
        elif np.any(np.array(cost_func_names) == zlabel.lower()):
            cmap = (
                "inferno_clip_high"
                if hasattr(self, "minimize_optimization")
                and not self.minimize_optimization
                else "inferno_clip_low"
            )
        else:
            cmap = "viridis"

        if zranges and zlabel in zranges.keys():
            zrange = zranges[zlabel]
        elif zunit.lower() == "deg":
            zrange = (0.0, 360.0)

        return cmap, zrange

    ################################
    # Actual parameters            #
    ################################

    def get_idn(self):
        """
        Required as a standard interface for QCoDeS instruments.
        """
        return {
            "vendor": "PycQED",
            "model": "MeasurementControl",
            "serial": "",
            "firmware": "2.0",
        }<|MERGE_RESOLUTION|>--- conflicted
+++ resolved
@@ -90,13 +90,6 @@
     throwing an error if test_obj is not a class but a function
     """
     return isinstance(obj, type) and issubclass(obj, test_obj)
-
-
-def get_module_name(obj):
-    """
-    Get the lowest level module of `obj`
-    """
-    return obj.__module__.split(".")[-1]
 
 
 class MeasurementControl(Instrument):
@@ -210,12 +203,7 @@
         self.plotmon_2D_zranges = {}
 
         # Flag used to create a specific plot trace for LearnerND_Minimizer
-<<<<<<< HEAD
-        # and Learner1D_Minimizer. `self.af_is_Learner_Minimizer()` is used
-        # for plot updating
-=======
         # and Learner1D_Minimizer.
->>>>>>> 0b8dc3b2
         self.Learner_Minimizer_detected = False
         self.CMA_detected = False
 
@@ -433,13 +421,6 @@
                 self.CMA_detected = False
                 # Used to update plots specific to this type of optimizers
                 module_name = get_module_name(af_pars.get("adaptive_function", self))
-<<<<<<< HEAD
-                self.Learner_Minimizer_detected = self.Learner_Minimizer_detected or (
-                    module_name == "learner1D_minimizer"
-                    or module_name == "learnerND_minimizer")
-                self.CMA_detected = (self.CMA_detected or
-                    module_name == "cma.evolution_strategy")
-=======
                 self.Learner_Minimizer_detected = (
                     self.Learner_Minimizer_detected
                     or (
@@ -455,7 +436,6 @@
                 self.CMA_detected = (
                     self.CMA_detected or module_name == "cma.evolution_strategy"
                 )
->>>>>>> 0b8dc3b2
 
                 # Determines if the optimization will minimize or maximize
                 self.minimize_optimization = af_pars.get("minimize", True)
@@ -473,8 +453,9 @@
                     self.adaptive_function = fmin_powell
 
                 if len(Xs) > 1 and X is not None:
-<<<<<<< HEAD
-                    opt_func = lambda x: self.mk_optimization_function()(flatten([x, X]))
+                    opt_func = lambda x: self.mk_optimization_function()(
+                        flatten([x, X])
+                    )
                 else:
                     opt_func = self.mk_optimization_function()
 
@@ -560,115 +541,18 @@
                                 self.adaptive_function, self.learner
                             )
 
-                elif isinstance(self.adaptive_function, types.FunctionType) or isinstance(
-                    self.adaptive_function, np.ufunc
-                ):
-=======
-                    opt_func = lambda x: self.mk_optimization_function()(
-                        flatten([x, X])
-                    )
-                else:
-                    opt_func = self.mk_optimization_function()
-
-                if is_subclass(self.adaptive_function, BaseLearner):
-                    Learner = self.adaptive_function
-                    # Pass the rigth parameters two each type of learner
-                    if issubclass(Learner, Learner1D):
-                        self.learner = Learner(
-                            opt_func,
-                            bounds=af_pars["bounds"],
-                            loss_per_interval=af_pars.get("loss_per_interval", None),
-                        )
-                    elif issubclass(Learner, Learner2D):
-                        self.learner = Learner(
-                            opt_func,
-                            bounds=af_pars["bounds"],
-                            loss_per_triangle=af_pars.get("loss_per_triangle", None),
-                        )
-                    elif issubclass(Learner, LearnerND):
-                        self.learner = Learner(
-                            opt_func,
-                            bounds=af_pars["bounds"],
-                            loss_per_simplex=af_pars.get("loss_per_simplex", None),
-                        )
-                    elif issubclass(Learner, SKOptLearner):
-                        # NB: This learner expects the `optimization_function`
-                        # to be scalar
-                        # See https://scikit-optimize.github.io/modules/generated/skopt.optimizer.gp_minimize.html#skopt.optimizer.gp_minimize
-                        self.learner = Learner(
-                            opt_func,
-                            dimensions=af_pars["dimensions"],
-                            base_estimator=af_pars.get("base_estimator", "gp"),
-                            n_initial_points=af_pars.get("n_initial_points", 10),
-                            acq_func=af_pars.get("acq_func", "gp_hedge"),
-                            acq_optimizer=af_pars.get("acq_optimizer", "auto"),
-                            n_random_starts=af_pars.get("n_random_starts", None),
-                            random_state=af_pars.get("random_state", None),
-                            acq_func_kwargs=af_pars.get("acq_func_kwargs", None),
-                            acq_optimizer_kwargs=af_pars.get(
-                                "acq_optimizer_kwargs", None
-                            ),
-                        )
-                    else:
-                        raise NotImplementedError(
-                            "Learner subclass type not supported."
-                        )
-
-                    if "X0" in af_pars:
-                        # Teach the learner the initial point if provided
-                        evaluate_X(self.learner, af_pars["X0"])
-
-                    # N.B. the runner that is used is not an `adaptive.Runner` object
-                    # rather it is the `adaptive.runner.simple` function. This
-                    # ensures that everything runs in a single process, as is
-                    # required by QCoDeS (May 2018) and makes things simpler.
-                    self.runner = runner.simple(
-                        learner=self.learner, goal=af_pars["goal"]
-                    )
-
-                    # Only save optimization results if the sampling is a single
-                    # adaptive run
-                    # Needs more elaborated developments
-                    if not multi_adaptive_single_dset and Xs[0] is None:
-                        # NB: If you reload the optimizer module, `issubclass` will fail
-                        # This is because the reloaded class is a new distinct object
-                        if issubclass(self.adaptive_function, SKOptLearner):
-                            # NB: Having an optmizer that also complies with the adaptive
-                            # interface breaks a bit the previous structure
-                            # now there are many checks for this case
-                            # Because this is also an optimizer we save the result
-                            # Pass the learner because it contains all the points
-                            self.save_optimization_results(
-                                self.adaptive_function, self.learner
-                            )
-                        elif (
-                            issubclass(self.adaptive_function, LearnerND_Optimize)
-                            or issubclass(self.adaptive_function, Learner1D_Minimizer)
-                            or issubclass(self.adaptive_function, LearnerND_Minimizer)
-                        ):
-                            # Because this is also an optimizer we save the result
-                            # Pass the learner because it contains all the points
-                            self.save_optimization_results(
-                                self.adaptive_function, self.learner
-                            )
-
                 elif isinstance(
                     self.adaptive_function, types.FunctionType
                 ) or isinstance(self.adaptive_function, np.ufunc):
->>>>>>> 0b8dc3b2
                     try:
                         # exists so it is possible to extract the result
                         # of an optimization post experiment
                         af_pars_copy = dict(af_pars)
-<<<<<<< HEAD
-                        non_used_pars = ["adaptive_function", "minimize", "f_termination"]
-=======
                         non_used_pars = [
                             "adaptive_function",
                             "minimize",
                             "f_termination",
                         ]
->>>>>>> 0b8dc3b2
                         for non_used_par in non_used_pars:
                             af_pars_copy.pop(non_used_par, None)
                         self.adaptive_result = self.adaptive_function(
@@ -677,15 +561,11 @@
                     except StopIteration:
                         print("Reached f_termination: %s" % (self.f_termination))
 
-<<<<<<< HEAD
-                    if not multi_adaptive_single_dset and Xs[0] is None:
-=======
                     if (
                         not multi_adaptive_single_dset
                         and Xs[0] is None
                         and hasattr(self, "adaptive_result")
                     ):
->>>>>>> 0b8dc3b2
                         self.save_optimization_results(
                             self.adaptive_function, result=self.adaptive_result
                         )
@@ -862,10 +742,7 @@
         This construction is necessary to be able to run several adaptive
         samplers with distinct settings in the same dataset
         """
-<<<<<<< HEAD
-=======
-
->>>>>>> 0b8dc3b2
+
         def func(x):
             """
             A wrapper around the measurement function.
@@ -880,14 +757,9 @@
             Measurement function with scaling to correct physical value
             """
             if self.x_scale is not None:
-<<<<<<< HEAD
-                for i in range(len(x)):
-                    x[i] = float(x[i]) / float(self.x_scale[i])
-=======
                 x_ = np.array(x, dtype=np.float64)
                 scale_ = np.array(self.x_scale, dtype=np.float64)
                 x = type(x)(x_ / scale_)
->>>>>>> 0b8dc3b2
 
             vals = self.measurement_function(x)
             # This takes care of data that comes from a "single" segment of a
@@ -919,14 +791,9 @@
                     if vals > self.f_termination:
                         raise StopIteration()
                 vals = np.multiply(-1, vals)
-<<<<<<< HEAD
 
             return vals
-=======
-
-            return vals
-
->>>>>>> 0b8dc3b2
+
         return func
 
     def finish(self, result):
@@ -2498,18 +2365,11 @@
         # self.minimize_optimization = self.af_pars.pop("minimize", True)
         # self.f_termination = self.af_pars.pop("f_termination", None)
 
-<<<<<<< HEAD
-        # self.adaptive_besteval_indxs = [0]
-
-        # ensures the cma optimization results are saved during the experiment
-        if (self.CMA_detected and "callback" not in self.af_pars):
-=======
         module_name = get_module_name(self.af_pars.get("adaptive_function", self))
         self.CMA_detected = module_name == "cma.evolution_strategy"
 
         # ensures the cma optimization results are saved during the experiment
         if self.CMA_detected and "callback" not in self.af_pars:
->>>>>>> 0b8dc3b2
             self.af_pars["callback"] = self.save_cma_optimization_results
 
     def get_adaptive_function_parameters(self):
