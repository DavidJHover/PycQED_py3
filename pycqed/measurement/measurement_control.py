--- conflicted
+++ resolved
@@ -107,12 +107,8 @@
     # Functions used to control the measurements #
     ##############################################
 
-<<<<<<< HEAD
-    def run(self, name=None, exp_metadata=None, mode='1D', **kw):
-=======
     def run(self, name: str=None, exp_metadata: dict=None,
             mode: str='1D', **kw):
->>>>>>> 46497858
         '''
         Core of the Measurement control.
 
@@ -133,7 +129,6 @@
         self.print_measurement_start_msg()
         self.mode = mode
         self.iteration = 0  # used in determining data writing indices
-
         # needs to be defined here because of the with statement below
         return_dict = {}
         self.last_sweep_pts = None  # used to prevent resetting same value
@@ -190,8 +185,6 @@
             sweep_points = self.get_sweep_points()
             if len(self.sweep_functions) == 1:
                 self.get_measurement_preparetime()
-                if self.sweep_functions[0].sweep_control == 'soft':
-                    self.sweep_functions[0].set_parameter(sweep_points[0])
                 self.detector_function.prepare(
                     sweep_points=self.get_sweep_points())
                 self.measure_hard()
@@ -861,17 +854,11 @@
         set_grp.attrs['measurement_name'] = self.measurement_name
         set_grp.attrs['live_plot_enabled'] = self.live_plot_enabled()
 
-<<<<<<< HEAD
-    def save_exp_metadata(self, metadata: dict, data_object):
-        '''
-        Saves experiment metadata to the data file.
-=======
     @classmethod
     def save_exp_metadata(self, metadata: dict, data_object):
         '''
         Saves experiment metadata to the data file. The metadata is saved at
             file['Experimental Data']['Experimental Metadata']
->>>>>>> 46497858
 
         Args:
             metadata (dict):
