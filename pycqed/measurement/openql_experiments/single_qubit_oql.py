import numpy as np
from pycqed.measurement.randomized_benchmarking import \
    randomized_benchmarking as rb

import pycqed.measurement.openql_experiments.openql_helpers as oqh


def CW_tone(qubit_idx: int, platf_cfg: str):
    """
    Sequence to generate an "always on" pulse or "ContinuousWave" (CW) tone.
    This is a sequence that goes a bit against the paradigm of openql.
    """
    p = oqh.create_program('CW_tone', platf_cfg)

    k = oqh.create_kernel("Main", p)
    for i in range(40):
        k.gate('square', [qubit_idx])
    p.add_kernel(k)

    p = oqh.compile(p)
    return p


def vsm_timing_cal_sequence(qubit_idx: int, platf_cfg: str):
    """
    A sequence for calibrating the VSM timing delay.

    The marker idx is a qubit number for which a dummy pulse is played.
    This can be used as a reference.

    """
    p = oqh.create_program('vsm_timing_cal_sequence', platf_cfg)

    k = oqh.create_kernel("Main", p)
    k.prepz(qubit_idx)  # to ensure enough separation in timing
    k.gate('spec', [qubit_idx])
    p.add_kernel(k)

    p = oqh.compile(p)
    return p


def CW_RO_sequence(qubit_idx: int, platf_cfg: str):
    """
    A sequence that performs readout back to back without initialization.
    The separation of the readout triggers is done by specifying the duration
    of the readout parameter in the configuration file used for compilation.

    args:
        qubit_idx (int/list) :  the qubit(s) to be read out, can be either an
            int or a list of integers.
        platf_cfg (str)     :
    """
    p = oqh.create_program('CW_RO_sequence', platf_cfg=platf_cfg)

    k = oqh.create_kernel("main", p)
    if not hasattr(qubit_idx, "__iter__"):
        qubit_idx = [qubit_idx]
    k.gate('wait', qubit_idx, 0)
    for qi in qubit_idx:
        k.measure(qi)
    k.gate('wait', qubit_idx, 0)
    p.add_kernel(k)
    p = oqh.compile(p)
    return p


def pulsed_spec_seq(qubit_idx: int, spec_pulse_length: float,
                    platf_cfg: str):
    """
    Sequence for pulsed spectroscopy.

    Important notes: because of the way the CCL functions this sequence is
    made by repeating multiple "spec" pulses of 20ns back to back.
    As such the spec_pulse_lenght must be a multiple of 20e-9. If
    this is not the case the spec_pulse_length will be rounded.

    """
    p = oqh.create_program("pulsed_spec_seq", platf_cfg)
    k = oqh.create_kernel("main", p)

    nr_clocks = int(spec_pulse_length/20e-9)

    for i in range(nr_clocks):
        # The spec pulse is a pulse that lasts 20ns, because of the way the VSM
        # control works. By repeating it the duration can be controlled.
        k.gate('spec', [qubit_idx])
    k.measure(qubit_idx)
    p.add_kernel(k)

    p = oqh.compile(p)
    return p

def pulsed_spec_seq_marked(qubit_idx: int, spec_pulse_length: float,
                           platf_cfg: str, trigger_idx: int,
                           wait_time_ns: int = 0, cc: str='CCL',spec_instr:float ='spec'):
    """
    Sequence for pulsed spectroscopy, similar to old version. Difference is that
    this one triggers the 0th trigger port of the CCLight and usus the zeroth
    wave output on the AWG (currently hardcoded, should be improved)

    """
    p = oqh.create_program("pulsed_spec_seq_marked", platf_cfg)
    k = oqh.create_kernel("main", p)

    nr_clocks = int(spec_pulse_length/20e-9)
    print('Adding {} to spec seq'.format(wait_time_ns))
    if cc=='CCL':
        spec_instr = 'spec'
    elif cc=='QCC':
        spec_instr = 'sf_square'
    elif cc=='cc':
        spec_instr = 'spec'
    else:
        raise ValuerError('CC type not understood: {}'.format(cc))


    for i in range(nr_clocks):
        # The spec pulse is a pulse that lasts 20ns, because of the way the VSM
        # control works. By repeating it the duration can be controlled.
        k.gate(spec_instr, [trigger_idx])
    if trigger_idx != qubit_idx:
        k.wait([trigger_idx, qubit_idx], 0)
    k.wait([qubit_idx],wait_time_ns)
    k.measure(qubit_idx)
    p.add_kernel(k)

    p = oqh.compile(p)
    return p

def pulsed_spec_seq_v2(qubit_idx: int, spec_pulse_length: float,
                       platf_cfg: str, trigger_idx: int):
    """
    Sequence for pulsed spectroscopy, similar to old version. Difference is that
    this one triggers the 0th trigger port of the CCLight and usus the zeroth
    wave output on the AWG (currently hardcoded, should be improved)

    """
    p = oqh.create_program("pulsed_spec_seq_v2", platf_cfg)
    k = oqh.create_kernel("main", p)

    nr_clocks = int(spec_pulse_length/20e-9)

    for i in range(nr_clocks):
        # The spec pulse is a pulse that lasts 20ns, because of the way the VSM
        # control works. By repeating it the duration can be controlled.
        k.gate('spec', [trigger_idx])
    if trigger_idx != qubit_idx:
        k.wait([trigger_idx, qubit_idx], 0)

    k.measure(qubit_idx)
    p.add_kernel(k)

    p = oqh.compile(p)
    return p

def flipping(qubit_idx: int, number_of_flips, platf_cfg: str,
             equator: bool=False, cal_points: bool=True,
             ax: str='x', angle: str='180'):
    """
    Generates a flipping sequence that performs multiple pi-pulses
    Basic sequence:
        - (X)^n - RO
        or
        - (Y)^n - RO
        or
        - (X90)^2n - RO
        or
        - (Y90)^2n - RO


    Input pars:
        qubit_idx:      int specifying the target qubit (starting at 0)
        number_of_flips: array of ints specifying the sweep points
        platf_cfg:      filename of the platform config file
        equator:        if True add an extra pi/2 pulse at the end to
                        make the state end at the equator.
        cal_points:     replaces last 4 points by calibration points

    Returns:
        p:              OpenQL Program object
    """
    p = oqh.create_program("flipping", platf_cfg)

    for i, n in enumerate(number_of_flips):
        k = oqh.create_kernel('flipping_{}'.format(i), p)
        k.prepz(qubit_idx)
        if cal_points and (i == (len(number_of_flips)-4) or
                           i == (len(number_of_flips)-3)):
            k.measure(qubit_idx)
        elif cal_points and (i == (len(number_of_flips)-2) or
                             i == (len(number_of_flips)-1)):
            if ax == 'y':
                k.y(qubit_idx)
            else:
                k.x(qubit_idx)
            k.measure(qubit_idx)
        else:
            if equator:
                if ax == 'y':
                    k.gate('ry90', [qubit_idx])
                else:
                    k.gate('rx90', [qubit_idx])
            for j in range(n):
                if ax == 'y' and angle == '90':
                    k.gate('ry90', [qubit_idx])
                    k.gate('ry90', [qubit_idx])
                elif ax == 'y' and angle == '180':
                    k.y(qubit_idx)
                elif angle == '90':
                    k.gate('rx90', [qubit_idx])
                    k.gate('rx90', [qubit_idx])
                else:
                    k.x(qubit_idx)
            k.measure(qubit_idx)
        p.add_kernel(k)

    p = oqh.compile(p)
    return p


def AllXY(qubit_idx: int, platf_cfg: str, double_points: bool=True):
    """
    Single qubit AllXY sequence.
    Writes output files to the directory specified in openql.
    Output directory is set as an attribute to the program for convenience.

    Input pars:
        qubit_idx:      int specifying the target qubit (starting at 0)
        platf_cfg:      filename of the platform config file
        double_points:  if true repeats every element twice
    Returns:
        p:              OpenQL Program object containing


    """
    p = oqh.create_program("AllXY", platf_cfg)

    allXY = [['i', 'i'], ['rx180', 'rx180'], ['ry180', 'ry180'],
             ['rx180', 'ry180'], ['ry180', 'rx180'],
             ['rx90', 'i'], ['ry90', 'i'], ['rx90', 'ry90'],
             ['ry90', 'rx90'], ['rx90', 'ry180'], ['ry90', 'rx180'],
             ['rx180', 'ry90'], ['ry180', 'rx90'], ['rx90', 'rx180'],
             ['rx180', 'rx90'], ['ry90', 'ry180'], ['ry180', 'ry90'],
             ['rx180', 'i'], ['ry180', 'i'], ['rx90', 'rx90'],
             ['ry90', 'ry90']]

    # this should be implicit
    # FIXME: remove try-except, when we depend hard on >=openql-0.6
    try:
        p.set_sweep_points(np.arange(len(allXY), dtype=float))
    except TypeError:
        # openql-0.5 compatibility
        p.set_sweep_points(np.arange(len(allXY), dtype=float), len(allXY))

    for i, xy in enumerate(allXY):
        if double_points:
            js = 2
        else:
            js = 1
        for j in range(js):
<<<<<<< HEAD
            k = oqh.create_kernel("AllXY_{}_{}".format(i, j), p)
=======
            k = oqh.create_kernel("AllXY_{}".format(int(i*js+j)), p)
>>>>>>> 15723e6c
            k.prepz(qubit_idx)
            k.gate(xy[0], [qubit_idx])
            k.gate(xy[1], [qubit_idx])
            k.measure(qubit_idx)
            p.add_kernel(k)

    p = oqh.compile(p)
    return p


def T1(times, qubit_idx: int, platf_cfg: str):
    """
    Single qubit T1 sequence.
    Writes output files to the directory specified in openql.
    Output directory is set as an attribute to the program for convenience.

    Input pars:
        times:          the list of waiting times for each T1 element
        qubit_idx:      int specifying the target qubit (starting at 0)
        platf_cfg:      filename of the platform config file
    Returns:
        p:              OpenQL Program object containing


    """
    p = oqh.create_program('T1', platf_cfg)

    for i, time in enumerate(times[:-4]):
        k = oqh.create_kernel('T1_{}'.format(i), p)
        k.prepz(qubit_idx)
        wait_nanoseconds = int(round(time/1e-9))
        k.gate('rx180', [qubit_idx])
        k.gate("wait", [qubit_idx], wait_nanoseconds)
        k.measure(qubit_idx)
        p.add_kernel(k)

    # adding the calibration points
    oqh.add_single_qubit_cal_points(p,  qubit_idx=qubit_idx)

    p = oqh.compile(p)
    return p


def T1_second_excited_state(times, qubit_idx: int, platf_cfg: str):
    """
    Single qubit T1 sequence for the second excited states.
    Writes output files to the directory specified in openql.
    Output directory is set as an attribute to the program for convenience.

    Input pars:
        times:          the list of waiting times for each T1 element
        qubit_idx:      int specifying the target qubit (starting at 0)
        platf_cfg:      filename of the platform config file
    Returns:
        p:              OpenQL Program object containing


    """
    p = oqh.create_program("T1_2nd_exc", platf_cfg)

    for i, time in enumerate(times):
        for j in range(2):
            k = oqh.create_kernel("T1_2nd_exc_{}_{}".format(i, j), p)
            k.prepz(qubit_idx)
            wait_nanoseconds = int(round(time/1e-9))
            k.gate('rx180', [qubit_idx])
            k.gate('rx12', [qubit_idx])
            k.gate("wait", [qubit_idx], wait_nanoseconds)
            if j == 1:
                k.gate('rx180', [qubit_idx])
            k.measure(qubit_idx)
            p.add_kernel(k)

    # adding the calibration points
    oqh.add_single_qubit_cal_points(p,  qubit_idx=qubit_idx,
                                    f_state_cal_pts=True)

    dt = times[1] - times[0]
    sweep_points = np.concatenate([np.repeat(times, 2),
                                   times[-1]+dt*np.arange(6)+dt])
    # attribute get's added to program to help finding the output files
    p.sweep_points = sweep_points

    p = oqh.compile(p)
    return p


def Ramsey(times, qubit_idx: int, platf_cfg: str):
    """
    Single qubit Ramsey sequence.
    Writes output files to the directory specified in openql.
    Output directory is set as an attribute to the program for convenience.

    Input pars:
        times:          the list of waiting times for each Ramsey element
        qubit_idx:      int specifying the target qubit (starting at 0)
        platf_cfg:      filename of the platform config file
    Returns:
        p:              OpenQL Program object containing

    """
    p = oqh.create_program("Ramsey", platf_cfg)

    for i, time in enumerate(times[:-4]):
        k = oqh.create_kernel("Ramsey_{}".format(i), p)
        k.prepz(qubit_idx)
        wait_nanoseconds = int(round(time/1e-9))
        k.gate('rx90', [qubit_idx])
        k.gate("wait", [qubit_idx], wait_nanoseconds)
        k.gate('rx90', [qubit_idx])
        k.measure(qubit_idx)
        p.add_kernel(k)

    # adding the calibration points
    oqh.add_single_qubit_cal_points(p,  qubit_idx=qubit_idx)

    p = oqh.compile(p)
    return p


def echo(times, qubit_idx: int, platf_cfg: str):
    """
    Single qubit Echo sequence.
    Writes output files to the directory specified in openql.
    Output directory is set as an attribute to the program for convenience.

    Input pars:
        times:          the list of waiting times for each Echo element
        qubit_idx:      int specifying the target qubit (starting at 0)
        platf_cfg:      filename of the platform config file
    Returns:
        p:              OpenQL Program object containing

    """
    p = oqh.create_program("echo", platf_cfg)

    for i, time in enumerate(times[:-4]):

        k = oqh.create_kernel("echo_{}".format(i), p)
        k.prepz(qubit_idx)
        # nr_clocks = int(time/20e-9/2)
        wait_nanoseconds = int(round(time/1e-9/2))
        k.gate('rx90', [qubit_idx])
        k.gate("wait", [qubit_idx], wait_nanoseconds)
        k.gate('rx180', [qubit_idx])
        k.gate("wait", [qubit_idx], wait_nanoseconds)
        #k.gate('rx90', [qubit_idx])
        angle = (i*40)%360
        cw_idx = angle//20 + 9
        if angle == 0:
            k.gate('rx90', [qubit_idx])
        else:
            k.gate('cw_{:02}'.format(cw_idx), [qubit_idx])

        k.measure(qubit_idx)
        p.add_kernel(k)

    # adding the calibration points
    oqh.add_single_qubit_cal_points(p,  qubit_idx=qubit_idx)

    p = oqh.compile(p)
    return p


def idle_error_rate_seq(nr_of_idle_gates,
                        states: list,
                        gate_duration_ns: int,
                        echo: bool,
                        qubit_idx: int, platf_cfg: str,
                        post_select=True):
    """
    Sequence to perform the idle_error_rate_sequence.
    Virtually identical to a T1 experiment (Z-basis)
                        or a ramsey/echo experiment (X-basis)

    Input pars:
        nr_of_idle_gates : list of integers specifying the number of idle gates
            corresponding to each data point.
        gate_duration_ns : integer specifying the duration of the wait gate.
        states  :       list of states to prepare
        qubit_idx:      int specifying the target qubit (starting at 0)
        platf_cfg:      filename of the platform config file
    Returns:
        p:              OpenQL Program object containing


    """
    allowed_states = ['0', '1', '+']

    p = oqh.create_program("idle_error_rate", platf_cfg)

    sweep_points = []
    for N in nr_of_idle_gates:
        for state in states:
            if state not in allowed_states:
                raise ValueError('State must be in {}'.format(allowed_states))
            k = oqh.create_kernel("idle_prep{}_N{}".format(state, N), p)
            # 1. Preparing in the right basis
            k.prepz(qubit_idx)
            if post_select:
                # adds an initialization measurement used to post-select
                k.measure(qubit_idx)
            if state == '1':
                k.gate('rx180', [qubit_idx])
            elif state == '+':
                k.gate('rym90', [qubit_idx])
            # 2. The "waiting" gates
            wait_nanoseconds = N*gate_duration_ns
            if state == '+' and echo:
                k.gate("wait", [qubit_idx], wait_nanoseconds//2)
                k.gate('rx180', [qubit_idx])
                k.gate("wait", [qubit_idx], wait_nanoseconds//2)
            else:
                k.gate("wait", [qubit_idx], wait_nanoseconds)
            # 3. Reading out in the proper basis
            if state == '+' and echo:
                k.gate('rym90', [qubit_idx])
            elif state == '+':
                k.gate('ry90', [qubit_idx])
            k.measure(qubit_idx)
            p.add_kernel(k)
        sweep_points.append(N)

    # FIXME: remove try-except, when we depend hardly on >=openql-0.6
    try:
        p.set_sweep_points(sweep_points)
    except TypeError:
        # openql-0.5 compatibility
        p.set_sweep_points(sweep_points, num_sweep_points=len(sweep_points))
    p.sweep_points = sweep_points
    p = oqh.compile(p)
    return p


def single_elt_on(qubit_idx: int, platf_cfg: str):
    p = oqh.create_program('single_elt_on', platf_cfg)

    k = oqh.create_kernel('main', p)

    k.prepz(qubit_idx)
    k.x(qubit_idx)
    k.measure(qubit_idx)
    p.add_kernel(k)

    p = oqh.compile(p)
    return p


def off_on(qubit_idx: int, pulse_comb: str, initialize: bool, platf_cfg: str):
    """
    Performs an 'off_on' sequence on the qubit specified.
        off: (RO) - prepz -      - RO
        on:  (RO) - prepz - x180 - RO
    Args:
        qubit_idx (int) :
        pulse_comb (str): What pulses to play valid options are
            "off", "on", "off_on"
        initialize (bool): if True does an extra initial measurement to
            post select data.
        platf_cfg (str) : filepath of OpenQL platform config file

    Pulses can be optionally enabled by putting 'off', respectively 'on' in
    the pulse_comb string.
    """
    p = oqh.create_program('off_on', platf_cfg)

    # # Off
    if 'off' in pulse_comb.lower():
        k = oqh.create_kernel("off", p)
        k.prepz(qubit_idx)
        if initialize:
            k.measure(qubit_idx)
        k.measure(qubit_idx)
        p.add_kernel(k)

    if 'on' in pulse_comb.lower():
        k = oqh.create_kernel("on", p)
        k.prepz(qubit_idx)
        if initialize:
            k.measure(qubit_idx)
        k.gate('rx180', [qubit_idx])
        k.measure(qubit_idx)
        p.add_kernel(k)

    if ('on' not in pulse_comb.lower()) and ('off' not in pulse_comb.lower()):
        raise ValueError()

    p = oqh.compile(p)
    return p


def butterfly(qubit_idx: int, initialize: bool, platf_cfg: str):
    """
    Performs a 'butterfly' sequence on the qubit specified.
        0:  prepz (RO) -      - RO - RO
        1:  prepz (RO) - x180 - RO - RO

    Args:
        qubit_idx (int)  : index of the qubit
        initialize (bool): if True does an extra initial measurement to
            post select data.
        platf_cfg (str)  : openql config used for setup.

    """
    p = oqh.create_program('butterfly', platf_cfg)

    k = oqh.create_kernel('0', p)
    k.prepz(qubit_idx)
    if initialize:
        k.measure(qubit_idx)
    k.measure(qubit_idx)
    k.measure(qubit_idx)
    p.add_kernel(k)

    k = oqh.create_kernel('1', p)
    k.prepz(qubit_idx)
    if initialize:
        k.measure(qubit_idx)
    k.x(qubit_idx)
    k.measure(qubit_idx)
    k.measure(qubit_idx)
    p.add_kernel(k)

    p = oqh.compile(p)

    return p


def RTE(qubit_idx: int, sequence_type: str, platf_cfg: str,
        net_gate: str, feedback=False):
    """
    Creates a sequence for the rounds to event (RTE) experiment

    Args:
        qubit_idx             (int) :
        sequence_type ['echo'|'pi'] :
        net_gate         ['i'|'pi'] :
        feedback             (bool) : if last measurement == 1, then apply
            an extra pi-pulse. N.B. more options for fast feedback should be
            added.

    N.B. there is some hardcoded stuff in here (such as rest times).
    It should be better documented what this is and what it does.
    """
    p = oqh.create_program('RTE', platf_cfg)

    k = oqh.create_kernel('RTE', p)
    if sequence_type == 'echo':
        k.gate('rx90', [qubit_idx])
        k.gate('i', [qubit_idx])
        k.gate('i', [qubit_idx])
        k.gate('i', [qubit_idx])
        #k.gate('i', [qubit_idx])
        k.gate('rx180', [qubit_idx])
        k.gate('i', [qubit_idx])
        k.gate('i', [qubit_idx])
        k.gate('i', [qubit_idx])
        #k.gate('i', [qubit_idx])
        if net_gate == 'pi':
            k.gate('rxm90', [qubit_idx])
        elif net_gate == 'i':
            k.gate('rx90', [qubit_idx])
        else:
            raise ValueError('net_gate ({})should be "i" or "pi"'.format(
                net_gate))
        if feedback:
            k.gate("wait", [qubit_idx], 20)
            k.gate('C1rx180', [qubit_idx])
    elif sequence_type == 'pi':
        if net_gate == 'pi':
            k.gate('rx180', [qubit_idx])
        elif net_gate == 'i':
            pass
        else:
            raise ValueError('net_gate ({})should be "i" or "pi"'.format(
                net_gate))
        if feedback:
            k.gate("wait", [qubit_idx], 20)
            k.gate('C1rx180', [qubit_idx])
    else:
        raise ValueError('sequence_type ({})should be "echo" or "pi"'.format(
            sequence_type))
    k.measure(qubit_idx)
    p.add_kernel(k)

    p = oqh.compile(p)
    return p


def randomized_benchmarking(qubit_idx: int, platf_cfg: str,
                            nr_cliffords, nr_seeds: int,
                            net_clifford: int=0, restless: bool=False,
                            program_name: str='randomized_benchmarking',
                            cal_points: bool=True,
                            double_curves: bool=False):
    '''
    Input pars:
        qubit_idx:      int specifying the target qubit (starting at 0)
        platf_cfg:      filename of the platform config file
        nr_cliffords:   list nr_cliffords for which to generate RB seqs
        nr_seeds:       int  nr_seeds for which to generate RB seqs
        net_clifford:   int index of net clifford the sequence should perform
                            0 -> Idx
                            3 -> rx180
        restless:       bool, does not initialize if restless is True
        program_name:           some string that can be used as a label.
        cal_points:     bool whether to replace the last two elements with
                        calibration points, set to False if you want
                        to measure a single element (for e.g. optimization)

        double_curves: Alternates between net clifford 0 and 3

    Returns:
        p:              OpenQL Program object

    generates a program for single qubit Clifford based randomized
    benchmarking.
    '''
    net_cliffords = [0, 3]  # Exists purely for the double curves mode
    p = oqh.create_program(program_name, platf_cfg)

    i = 0
    for seed in range(nr_seeds):
        for j, n_cl in enumerate(nr_cliffords):
            k = oqh.create_kernel('RB_{}Cl_s{}'.format(n_cl, seed), p)
            if not restless:
                k.prepz(qubit_idx)
            if cal_points and (j == (len(nr_cliffords)-4) or
                               j == (len(nr_cliffords)-3)):
                k.measure(qubit_idx)

            elif cal_points and (j == (len(nr_cliffords)-2) or
                                 j == (len(nr_cliffords)-1)):
                k.x(qubit_idx)
                k.measure(qubit_idx)
            else:
                if double_curves:
                    net_clifford = net_cliffords[i % 2]
                    i += 1
                cl_seq = rb.randomized_benchmarking_sequence(
                    n_cl, desired_net_cl=net_clifford)
                # pulse_keys = rb.decompose_clifford_seq(cl_seq)
                for cl in cl_seq:
                    k.gate('cl_{}'.format(cl), [qubit_idx])
                k.measure(qubit_idx)
            p.add_kernel(k)

    p = oqh.compile(p)
    return p


def motzoi_XY(qubit_idx: int, platf_cfg: str,
              program_name: str='motzoi_XY'):
    '''
    Sequence used for calibrating the motzoi parameter.
    Consists of yX and xY

    Beware that the elements alternate, if you want to measure both Xy and Yx
    at each motzoi you need repeating motzoi parameters. This was chosen
    to be more easily compatible with standard detector functions and sweep pts

    '''
    p = oqh.create_program(program_name, platf_cfg)

    k = oqh.create_kernel("yX", p)
    k.prepz(qubit_idx)
    k.gate('ry90', [qubit_idx])
    k.gate('rx180', [qubit_idx])
    k.measure(qubit_idx)
    p.add_kernel(k)

    k = oqh.create_kernel("xY", p)
    k.prepz(qubit_idx)
    k.gate('rx90', [qubit_idx])
    k.gate('ry180', [qubit_idx])
    k.measure(qubit_idx)
    p.add_kernel(k)

    p = oqh.compile(p)
    return p


def Ram_Z(qubit_name,
          wait_before=150e-9, wait_between=200e-9, clock_cycle=1e-9):
    '''
    Performs a Ram-Z sequence similar to a conventional echo sequence.

    Timing of sequence:
        trigger flux pulse -- wait_before -- mX90 -- wait_between -- X90 -- RO

    Args:
        qubit_name      (str): name of the targeted qubit
        wait_before     (float): delay time in seconds between triggering the
                                 AWG and the first pi/2 pulse
        wait_between    (float): delay time in seconds between the two pi/2
                                 pulses
        clock_cycle     (float): period of the internal AWG clock
    '''
    pass


def FluxTimingCalibration(qubit_idx: int, times, platf_cfg: str,
                          flux_cw: str='fl_cw_02',
                          qubit_other_idx=0,
                          cal_points: bool=True):
    """
    A Ramsey sequence with varying waiting times `times` around a flux pulse.
    """
    p = oqh.create_program('FluxTimingCalibration', platf_cfg)

    # don't use last 4 points if calibration points are used
    if cal_points:
        times = times[:-4]
    for i_t,t in enumerate(times):
        t_nanoseconds = int(round(t/1e-9))
        k = oqh.create_kernel('pi_flux_pi_{}'.format(i_t), p)
        k.prepz(qubit_idx)
        k.gate('rx90', [qubit_idx])
        # k.gate("wait", [0, 1, 2, 3, 4, 5, 6], 0) #alignment workaround
        k.gate("wait", [0, 1, 2, 3, 4, 5, 6, 7, 8, 9, 10, 11, 12, 13], 0) #alignment workaround
        # k.gate(flux_cw, [2, 0])
        k.gate('sf_square', [qubit_idx])
        if t_nanoseconds > 10:
            # k.gate("wait", [0, 1, 2, 3, 4, 5, 6], t_nanoseconds)
            k.gate("wait", [0, 1, 2, 3, 4, 5, 6, 7, 8, 9, 10, 11, 12, 13], t_nanoseconds) #alignment workaround
            # k.gate("wait", [qubit_idx], t_nanoseconds)
        k.gate('rx90', [qubit_idx])
        k.measure(qubit_idx)
        p.add_kernel(k)

    if cal_points:
        oqh.add_single_qubit_cal_points(p,  qubit_idx=qubit_idx)
    p = oqh.compile(p)
    return p


def FluxTimingCalibration_2q(q0, q1, buffer_time1, times, platf_cfg: str):
    """
    A Ramsey sequence with varying waiting times `times` around a flux pulse.

    N.B. this function is not consistent with "FluxTimingCalibration".
    This should be fixed
    """
    p = oqh.create_program("FluxTimingCalibration_2q", platf_cfg)

    buffer_nanoseconds1 = int(round(buffer_time1/1e-9))

    for i_t,t in enumerate(times):

        t_nanoseconds = int(round(t/1e-9))
        k = oqh.create_kernel("pi-flux-pi_{}".format(i_t), p)
        k.prepz(q0)
        k.prepz(q1)

        k.gate('rx180', [q0])
        k.gate('rx180', [q1])

        if buffer_nanoseconds1 > 10:
            k.gate("wait", [2, 0], buffer_nanoseconds1)
        k.gate('fl_cw_02', [2, 0])
        if t_nanoseconds > 10:
            k.gate("wait", [2, 0], t_nanoseconds)
        #k.gate('rx180', [q0])
        #k.gate('rx180', [q1])
        k.gate("wait", [2, 0], 1)
        k.measure(q0)
        k.gate("wait", [2, 0], 1)

        p.add_kernel(k)

    p = oqh.compile(p)
    return p


def FastFeedbackControl(latency, qubit_idx: int, platf_cfg: str):
    """
    Single qubit sequence to test fast feedback control (fast conditional
    execution).
    Writes output files to the directory specified in openql.
    Output directory is set as an attribute to the program for convenience.

    Input pars:
        latency:        the waiting time between measurement and the feedback
                          pulse, which should be longer than the feedback
                          latency.
        feedback:       if apply
        qubit_idx:      int specifying the target qubit (starting at 0)
        platf_cfg:      filename of the platform config file
    Returns:
        p:              OpenQL Program object containing


    """
    p = oqh.create_program("FastFeedbackControl", platf_cfg)

    k = oqh.create_kernel("FastFdbkCtrl_nofb", p)
    k.prepz(qubit_idx)
    k.gate('rx90', [qubit_idx])
    # k.gate('rx180', [qubit_idx])
    k.measure(qubit_idx)
    wait_nanoseconds = int(round(latency/1e-9))
    k.gate("wait", [qubit_idx], wait_nanoseconds)
    k.gate("i", [qubit_idx])
    k.measure(qubit_idx)

    p.add_kernel(k)

    k = oqh.create_kernel("FastFdbkCtrl_fb0", p)
    k.prepz(qubit_idx)
    k.gate('rx90', [qubit_idx])
    # k.gate('rx180', [qubit_idx])
    k.measure(qubit_idx)
    wait_nanoseconds = int(round(latency/1e-9))
    k.gate("wait", [qubit_idx], wait_nanoseconds)
    k.gate('C0rx180', [qubit_idx])  # fast feedback control here
    k.measure(qubit_idx)
    p.add_kernel(k)

    k = oqh.create_kernel("FastFdbkCtrl_fb1", p)
    k.prepz(qubit_idx)
    k.gate('rx90', [qubit_idx])
    # k.gate('rx180', [qubit_idx])
    k.measure(qubit_idx)
    wait_nanoseconds = int(round(latency/1e-9))
    k.gate("wait", [qubit_idx], wait_nanoseconds)
    k.gate('C1rx180', [qubit_idx])  # fast feedback control here
    k.measure(qubit_idx)
    p.add_kernel(k)

    # adding the calibration points
    oqh.add_single_qubit_cal_points(p,  qubit_idx=qubit_idx)

    p = oqh.compile(p)
    return p


def ef_rabi_seq(q0: int,
                amps: list,
                platf_cfg: str,
                recovery_pulse: bool=True,
                add_cal_points: bool=True):
    """
    Sequence used to calibrate pulses for 2nd excited state (ef/12 transition)

    Timing of the sequence:
    q0:   --   X180 -- X12 -- (X180) -- RO

    Args:
        q0      (str): name of the addressed qubit
        amps   (list): amps for the two state pulse, note that these are only
            used to label the kernels. Load the pulse in the LutMan
        recovery_pulse (bool): if True adds a recovery pulse to enhance
            contrast in the measured signal.
    """
    if len(amps) > 18:
        raise ValueError('Only 18 free codewords available for amp pulses')

    p = oqh.create_program("ef_rabi_seq", platf_cfg)
    # These angles correspond to special pi/2 pulses in the lutman
    for i, amp in enumerate(amps):
        # cw_idx corresponds to special hardcoded pulses in the lutman
        cw_idx = i + 9

        k = oqh.create_kernel("ef_A{}".format(int(abs(1000*amp))), p)
        k.prepz(q0)
        k.gate('rx180', [q0])
        k.gate('cw_{:02}'.format(cw_idx), [q0])
        if recovery_pulse:
            k.gate('rx180', [q0])
        k.measure(q0)
        p.add_kernel(k)
    if add_cal_points:
        p = oqh.add_single_qubit_cal_points(p,  qubit_idx=q0)

    p = oqh.compile(p)

    if add_cal_points:
        cal_pts_idx = [amps[-1]+.1, amps[-1]+.15,
                       amps[-1]+.2, amps[-1]+.25]
    else:
        cal_pts_idx = []

    p.sweep_points = np.concatenate([amps, cal_pts_idx])
    # FIXME: remove try-except, when we depend hardly on >=openql-0.6
    try:
        p.set_sweep_points(p.sweep_points)
    except TypeError:
        # openql-0.5 compatibility
        p.set_sweep_points(p.sweep_points, len(p.sweep_points))
    return p<|MERGE_RESOLUTION|>--- conflicted
+++ resolved
@@ -112,7 +112,7 @@
     elif cc=='cc':
         spec_instr = 'spec'
     else:
-        raise ValuerError('CC type not understood: {}'.format(cc))
+        raise ValueError('CC type not understood: {}'.format(cc))
 
 
     for i in range(nr_clocks):
@@ -259,11 +259,7 @@
         else:
             js = 1
         for j in range(js):
-<<<<<<< HEAD
             k = oqh.create_kernel("AllXY_{}_{}".format(i, j), p)
-=======
-            k = oqh.create_kernel("AllXY_{}".format(int(i*js+j)), p)
->>>>>>> 15723e6c
             k.prepz(qubit_idx)
             k.gate(xy[0], [qubit_idx])
             k.gate(xy[1], [qubit_idx])
