"""
    File:               waveforms_flux_dev.py
    Author:             Victor Negîrneac
    Purpose:            generate flux CZ gate waveforms
    Prerequisites:
    Usage:
    Bugs:
"""

import numpy as np
import math
import logging

log = logging.getLogger(__name__)


def victor_waveform(
    fluxlutman,
    which_gate: str,
    sim_ctrl_cz=None,
    return_dict=False,
    ensure_start_at_zero=True,
    ensure_end_at_zero=True,
    output_q_phase_corr=True
):
    # NB: the ramps are extra time, they are NOT subtracted from time_sum_sqrs!

    amp_at_sweetspot = 0.0
<<<<<<< HEAD
    amp_at_int_11_02 = fluxlutman.calc_eps_to_amp(
        0, state_A="11", state_B="02", which_gate=which_gate
    ) / ( fluxlutman.cfg_awg_channel_range() / 2 * fluxlutman.cfg_awg_channel_amplitude() )

    if fluxlutman.get("czv_fixed_amp_{}".format(which_gate)):
        amp_at_int_11_02 = 0.5
=======

    amp_at_int_11_02 = fluxlutman.get("czv_dac_amp_at_11_02_{}".format(which_gate))
>>>>>>> 0b8dc3b2

    sampling_rate = fluxlutman.sampling_rate()

    time_ramp_middle = fluxlutman.get("czv_time_ramp_middle_{}".format(which_gate))
    time_ramp_middle = time_ramp_middle * sampling_rate  # avoid numerical issues
    time_ramp_outside = fluxlutman.get("czv_time_ramp_outside_{}".format(which_gate))
    time_ramp_outside = time_ramp_outside * sampling_rate  # avoid numerical issues
    time_sum_sqrs = fluxlutman.get("czv_time_sum_sqrs_{}".format(which_gate))
    time_sum_sqrs = time_sum_sqrs * sampling_rate  # avoid numerical issues
    time_before_q_ph_corr = fluxlutman.get("czv_time_before_q_ph_corr_{}".format(which_gate))
    time_before_q_ph_corr = time_before_q_ph_corr * sampling_rate  # avoid numerical issues
    time_at_sweetspot = fluxlutman.get("czv_time_at_sweetspot_{}".format(which_gate))
    time_at_sweetspot = time_at_sweetspot * sampling_rate  # avoid numerical issues
    time_q_ph_corr = fluxlutman.get("czv_time_q_ph_corr_{}".format(which_gate))
    time_q_ph_corr = time_q_ph_corr * sampling_rate  # avoid numerical issues

    dt = 1

    invert_polarity = fluxlutman.get("czv_invert_polarity_{}".format(which_gate))
    # Normalized to the amplitude at the CZ interaction point
    norm_sq_amp = fluxlutman.get("czv_sq_amp_{}".format(which_gate))
    amp_q_ph_corr = fluxlutman.get("czv_amp_q_ph_corr_{}".format(which_gate))
    q_ph_corr_only = fluxlutman.get("czv_q_ph_corr_only_{}".format(which_gate))
    mirror_sqrs = fluxlutman.get("czv_mirror_sqrs_{}".format(which_gate))
    flip_wf = fluxlutman.get("czv_flip_wf_{}".format(which_gate))

    # This is to avoid numerical issues when the user would run sweeps with
    # e.g. `time_at_swtspt = np.arange(0/2.4e9, 10/ 2.4e9, 2/2.4e9)`
    # instead of `time_at_swtspt = np.arange(0, 42, 2) / 2.4e9` and get
    # bad results for specific combinations of parameters
    time_at_sweetspot = to_int_if_close(time_at_sweetspot)
    half_time_ramp_middle = to_int_if_close(time_ramp_middle / 2)
    half_time_sq = to_int_if_close(time_sum_sqrs / 2)
    half_time_q_ph_corr = to_int_if_close(time_q_ph_corr / 2)
    half_time_at_swtspt = to_int_if_close(time_at_sweetspot / 2)

    if mirror_sqrs:
        # if we mirror than the time at sweet-spot in between the two squares
        # is shared between both halves of the pulse.
        # This is equivalent to playing the second pulse in reverse order
        # in time.
        time_at_sweetspot_sym = half_time_at_swtspt
    else:
        # if not mirroring, we want to play the same pulse twice
        # The time at sweet-spot in between the two squares is going to be
        # part only of the second pulse
        # When concatenating the two halves later in this function we remove
        # the zeros at the beginning from the first pulse
        time_at_sweetspot_sym = time_at_sweetspot

    sampling_duration = (
        time_at_sweetspot_sym + half_time_ramp_middle + half_time_sq + time_ramp_outside
    )

    time = np.arange(0, sampling_duration, dt)

    t1 = time_at_sweetspot_sym
    t2 = t1 + half_time_ramp_middle
    t3 = t2 + half_time_sq
    t4 = t3 + time_ramp_outside

    # The `=` in `>=` everywhere is intended to avoid edge cases of integer
    # multiples of the sampling rate
    conditions = [
        time <= t1,  # time at sweet-spot
        time >= t1,  # ramp middle
        time >= t2,  # square part
        time >= t3,  # ramp outside
        time >= t4]  # back to sweet spot
    # NB numerical issues may rise for specific combinations of time parameters
    # Avoid setting the time of the ramps below the sampling resolution
    funcs = [
        lambda x: amp_at_sweetspot,
        lambda x: (x - time_at_sweetspot_sym) * norm_sq_amp / half_time_ramp_middle,
        lambda x: norm_sq_amp,
        lambda x: -(x - t3) * norm_sq_amp / time_ramp_outside + norm_sq_amp,
        lambda x: amp_at_sweetspot
    ]

    half_NZ_amps = np.piecewise(time, conditions, funcs)

<<<<<<< HEAD
    if fluxlutman.get("czv_correct_q_phase_{}".format(which_gate)):
        # Insert extra square part to correct single qubit phase
        insert_idx = np.where(half_NZ_amps >= amp_q_ph_corr)[0][-1] + 1
        amps_q_phase_correction = np.full(int(half_time_q_ph_corr / dt), amp_q_ph_corr)
        half_NZ_amps = np.insert(half_NZ_amps, insert_idx, amps_q_phase_correction)

    amp = np.concatenate((np.flip(half_NZ_amps, 0), -half_NZ_amps[1:]))
    # Extra points for starting and finishing at the sweetspot
    if force_start_end_swtspt and amp[0] != 0.0:
        amp = np.concatenate(([amp_at_sweetspot], amp, [amp_at_sweetspot]))
=======
    correct_q_phase = fluxlutman.get("czv_correct_q_phase_{}".format(which_gate))
    incl_q_phase_in_cz = fluxlutman.get("czv_incl_q_phase_in_cz_{}".format(which_gate))
    if correct_q_phase:
        if incl_q_phase_in_cz:
            # Insert extra square part to correct single qubit phase
            if amp_q_ph_corr < norm_sq_amp:
                # When the correction amplitude is smaller then the main
                # square amplitude we insert the correction at the right
                # saple point such that the pulse amplitude does not decrease
                # ever before the main square part
                insert_idx = np.where(half_NZ_amps >= amp_q_ph_corr)[0][-1] + 1
            else:
                # If the amplitude is higher than the main square amplitude
                # we insert the correction before the main square pulse after
                # the ramp up
                # The goal of using this feature would be to require less
                # sample points to correct for single qubit phase
                insert_idx = np.where(half_NZ_amps == norm_sq_amp)[0][-1] + 1
            amps_q_phase_correction = np.full(
                int(half_time_q_ph_corr / dt), amp_q_ph_corr
            )
            half_NZ_amps = np.insert(half_NZ_amps, insert_idx, amps_q_phase_correction)
        else:
            amps_q_phase_correction = np.full(
                int(half_time_q_ph_corr / dt), amp_q_ph_corr
            )
            amps_q_phase_correction = np.concatenate(
                (amps_q_phase_correction, -amps_q_phase_correction))

    if mirror_sqrs:
        # `[1:]` makes sure the two pulses share the point in the middle
        amp = np.concatenate((np.flip(half_NZ_amps, 0), - half_NZ_amps[1:]))
    else:
        # Remove zeros at the beginning
        first_sqr_amps = np.array(half_NZ_amps)
        keep = (first_sqr_amps == amp_at_sweetspot) * (time <= time_at_sweetspot_sym) ^ 1
        first_sqr_amps = first_sqr_amps[np.where(keep)[0]]
        # Remove last point if it is zero as this point will be shared with
        # the first zero of the second square
        first_sqr_amps = first_sqr_amps[:-1 if first_sqr_amps[-1] == 0 else None]

        amp = np.concatenate((first_sqr_amps, - half_NZ_amps))

    len_base_wf = len(amp)

    if flip_wf:
        # when flipping we preserve polarity as well
        amp = - np.flip(amp)

    if correct_q_phase and not incl_q_phase_in_cz and amp[-1] != amp_at_sweetspot:
        # For this case we always add an extra point at zero so that the NZ
        # effect preserved before starting the correction pulse
        # This is also necessary to reliably determine the main pulse length
        # when calling with `output_q_phase_corr=False`
        amp = np.concatenate((amp, [amp_at_sweetspot]))
        buffer_before_q_ph_corr = np.full(int(time_before_q_ph_corr / dt), amp_at_sweetspot)
        if len(buffer_before_q_ph_corr) > 0:
            amp = np.concatenate((amp, buffer_before_q_ph_corr))

    if correct_q_phase and output_q_phase_corr:
        amp = np.concatenate((amp, amps_q_phase_correction))

    cz_start_idx = 0
    # Extra points for starting and finishing at the sweet-spot
    if ensure_start_at_zero and amp[0] != amp_at_sweetspot:
        cz_start_idx = 1
        amp = np.concatenate(([amp_at_sweetspot], amp))
    if ensure_end_at_zero and amp[-1] != amp_at_sweetspot:
        amp = np.concatenate((amp, [amp_at_sweetspot]))
>>>>>>> 0b8dc3b2

    if invert_polarity:
        amp = -amp

    if q_ph_corr_only:
        # We set to zero the main pulse when the qubit is only single
        # qubit phase corrected
        # `cz_start_idx` is needed so that we don't mess the time
        # alignment between the corrections on both qubits
        amp[cz_start_idx:len_base_wf + cz_start_idx] = amp_at_sweetspot

    amp = amp_at_int_11_02 * amp

    tlist = np.cumsum(np.full(len(amp) - 1, dt))
    tlist = np.concatenate(([0.0], tlist))  # Set first point to have t=0

    # Extra processing in case we are generating waveform for simulations
    if sim_ctrl_cz is not None:
        dt_num = np.size(tlist) - 1
        dt_num_interp = dt_num * sim_ctrl_cz.simstep_div() + 1

        time_interp = np.linspace(tlist[0], tlist[-1], dt_num_interp)
        amp_interp = np.interp(time_interp, tlist, amp)

        if sim_ctrl_cz.optimize_const_amp():
            # For simulations we skip simulating every single pnt if they have
            # same amplitude (eigen space does not change)
            keep = (amp_interp[:-2] == amp_interp[1:-1]) * (
                amp_interp[2:] == amp_interp[1:-1]
            )
            keep = np.concatenate(([False], keep, [False]))
            keep = np.logical_not(keep)
            amp_interp = amp_interp[keep]
            time_interp = time_interp[keep]

        intervals = time_interp[1:] - time_interp[:-1]
        intervals_list = np.concatenate((intervals, [np.min(intervals)]))

        # import matplotlib.pyplot as plt
        # plt.plot(time_interp, amp_interp, ".-")
        # plt.show()

        return {
            "time": time_interp / sampling_rate,
            "amp": amp_interp,
            "intervals_list": intervals_list / sampling_rate
        }

    if return_dict:
        return {"time": tlist / sampling_rate, "amp": amp}

    return amp


# ######################################################################
# Auxiliary tools
# ######################################################################

def to_int_if_close(value, abs_tol=1e-12, **kw):
    is_close = math.isclose(int(value), value, abs_tol=abs_tol, **kw)
    return int(value) if is_close else value<|MERGE_RESOLUTION|>--- conflicted
+++ resolved
@@ -26,17 +26,8 @@
     # NB: the ramps are extra time, they are NOT subtracted from time_sum_sqrs!
 
     amp_at_sweetspot = 0.0
-<<<<<<< HEAD
-    amp_at_int_11_02 = fluxlutman.calc_eps_to_amp(
-        0, state_A="11", state_B="02", which_gate=which_gate
-    ) / ( fluxlutman.cfg_awg_channel_range() / 2 * fluxlutman.cfg_awg_channel_amplitude() )
-
-    if fluxlutman.get("czv_fixed_amp_{}".format(which_gate)):
-        amp_at_int_11_02 = 0.5
-=======
 
     amp_at_int_11_02 = fluxlutman.get("czv_dac_amp_at_11_02_{}".format(which_gate))
->>>>>>> 0b8dc3b2
 
     sampling_rate = fluxlutman.sampling_rate()
 
@@ -118,18 +109,6 @@
 
     half_NZ_amps = np.piecewise(time, conditions, funcs)
 
-<<<<<<< HEAD
-    if fluxlutman.get("czv_correct_q_phase_{}".format(which_gate)):
-        # Insert extra square part to correct single qubit phase
-        insert_idx = np.where(half_NZ_amps >= amp_q_ph_corr)[0][-1] + 1
-        amps_q_phase_correction = np.full(int(half_time_q_ph_corr / dt), amp_q_ph_corr)
-        half_NZ_amps = np.insert(half_NZ_amps, insert_idx, amps_q_phase_correction)
-
-    amp = np.concatenate((np.flip(half_NZ_amps, 0), -half_NZ_amps[1:]))
-    # Extra points for starting and finishing at the sweetspot
-    if force_start_end_swtspt and amp[0] != 0.0:
-        amp = np.concatenate(([amp_at_sweetspot], amp, [amp_at_sweetspot]))
-=======
     correct_q_phase = fluxlutman.get("czv_correct_q_phase_{}".format(which_gate))
     incl_q_phase_in_cz = fluxlutman.get("czv_incl_q_phase_in_cz_{}".format(which_gate))
     if correct_q_phase:
@@ -199,7 +178,6 @@
         amp = np.concatenate(([amp_at_sweetspot], amp))
     if ensure_end_at_zero and amp[-1] != amp_at_sweetspot:
         amp = np.concatenate((amp, [amp_at_sweetspot]))
->>>>>>> 0b8dc3b2
 
     if invert_polarity:
         amp = -amp
