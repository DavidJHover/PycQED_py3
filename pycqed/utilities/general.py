import os
<<<<<<< HEAD
# import qt
=======
>>>>>>> b3a2af26
import numpy as np
import h5py
from pycqed.analysis import analysis_toolbox as a_tools
import errno
import pycqed as pq
import sys
import glob
from os.path import dirname, exists
from os import makedirs
import logging
import subprocess


def get_git_revision_hash():
    try:
        # Refers to the global qc_config
        PycQEDdir = pq.__path__[0]
        hash = subprocess.check_output(['git', 'rev-parse',
                                        '--short=10', 'HEAD'], cwd=PycQEDdir)
    except:
        logging.warning('Failed to get Git revision hash, using 00000 instead')
        hash = '00000'

    return hash


def str_to_bool(s):
    valid = {'true': True, 't': True, '1': True,
             'false': False, 'f': False, '0': False, }
    if s.lower() not in valid:
        raise KeyError('{} not a valid boolean string'.format(s))
    b = valid[s.lower()]
    return b


def bool_to_int_str(b):
    if b:
        return '1'
    else:
        return '0'


def int_to_bin(x, w, lsb_last=True):
    """
    Converts an integer to a binary string of a specified width
    x (int) : input integer to be converted
    w (int) : desired width
    lsb_last (bool): if False, reverts the string e.g., int(1) = 001 -> 100
    """
    bin_str = '{0:{fill}{width}b}'.format((int(x) + 2**w) % 2**w,
                                          fill='0', width=w)
    if lsb_last:
        return bin_str
    else:
        return bin_str[::-1]


def mopen(filename, mode='w'):
    if not exists(dirname(filename)):
        try:
            makedirs(dirname(filename))
        except OSError as exc:  # Guard against race condition
            if exc.errno != errno.EEXIST:
                raise
    file = open(filename, mode='w')
    return file


def dict_to_ordered_tuples(dic):
    '''Convert a dictionary to a list of tuples, sorted by key.'''
    if dic is None:
        return []
    keys = dic.keys()
    # keys.sort()
    ret = [(key, dic[key]) for key in keys]
    return ret


def to_hex_string(byteval):
    '''
    Returns a hex representation of bytes for printing purposes
    '''
    return "b'" + ''.join('\\x{:02x}'.format(x) for x in byteval) + "'"


def load_settings_onto_instrument(instrument, load_from_instr=None,
                                  folder=None, label=None,
                                  timestamp=None, **kw):
    '''
    Loads settings from an hdf5 file onto the instrument handed to the
    function.
    By default uses the last hdf5 file in the datadirectory.
    By giving a label or timestamp another file can be chosen as the
    settings file.
    '''

    older_than = None
    instrument_name = instrument.name
    success = False
    count = 0
    while success is False and count < 10:
        try:
            if folder is None:
                folder = a_tools.get_folder(timestamp=timestamp,
                                            older_than=older_than, **kw)
            else:
                folder = folder
            filepath = a_tools.measurement_filename(folder)
            f = h5py.File(filepath, 'r')
            sets_group = f['Instrument settings']
            if load_from_instr is None:
                ins_group = sets_group[instrument_name]
            else:
                ins_group = sets_group[load_from_instr]
            print('Loaded Settings Successfully')
            success = True
        except:
            older_than = os.path.split(folder)[0][-8:] \
                + '_' + os.path.split(folder)[1][:6]
            folder = None
            success = False
        count += 1

    if not success:
        print('Could not open settings for instrument "%s"' % (
            instrument_name))
        return False

    for parameter, value in ins_group.attrs.items():
        if value != 'None':  # None is saved as string in hdf5
            if type(value) == str:
                if value == 'False':
                    try:
                        instrument.set(parameter, False)
                    except:
                        print('Could not set parameter: "%s" to "%s" for instrument "%s"' % (
                            parameter, value, instrument_name))
                else:
                    try:
                        instrument.set(parameter, float(value))
                    except Exception:
                        try:
                            instrument.set(parameter, value)
                        except:
                            try:
                                instrument.set(parameter, int(value))
                            except:
                                print('Could not set parameter: "%s" to "%s" for instrument "%s"' % (
                                    parameter, value, instrument_name))
            else:
                instrument.set(parameter, value)
    f.close()
    return True


def send_email(subject='PycQED needs your attention!',
               body='', email=None):
    # Import smtplib for the actual sending function
    import smtplib
    # Here are the email package modules we'll need
    from email.mime.image import MIMEImage
    from email.mime.multipart import MIMEMultipart
    from email.mime.text import MIMEText

    if email is None:
        email = qt.config['e-mail']

    # Create the container (outer) email message.
    msg = MIMEMultipart()
    msg['Subject'] = subject
    family = 'serwan.asaad@gmail.com'
    msg['From'] = 'Lamaserati@tudelft.nl'
    msg['To'] = email
    msg.attach(MIMEText(body, 'plain'))

    # Send the email via our own SMTP server.
    s = smtplib.SMTP_SSL('smtp.gmail.com')
    s.login('DCLabemail@gmail.com', 'DiCarloLab')
    s.sendmail(email, family, msg.as_string())
    s.quit()


def list_available_serial_ports():
    '''
    Lists serial ports

    :raises EnvironmentError:
        On unsupported or unknown platforms
    :returns:
        A list of available serial ports

    Frunction from :
    http://stackoverflow.com/questions/12090503/
        listing-available-com-ports-with-python
    '''
    import serial
    if sys.platform.startswith('win'):
        ports = ['COM' + str(i + 1) for i in range(256)]

    elif sys.platform.startswith('linux') or sys.platform.startswith('cygwin'):
        # this is to exclude your current terminal "/dev/tty"
        ports = glob.glob('/dev/tty[A-Za-z]*')

    elif sys.platform.startswith('darwin'):
        ports = glob.glob('/dev/tty.*')

    else:
        raise EnvironmentError('Unsupported platform')

    result = []
    for port in ports:
        try:
            s = serial.Serial(port)
            s.close()
            result.append(port)
        except (OSError, serial.SerialException):
            pass
    return result


def add_suffix_to_dict_keys(inputDict, suffix):
    return {str(key)+suffix: (value) for key, value in inputDict.items()}


def execfile(path, global_vars=None, local_vars=None):
    """
    Args:
        path (str)  : filepath of the file to be executed
        global_vars : use globals() to use globals from namespace
        local_vars  : use locals() to use locals from namespace

    execfile function that existed in python 2 but does not exists in python3.
    """
    with open(path, 'r') as f:
        code = compile(f.read(), path, 'exec')
        exec(code, global_vars, local_vars)


<<<<<<< HEAD
def span_num(center, span, num, endpoint=True):
=======
def span_num(center: float, span: float, num: int, endpoint: bool=True):
>>>>>>> b3a2af26
    """
    Creates a linear span of points around center
    Args:
        center (float) : center of the array
        span   (float) : span the total range of values to span
        num      (int) : the number of points in the span
        endpoint (bool): whether to include the endpoint

    """
    return np.linspace(center-span/2, center+span/2, num, endpoint=endpoint)


<<<<<<< HEAD
def span_step(center, span, step, endpoint=True):
=======
def span_step(center: float, span: float, step: float, endpoint: bool=True):
>>>>>>> b3a2af26
    """
    Creates a range of points spanned around a center
    Args:
        center (float) : center of the array
        span   (float) : span the total range of values to span
        step   (float) : the stepsize between points in the array
        endpoint (bool): whether to include the endpoint in the span

    """
    # True*step/100 in the arange ensures the right boundary is included
    return np.arange(center-span/2, center+span/2+endpoint*step/100, step)


<<<<<<< HEAD
def gen_sweep_pts(start=None, stop=None,
                  center=None, span=None,
                  num=None, step=None, endpoint=True):
=======
def gen_sweep_pts(start: float=None, stop: float=None,
                  center: float=0, span: float=None,
                  num: int=None, step: float=None, endpoint=True):
>>>>>>> b3a2af26
    """
    Generates an array of sweep points based on different types of input
    arguments.
    Boundaries of the array can be specified using either start/stop or
    using center/span. The points can be specified using either num or step.

    Args:
        start  (float) : start of the array
        stop   (float) : end of the array
        center (float) : center of the array
<<<<<<< HEAD
=======
                         N.B. 0 is chosen as a sensible default for the span.
                         it is argued that no such sensible default exists
                         for the other types of input.
>>>>>>> b3a2af26
        span   (float) : span the total range of values to span

        num      (int) : number of points in the array
        step   (float) : the stepsize between points in the array
        endpoint (bool): whether to include the endpoint

    """
<<<<<<< HEAD

=======
>>>>>>> b3a2af26
    if (start is not None) and (stop is not None):
        if num is not None:
            return np.linspace(start, stop, num, endpoint=endpoint)
        elif step is not None:
            # numpy arange does not natively support endpoint
            return np.arange(start, stop + endpoint*step/100, step)
        else:
            raise ValueError('Either "num" or "step" must be specified')
    elif (center is not None) and (span is not None):
        if num is not None:
            return span_num(center, span, num, endpoint=endpoint)
        elif step is not None:
            return span_step(center, span, step, endpoint=endpoint)
        else:
            raise ValueError('Either "num" or "step" must be specified')
    else:
        raise ValueError('Either ("start" and "stop") or '
                         '("center" and "span") must be specified')<|MERGE_RESOLUTION|>--- conflicted
+++ resolved
@@ -1,8 +1,4 @@
 import os
-<<<<<<< HEAD
-# import qt
-=======
->>>>>>> b3a2af26
 import numpy as np
 import h5py
 from pycqed.analysis import analysis_toolbox as a_tools
@@ -241,11 +237,7 @@
         exec(code, global_vars, local_vars)
 
 
-<<<<<<< HEAD
-def span_num(center, span, num, endpoint=True):
-=======
 def span_num(center: float, span: float, num: int, endpoint: bool=True):
->>>>>>> b3a2af26
     """
     Creates a linear span of points around center
     Args:
@@ -258,11 +250,7 @@
     return np.linspace(center-span/2, center+span/2, num, endpoint=endpoint)
 
 
-<<<<<<< HEAD
-def span_step(center, span, step, endpoint=True):
-=======
 def span_step(center: float, span: float, step: float, endpoint: bool=True):
->>>>>>> b3a2af26
     """
     Creates a range of points spanned around a center
     Args:
@@ -276,15 +264,9 @@
     return np.arange(center-span/2, center+span/2+endpoint*step/100, step)
 
 
-<<<<<<< HEAD
-def gen_sweep_pts(start=None, stop=None,
-                  center=None, span=None,
-                  num=None, step=None, endpoint=True):
-=======
 def gen_sweep_pts(start: float=None, stop: float=None,
                   center: float=0, span: float=None,
                   num: int=None, step: float=None, endpoint=True):
->>>>>>> b3a2af26
     """
     Generates an array of sweep points based on different types of input
     arguments.
@@ -295,12 +277,9 @@
         start  (float) : start of the array
         stop   (float) : end of the array
         center (float) : center of the array
-<<<<<<< HEAD
-=======
                          N.B. 0 is chosen as a sensible default for the span.
                          it is argued that no such sensible default exists
                          for the other types of input.
->>>>>>> b3a2af26
         span   (float) : span the total range of values to span
 
         num      (int) : number of points in the array
@@ -308,10 +287,6 @@
         endpoint (bool): whether to include the endpoint
 
     """
-<<<<<<< HEAD
-
-=======
->>>>>>> b3a2af26
     if (start is not None) and (stop is not None):
         if num is not None:
             return np.linspace(start, stop, num, endpoint=endpoint)
